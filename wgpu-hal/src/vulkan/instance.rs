use std::{
    ffi::{c_void, CStr, CString},
    slice,
    sync::Arc,
    thread,
};

use ash::{
    extensions::{ext, khr},
    vk,
};
use parking_lot::RwLock;

unsafe extern "system" fn debug_utils_messenger_callback(
    message_severity: vk::DebugUtilsMessageSeverityFlagsEXT,
    message_type: vk::DebugUtilsMessageTypeFlagsEXT,
    callback_data_ptr: *const vk::DebugUtilsMessengerCallbackDataEXT,
    user_data: *mut c_void,
) -> vk::Bool32 {
    use std::borrow::Cow;

    if thread::panicking() {
        return vk::FALSE;
    }

    let cd = unsafe { &*callback_data_ptr };
    let user_data = unsafe { &*(user_data as *mut super::DebugUtilsMessengerUserData) };

    const VUID_VKCMDENDDEBUGUTILSLABELEXT_COMMANDBUFFER_01912: i32 = 0x56146426;
    if cd.message_id_number == VUID_VKCMDENDDEBUGUTILSLABELEXT_COMMANDBUFFER_01912 {
        // https://github.com/KhronosGroup/Vulkan-ValidationLayers/issues/5671
        // Versions 1.3.240 through 1.3.250 return a spurious error here if
        // the debug range start and end appear in different command buffers.
        let khronos_validation_layer =
            std::ffi::CStr::from_bytes_with_nul(b"Khronos Validation Layer\0").unwrap();
        if user_data.validation_layer_description.as_ref() == khronos_validation_layer
            && user_data.validation_layer_spec_version >= vk::make_api_version(0, 1, 3, 240)
            && user_data.validation_layer_spec_version <= vk::make_api_version(0, 1, 3, 250)
        {
            return vk::FALSE;
        }
    }

    // Silence Vulkan Validation error "VUID-VkSwapchainCreateInfoKHR-imageExtent-01274"
    // - it's a false positive due to the inherent racy-ness of surface resizing
    const VUID_VKSWAPCHAINCREATEINFOKHR_IMAGEEXTENT_01274: i32 = 0x7cd0911d;
    if cd.message_id_number == VUID_VKSWAPCHAINCREATEINFOKHR_IMAGEEXTENT_01274 {
        return vk::FALSE;
    }

    let level = match message_severity {
        vk::DebugUtilsMessageSeverityFlagsEXT::VERBOSE => log::Level::Debug,
        vk::DebugUtilsMessageSeverityFlagsEXT::INFO => log::Level::Info,
        vk::DebugUtilsMessageSeverityFlagsEXT::WARNING => log::Level::Warn,
        vk::DebugUtilsMessageSeverityFlagsEXT::ERROR => log::Level::Error,
        _ => log::Level::Warn,
    };

    let message_id_name = if cd.p_message_id_name.is_null() {
        Cow::from("")
    } else {
        unsafe { CStr::from_ptr(cd.p_message_id_name) }.to_string_lossy()
    };
    let message = if cd.p_message.is_null() {
        Cow::from("")
    } else {
        unsafe { CStr::from_ptr(cd.p_message) }.to_string_lossy()
    };

    let _ = std::panic::catch_unwind(|| {
        log::log!(
            level,
            "{:?} [{} (0x{:x})]\n\t{}",
            message_type,
            message_id_name,
            cd.message_id_number,
            message,
        );
    });

    if cd.queue_label_count != 0 {
        let labels =
            unsafe { slice::from_raw_parts(cd.p_queue_labels, cd.queue_label_count as usize) };
        let names = labels
            .iter()
            .flat_map(|dul_obj| {
                unsafe { dul_obj.p_label_name.as_ref() }
                    .map(|lbl| unsafe { CStr::from_ptr(lbl) }.to_string_lossy())
            })
            .collect::<Vec<_>>();

        let _ = std::panic::catch_unwind(|| {
            log::log!(level, "\tqueues: {}", names.join(", "));
        });
    }

    if cd.cmd_buf_label_count != 0 {
        let labels =
            unsafe { slice::from_raw_parts(cd.p_cmd_buf_labels, cd.cmd_buf_label_count as usize) };
        let names = labels
            .iter()
            .flat_map(|dul_obj| {
                unsafe { dul_obj.p_label_name.as_ref() }
                    .map(|lbl| unsafe { CStr::from_ptr(lbl) }.to_string_lossy())
            })
            .collect::<Vec<_>>();

        let _ = std::panic::catch_unwind(|| {
            log::log!(level, "\tcommand buffers: {}", names.join(", "));
        });
    }

    if cd.object_count != 0 {
        let labels = unsafe { slice::from_raw_parts(cd.p_objects, cd.object_count as usize) };
        //TODO: use color fields of `vk::DebugUtilsLabelExt`?
        let names = labels
            .iter()
            .map(|obj_info| {
                let name = unsafe { obj_info.p_object_name.as_ref() }
                    .map(|name| unsafe { CStr::from_ptr(name) }.to_string_lossy())
                    .unwrap_or(Cow::Borrowed("?"));

                format!(
                    "(type: {:?}, hndl: 0x{:x}, name: {})",
                    obj_info.object_type, obj_info.object_handle, name
                )
            })
            .collect::<Vec<_>>();
        let _ = std::panic::catch_unwind(|| {
            log::log!(level, "\tobjects: {}", names.join(", "));
        });
    }

    if cfg!(debug_assertions) && level == log::Level::Error {
        // Set canary and continue
        crate::VALIDATION_CANARY.set();
    }

    vk::FALSE
}

impl super::Swapchain {
    unsafe fn release_resources(self, device: &ash::Device) -> Self {
        profiling::scope!("Swapchain::release_resources");
        {
            profiling::scope!("vkDeviceWaitIdle");
            let _ = unsafe { device.device_wait_idle() };
        };
        unsafe { device.destroy_fence(self.fence, None) };
        self
    }
}

impl super::InstanceShared {
    pub fn entry(&self) -> &ash::Entry {
        &self.entry
    }

    pub fn raw_instance(&self) -> &ash::Instance {
        &self.raw
    }

    pub fn driver_api_version(&self) -> u32 {
        self.driver_api_version
    }

    pub fn extensions(&self) -> &[&'static CStr] {
        &self.extensions[..]
    }
}

impl super::Instance {
    pub fn shared_instance(&self) -> &super::InstanceShared {
        &self.shared
    }

    pub fn required_extensions(
        entry: &ash::Entry,
        _driver_api_version: u32,
        flags: crate::InstanceFlags,
    ) -> Result<Vec<&'static CStr>, crate::InstanceError> {
        let instance_extensions = entry
            .enumerate_instance_extension_properties(None)
            .map_err(|e| {
                log::debug!("enumerate_instance_extension_properties: {:?}", e);
                crate::InstanceError
            })?;

        // Check our extensions against the available extensions
        let mut extensions: Vec<&'static CStr> = Vec::new();

        // VK_KHR_surface
        extensions.push(khr::Surface::name());

        // Platform-specific WSI extensions
        if cfg!(all(
            unix,
            not(target_os = "android"),
            not(target_os = "macos")
        )) {
            // VK_KHR_xlib_surface
            extensions.push(khr::XlibSurface::name());
            // VK_KHR_xcb_surface
            extensions.push(khr::XcbSurface::name());
            // VK_KHR_wayland_surface
            extensions.push(khr::WaylandSurface::name());
        }
        if cfg!(target_os = "android") {
            // VK_KHR_android_surface
            extensions.push(khr::AndroidSurface::name());
        }
        if cfg!(target_os = "windows") {
            // VK_KHR_win32_surface
            extensions.push(khr::Win32Surface::name());
        }
        if cfg!(target_os = "macos") {
            // VK_EXT_metal_surface
            extensions.push(ext::MetalSurface::name());
        }

        if flags.contains(crate::InstanceFlags::DEBUG) {
            // VK_EXT_debug_utils
            extensions.push(ext::DebugUtils::name());
        }

        // VK_EXT_swapchain_colorspace
        // Provid wide color gamut
        extensions.push(vk::ExtSwapchainColorspaceFn::name());

        // VK_KHR_get_physical_device_properties2
        // Even though the extension was promoted to Vulkan 1.1, we still require the extension
        // so that we don't have to conditionally use the functions provided by the 1.1 instance
        extensions.push(vk::KhrGetPhysicalDeviceProperties2Fn::name());

        // Only keep available extensions.
        extensions.retain(|&ext| {
            if instance_extensions.iter().any(|inst_ext| {
                crate::auxil::cstr_from_bytes_until_nul(&inst_ext.extension_name) == Some(ext)
            }) {
                true
            } else {
                log::warn!("Unable to find extension: {}", ext.to_string_lossy());
                false
            }
        });
        Ok(extensions)
    }

    /// # Safety
    ///
    /// - `raw_instance` must be created from `entry`
    /// - `raw_instance` must be created respecting `driver_api_version`, `extensions` and `flags`
    /// - `extensions` must be a superset of `required_extensions()` and must be created from the
    ///   same entry, driver_api_version and flags.
    /// - `android_sdk_version` is ignored and can be `0` for all platforms besides Android
    ///
    /// If `debug_utils_user_data` is `Some`, then the validation layer is
    /// available, so create a [`vk::DebugUtilsMessengerEXT`].
    #[allow(clippy::too_many_arguments)]
    pub unsafe fn from_raw(
        entry: ash::Entry,
        raw_instance: ash::Instance,
        driver_api_version: u32,
        android_sdk_version: u32,
        debug_utils_user_data: Option<super::DebugUtilsMessengerUserData>,
        extensions: Vec<&'static CStr>,
        flags: crate::InstanceFlags,
        has_nv_optimus: bool,
        drop_guard: Option<crate::DropGuard>,
    ) -> Result<Self, crate::InstanceError> {
        log::debug!("Instance version: 0x{:x}", driver_api_version);

<<<<<<< HEAD
        let debug_utils = if extensions.contains(&ext::DebugUtils::name()) {
            log::debug!("Enabling debug utils");
            let extension = ext::DebugUtils::new(&entry, &raw_instance);
            // having ERROR unconditionally because Vk doesn't like empty flags
            let mut severity = vk::DebugUtilsMessageSeverityFlagsEXT::ERROR;
            if log::max_level() >= log::LevelFilter::Debug {
                severity |= vk::DebugUtilsMessageSeverityFlagsEXT::VERBOSE;
            }
            if log::max_level() >= log::LevelFilter::Info {
                severity |= vk::DebugUtilsMessageSeverityFlagsEXT::INFO;
            }
            if log::max_level() >= log::LevelFilter::Warn {
                severity |= vk::DebugUtilsMessageSeverityFlagsEXT::WARNING;
=======
        let debug_utils = if let Some(debug_callback_user_data) = debug_utils_user_data {
            if extensions.contains(&ext::DebugUtils::name()) {
                log::info!("Enabling debug utils");
                // Move the callback data to the heap, to ensure it will never be
                // moved.
                let callback_data = Box::new(debug_callback_user_data);

                let extension = ext::DebugUtils::new(&entry, &raw_instance);
                // having ERROR unconditionally because Vk doesn't like empty flags
                let mut severity = vk::DebugUtilsMessageSeverityFlagsEXT::ERROR;
                if log::max_level() >= log::LevelFilter::Debug {
                    severity |= vk::DebugUtilsMessageSeverityFlagsEXT::VERBOSE;
                }
                if log::max_level() >= log::LevelFilter::Info {
                    severity |= vk::DebugUtilsMessageSeverityFlagsEXT::INFO;
                }
                if log::max_level() >= log::LevelFilter::Warn {
                    severity |= vk::DebugUtilsMessageSeverityFlagsEXT::WARNING;
                }
                let user_data_ptr: *const super::DebugUtilsMessengerUserData = &*callback_data;
                let vk_info = vk::DebugUtilsMessengerCreateInfoEXT::builder()
                    .flags(vk::DebugUtilsMessengerCreateFlagsEXT::empty())
                    .message_severity(severity)
                    .message_type(
                        vk::DebugUtilsMessageTypeFlagsEXT::GENERAL
                            | vk::DebugUtilsMessageTypeFlagsEXT::VALIDATION
                            | vk::DebugUtilsMessageTypeFlagsEXT::PERFORMANCE,
                    )
                    .pfn_user_callback(Some(debug_utils_messenger_callback))
                    .user_data(user_data_ptr as *mut _);
                let messenger =
                    unsafe { extension.create_debug_utils_messenger(&vk_info, None) }.unwrap();
                Some(super::DebugUtils {
                    extension,
                    messenger,
                    callback_data,
                })
            } else {
                log::info!("Debug utils not enabled: extension not listed");
                None
>>>>>>> dfa5400a
            }
        } else {
            log::info!(
                "Debug utils not enabled: \
                        debug_utils_user_data not passed to Instance::from_raw"
            );
            None
        };

        let get_physical_device_properties =
            if extensions.contains(&khr::GetPhysicalDeviceProperties2::name()) {
                log::debug!("Enabling device properties2");
                Some(khr::GetPhysicalDeviceProperties2::new(
                    &entry,
                    &raw_instance,
                ))
            } else {
                None
            };

        Ok(Self {
            shared: Arc::new(super::InstanceShared {
                raw: raw_instance,
                extensions,
                drop_guard,
                flags,
                debug_utils,
                get_physical_device_properties,
                entry,
                has_nv_optimus,
                driver_api_version,
                android_sdk_version,
            }),
        })
    }

    #[allow(dead_code)]
    fn create_surface_from_xlib(
        &self,
        dpy: *mut vk::Display,
        window: vk::Window,
    ) -> Result<super::Surface, crate::InstanceError> {
        if !self.shared.extensions.contains(&khr::XlibSurface::name()) {
            log::warn!("Vulkan driver does not support VK_KHR_xlib_surface");
            return Err(crate::InstanceError);
        }

        let surface = {
            let xlib_loader = khr::XlibSurface::new(&self.shared.entry, &self.shared.raw);
            let info = vk::XlibSurfaceCreateInfoKHR::builder()
                .flags(vk::XlibSurfaceCreateFlagsKHR::empty())
                .window(window)
                .dpy(dpy);

            unsafe { xlib_loader.create_xlib_surface(&info, None) }
                .expect("XlibSurface::create_xlib_surface() failed")
        };

        Ok(self.create_surface_from_vk_surface_khr(surface))
    }

    #[allow(dead_code)]
    fn create_surface_from_xcb(
        &self,
        connection: *mut vk::xcb_connection_t,
        window: vk::xcb_window_t,
    ) -> Result<super::Surface, crate::InstanceError> {
        if !self.shared.extensions.contains(&khr::XcbSurface::name()) {
            log::warn!("Vulkan driver does not support VK_KHR_xcb_surface");
            return Err(crate::InstanceError);
        }

        let surface = {
            let xcb_loader = khr::XcbSurface::new(&self.shared.entry, &self.shared.raw);
            let info = vk::XcbSurfaceCreateInfoKHR::builder()
                .flags(vk::XcbSurfaceCreateFlagsKHR::empty())
                .window(window)
                .connection(connection);

            unsafe { xcb_loader.create_xcb_surface(&info, None) }
                .expect("XcbSurface::create_xcb_surface() failed")
        };

        Ok(self.create_surface_from_vk_surface_khr(surface))
    }

    #[allow(dead_code)]
    fn create_surface_from_wayland(
        &self,
        display: *mut c_void,
        surface: *mut c_void,
    ) -> Result<super::Surface, crate::InstanceError> {
        if !self
            .shared
            .extensions
            .contains(&khr::WaylandSurface::name())
        {
            log::debug!("Vulkan driver does not support VK_KHR_wayland_surface");
            return Err(crate::InstanceError);
        }

        let surface = {
            let w_loader = khr::WaylandSurface::new(&self.shared.entry, &self.shared.raw);
            let info = vk::WaylandSurfaceCreateInfoKHR::builder()
                .flags(vk::WaylandSurfaceCreateFlagsKHR::empty())
                .display(display)
                .surface(surface);

            unsafe { w_loader.create_wayland_surface(&info, None) }.expect("WaylandSurface failed")
        };

        Ok(self.create_surface_from_vk_surface_khr(surface))
    }

    #[allow(dead_code)]
    fn create_surface_android(
        &self,
        window: *const c_void,
    ) -> Result<super::Surface, crate::InstanceError> {
        if !self
            .shared
            .extensions
            .contains(&khr::AndroidSurface::name())
        {
            log::warn!("Vulkan driver does not support VK_KHR_android_surface");
            return Err(crate::InstanceError);
        }

        let surface = {
            let a_loader = khr::AndroidSurface::new(&self.shared.entry, &self.shared.raw);
            let info = vk::AndroidSurfaceCreateInfoKHR::builder()
                .flags(vk::AndroidSurfaceCreateFlagsKHR::empty())
                .window(window as *mut _);

            unsafe { a_loader.create_android_surface(&info, None) }.expect("AndroidSurface failed")
        };

        Ok(self.create_surface_from_vk_surface_khr(surface))
    }

    #[allow(dead_code)]
    fn create_surface_from_hwnd(
        &self,
        hinstance: *mut c_void,
        hwnd: *mut c_void,
    ) -> Result<super::Surface, crate::InstanceError> {
        if !self.shared.extensions.contains(&khr::Win32Surface::name()) {
            log::debug!("Vulkan driver does not support VK_KHR_win32_surface");
            return Err(crate::InstanceError);
        }

        let surface = {
            let info = vk::Win32SurfaceCreateInfoKHR::builder()
                .flags(vk::Win32SurfaceCreateFlagsKHR::empty())
                .hinstance(hinstance)
                .hwnd(hwnd);
            let win32_loader = khr::Win32Surface::new(&self.shared.entry, &self.shared.raw);
            unsafe {
                win32_loader
                    .create_win32_surface(&info, None)
                    .expect("Unable to create Win32 surface")
            }
        };

        Ok(self.create_surface_from_vk_surface_khr(surface))
    }

    #[cfg(any(target_os = "macos", target_os = "ios"))]
    fn create_surface_from_view(
        &self,
        view: *mut c_void,
    ) -> Result<super::Surface, crate::InstanceError> {
        if !self.shared.extensions.contains(&ext::MetalSurface::name()) {
            log::warn!("Vulkan driver does not support VK_EXT_metal_surface");
            return Err(crate::InstanceError);
        }

        let layer = unsafe {
            crate::metal::Surface::get_metal_layer(view as *mut objc::runtime::Object, None)
        };

        let surface = {
            let metal_loader = ext::MetalSurface::new(&self.shared.entry, &self.shared.raw);
            let vk_info = vk::MetalSurfaceCreateInfoEXT::builder()
                .flags(vk::MetalSurfaceCreateFlagsEXT::empty())
                .layer(layer as *mut _)
                .build();

            unsafe { metal_loader.create_metal_surface(&vk_info, None).unwrap() }
        };

        Ok(self.create_surface_from_vk_surface_khr(surface))
    }

    fn create_surface_from_vk_surface_khr(&self, surface: vk::SurfaceKHR) -> super::Surface {
        let functor = khr::Surface::new(&self.shared.entry, &self.shared.raw);
        super::Surface {
            raw: surface,
            functor,
            instance: Arc::clone(&self.shared),
            swapchain: RwLock::new(None),
        }
    }
}

impl Drop for super::InstanceShared {
    fn drop(&mut self) {
        unsafe {
            if let Some(du) = self.debug_utils.take() {
                du.extension
                    .destroy_debug_utils_messenger(du.messenger, None);
            }
            if let Some(_drop_guard) = self.drop_guard.take() {
                self.raw.destroy_instance(None);
            }
        }
    }
}

impl crate::Instance<super::Api> for super::Instance {
    unsafe fn init(desc: &crate::InstanceDescriptor) -> Result<Self, crate::InstanceError> {
        use crate::auxil::cstr_from_bytes_until_nul;

        let entry = match unsafe { ash::Entry::load() } {
            Ok(entry) => entry,
            Err(err) => {
                log::warn!("Missing Vulkan entry points: {:?}", err);
                return Err(crate::InstanceError);
            }
        };
        let driver_api_version = match entry.try_enumerate_instance_version() {
            // Vulkan 1.1+
            Ok(Some(version)) => version,
            Ok(None) => vk::API_VERSION_1_0,
            Err(err) => {
                log::warn!("try_enumerate_instance_version: {:?}", err);
                return Err(crate::InstanceError);
            }
        };

        let app_name = CString::new(desc.name).unwrap();
        let app_info = vk::ApplicationInfo::builder()
            .application_name(app_name.as_c_str())
            .application_version(1)
            .engine_name(CStr::from_bytes_with_nul(b"wgpu-hal\0").unwrap())
            .engine_version(2)
            .api_version(
                // Vulkan 1.0 doesn't like anything but 1.0 passed in here...
                if driver_api_version < vk::API_VERSION_1_1 {
                    vk::API_VERSION_1_0
                } else {
                    // This is the max Vulkan API version supported by `wgpu-hal`.
                    //
                    // If we want to increment this, there are some things that must be done first:
                    //  - Audit the behavioral differences between the previous and new API versions.
                    //  - Audit all extensions used by this backend:
                    //    - If any were promoted in the new API version and the behavior has changed, we must handle the new behavior in addition to the old behavior.
                    //    - If any were obsoleted in the new API version, we must implement a fallback for the new API version
                    //    - If any are non-KHR-vendored, we must ensure the new behavior is still correct (since backwards-compatibility is not guaranteed).
                    vk::HEADER_VERSION_COMPLETE
                },
            );

        let extensions = Self::required_extensions(&entry, driver_api_version, desc.flags)?;

        let instance_layers = entry.enumerate_instance_layer_properties().map_err(|e| {
            log::debug!("enumerate_instance_layer_properties: {:?}", e);
            crate::InstanceError
        })?;

        fn find_layer<'layers>(
            instance_layers: &'layers [vk::LayerProperties],
            name: &CStr,
        ) -> Option<&'layers vk::LayerProperties> {
            instance_layers
                .iter()
                .find(|inst_layer| cstr_from_bytes_until_nul(&inst_layer.layer_name) == Some(name))
        }

        let nv_optimus_layer = CStr::from_bytes_with_nul(b"VK_LAYER_NV_optimus\0").unwrap();
        let has_nv_optimus = find_layer(&instance_layers, nv_optimus_layer).is_some();

        let mut layers: Vec<&'static CStr> = Vec::new();

        // Request validation layer if asked.
        let mut debug_callback_user_data = None;
        if desc.flags.contains(crate::InstanceFlags::VALIDATION) {
            let validation_layer_name =
                CStr::from_bytes_with_nul(b"VK_LAYER_KHRONOS_validation\0").unwrap();
            if let Some(layer_properties) = find_layer(&instance_layers, validation_layer_name) {
                layers.push(validation_layer_name);
                debug_callback_user_data = Some(super::DebugUtilsMessengerUserData {
                    validation_layer_description: cstr_from_bytes_until_nul(
                        &layer_properties.description,
                    )
                    .unwrap()
                    .to_owned(),
                    validation_layer_spec_version: layer_properties.spec_version,
                });
            } else {
                log::warn!(
                    "InstanceFlags::VALIDATION requested, but unable to find layer: {}",
                    validation_layer_name.to_string_lossy()
                );
            }
        }

        #[cfg(target_os = "android")]
        let android_sdk_version = {
            let properties = android_system_properties::AndroidSystemProperties::new();
            // See: https://developer.android.com/reference/android/os/Build.VERSION_CODES
            if let Some(val) = properties.get("ro.build.version.sdk") {
                match val.parse::<u32>() {
                    Ok(sdk_ver) => sdk_ver,
                    Err(err) => {
                        log::error!(
                            "Couldn't parse Android's ro.build.version.sdk system property ({val}): {err}"
                        );
                        0
                    }
                }
            } else {
                log::error!("Couldn't read Android's ro.build.version.sdk system property");
                0
            }
        };
        #[cfg(not(target_os = "android"))]
        let android_sdk_version = 0;

        let vk_instance = {
            let str_pointers = layers
                .iter()
                .chain(extensions.iter())
                .map(|&s| {
                    // Safe because `layers` and `extensions` entries have static lifetime.
                    s.as_ptr()
                })
                .collect::<Vec<_>>();

            let create_info = vk::InstanceCreateInfo::builder()
                .flags(vk::InstanceCreateFlags::empty())
                .application_info(&app_info)
                .enabled_layer_names(&str_pointers[..layers.len()])
                .enabled_extension_names(&str_pointers[layers.len()..]);

            unsafe { entry.create_instance(&create_info, None) }.map_err(|e| {
                log::warn!("create_instance: {:?}", e);
                crate::InstanceError
            })?
        };

        unsafe {
            Self::from_raw(
                entry,
                vk_instance,
                driver_api_version,
                android_sdk_version,
                debug_callback_user_data,
                extensions,
                desc.flags,
                has_nv_optimus,
                Some(Box::new(())), // `Some` signals that wgpu-hal is in charge of destroying vk_instance
            )
        }
    }

    unsafe fn create_surface(
        &self,
        display_handle: raw_window_handle::RawDisplayHandle,
        window_handle: raw_window_handle::RawWindowHandle,
    ) -> Result<super::Surface, crate::InstanceError> {
        use raw_window_handle::{RawDisplayHandle as Rdh, RawWindowHandle as Rwh};

        match (window_handle, display_handle) {
            (Rwh::Wayland(handle), Rdh::Wayland(display)) => {
                self.create_surface_from_wayland(display.display, handle.surface)
            }
            (Rwh::Xlib(handle), Rdh::Xlib(display)) => {
                self.create_surface_from_xlib(display.display as *mut _, handle.window)
            }
            (Rwh::Xcb(handle), Rdh::Xcb(display)) => {
                self.create_surface_from_xcb(display.connection, handle.window)
            }
            (Rwh::AndroidNdk(handle), _) => self.create_surface_android(handle.a_native_window),
            #[cfg(windows)]
            (Rwh::Win32(handle), _) => {
                use winapi::um::libloaderapi::GetModuleHandleW;

                let hinstance = unsafe { GetModuleHandleW(std::ptr::null()) };
                self.create_surface_from_hwnd(hinstance as *mut _, handle.hwnd)
            }
            #[cfg(target_os = "macos")]
            (Rwh::AppKit(handle), _)
                if self.shared.extensions.contains(&ext::MetalSurface::name()) =>
            {
                self.create_surface_from_view(handle.ns_view)
            }
            #[cfg(target_os = "ios")]
            (Rwh::UiKit(handle), _)
                if self.shared.extensions.contains(&ext::MetalSurface::name()) =>
            {
                self.create_surface_from_view(handle.ui_view)
            }
            (_, _) => Err(crate::InstanceError),
        }
    }

    unsafe fn destroy_surface(&self, surface: super::Surface) {
        unsafe { surface.functor.destroy_surface(surface.raw, None) };
    }

    unsafe fn enumerate_adapters(&self) -> Vec<crate::ExposedAdapter<super::Api>> {
        use crate::auxil::db;

        let raw_devices = match unsafe { self.shared.raw.enumerate_physical_devices() } {
            Ok(devices) => devices,
            Err(err) => {
                log::error!("enumerate_adapters: {}", err);
                Vec::new()
            }
        };

        let mut exposed_adapters = raw_devices
            .into_iter()
            .flat_map(|device| self.expose_adapter(device))
            .collect::<Vec<_>>();

        // Detect if it's an Intel + NVidia configuration with Optimus
        let has_nvidia_dgpu = exposed_adapters.iter().any(|exposed| {
            exposed.info.device_type == wgt::DeviceType::DiscreteGpu
                && exposed.info.vendor == db::nvidia::VENDOR
        });
        if cfg!(target_os = "linux") && has_nvidia_dgpu && self.shared.has_nv_optimus {
            for exposed in exposed_adapters.iter_mut() {
                if exposed.info.device_type == wgt::DeviceType::IntegratedGpu
                    && exposed.info.vendor == db::intel::VENDOR
                {
                    // See https://gitlab.freedesktop.org/mesa/mesa/-/issues/4688
                    log::warn!(
                        "Disabling presentation on '{}' (id {:?}) because of NV Optimus (on Linux)",
                        exposed.info.name,
                        exposed.adapter.raw
                    );
                    exposed.adapter.private_caps.can_present = false;
                }
            }
        }

        exposed_adapters
    }
}

impl crate::Surface<super::Api> for super::Surface {
    unsafe fn configure(
        &self,
        device: &super::Device,
        config: &crate::SurfaceConfiguration,
    ) -> Result<(), crate::SurfaceError> {
        let mut swap_chain = self.swapchain.write();
        let old = swap_chain
            .take()
            .map(|sc| unsafe { sc.release_resources(&device.shared.raw) });

        let swapchain = unsafe { device.create_swapchain(self, config, old)? };
        *swap_chain = Some(swapchain);

        Ok(())
    }

    unsafe fn unconfigure(&self, device: &super::Device) {
        if let Some(sc) = self.swapchain.write().take() {
            let swapchain = unsafe { sc.release_resources(&device.shared.raw) };
            unsafe { swapchain.functor.destroy_swapchain(swapchain.raw, None) };
        }
    }

    unsafe fn acquire_texture(
        &self,
        timeout: Option<std::time::Duration>,
    ) -> Result<Option<crate::AcquiredSurfaceTexture<super::Api>>, crate::SurfaceError> {
        let mut swapchain = self.swapchain.write();
        let sc = swapchain.as_mut().unwrap();

        let mut timeout_ns = match timeout {
            Some(duration) => duration.as_nanos() as u64,
            None => u64::MAX,
        };

        // AcquireNextImageKHR on Android (prior to Android 11) doesn't support timeouts
        // and will also log verbose warnings if tying to use a timeout.
        //
        // Android 10 implementation for reference:
        // https://android.googlesource.com/platform/frameworks/native/+/refs/tags/android-mainline-10.0.0_r13/vulkan/libvulkan/swapchain.cpp#1426
        // Android 11 implementation for reference:
        // https://android.googlesource.com/platform/frameworks/native/+/refs/tags/android-mainline-11.0.0_r45/vulkan/libvulkan/swapchain.cpp#1438
        //
        // Android 11 corresponds to an SDK_INT/ro.build.version.sdk of 30
        if cfg!(target_os = "android") && self.instance.android_sdk_version < 30 {
            timeout_ns = u64::MAX;
        }

        // will block if no image is available
        let (index, suboptimal) = match unsafe {
            sc.functor
                .acquire_next_image(sc.raw, timeout_ns, vk::Semaphore::null(), sc.fence)
        } {
            // We treat `VK_SUBOPTIMAL_KHR` as `VK_SUCCESS` on Android.
            // See the comment in `Queue::present`.
            #[cfg(target_os = "android")]
            Ok((index, _)) => (index, false),
            #[cfg(not(target_os = "android"))]
            Ok(pair) => pair,
            Err(error) => {
                return match error {
                    vk::Result::TIMEOUT => Ok(None),
                    vk::Result::NOT_READY | vk::Result::ERROR_OUT_OF_DATE_KHR => {
                        Err(crate::SurfaceError::Outdated)
                    }
                    vk::Result::ERROR_SURFACE_LOST_KHR => Err(crate::SurfaceError::Lost),
                    other => Err(crate::DeviceError::from(other).into()),
                }
            }
        };

        // special case for Intel Vulkan returning bizzare values (ugh)
        if sc.device.vendor_id == crate::auxil::db::intel::VENDOR && index > 0x100 {
            return Err(crate::SurfaceError::Outdated);
        }

        let fences = &[sc.fence];

        unsafe { sc.device.raw.wait_for_fences(fences, true, !0) }
            .map_err(crate::DeviceError::from)?;
        unsafe { sc.device.raw.reset_fences(fences) }.map_err(crate::DeviceError::from)?;

        // https://registry.khronos.org/vulkan/specs/1.3-extensions/man/html/VkRenderPassBeginInfo.html#VUID-VkRenderPassBeginInfo-framebuffer-03209
        let raw_flags = if sc
            .raw_flags
            .contains(vk::SwapchainCreateFlagsKHR::MUTABLE_FORMAT)
        {
            vk::ImageCreateFlags::MUTABLE_FORMAT | vk::ImageCreateFlags::EXTENDED_USAGE
        } else {
            vk::ImageCreateFlags::empty()
        };

        let texture = super::SurfaceTexture {
            index,
            texture: super::Texture {
                raw: sc.images[index as usize],
                drop_guard: None,
                block: None,
                usage: sc.config.usage,
                format: sc.config.format,
                raw_flags,
                copy_size: crate::CopyExtent {
                    width: sc.config.extent.width,
                    height: sc.config.extent.height,
                    depth: 1,
                },
                view_formats: sc.view_formats.clone(),
            },
        };
        Ok(Some(crate::AcquiredSurfaceTexture {
            texture,
            suboptimal,
        }))
    }

    unsafe fn discard_texture(&self, _texture: super::SurfaceTexture) {}
}<|MERGE_RESOLUTION|>--- conflicted
+++ resolved
@@ -270,21 +270,6 @@
     ) -> Result<Self, crate::InstanceError> {
         log::debug!("Instance version: 0x{:x}", driver_api_version);
 
-<<<<<<< HEAD
-        let debug_utils = if extensions.contains(&ext::DebugUtils::name()) {
-            log::debug!("Enabling debug utils");
-            let extension = ext::DebugUtils::new(&entry, &raw_instance);
-            // having ERROR unconditionally because Vk doesn't like empty flags
-            let mut severity = vk::DebugUtilsMessageSeverityFlagsEXT::ERROR;
-            if log::max_level() >= log::LevelFilter::Debug {
-                severity |= vk::DebugUtilsMessageSeverityFlagsEXT::VERBOSE;
-            }
-            if log::max_level() >= log::LevelFilter::Info {
-                severity |= vk::DebugUtilsMessageSeverityFlagsEXT::INFO;
-            }
-            if log::max_level() >= log::LevelFilter::Warn {
-                severity |= vk::DebugUtilsMessageSeverityFlagsEXT::WARNING;
-=======
         let debug_utils = if let Some(debug_callback_user_data) = debug_utils_user_data {
             if extensions.contains(&ext::DebugUtils::name()) {
                 log::info!("Enabling debug utils");
@@ -325,7 +310,6 @@
             } else {
                 log::info!("Debug utils not enabled: extension not listed");
                 None
->>>>>>> dfa5400a
             }
         } else {
             log::info!(

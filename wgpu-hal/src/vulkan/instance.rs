use std::{
    ffi::{c_void, CStr, CString},
    slice,
    sync::Arc,
    thread,
};

use ash::{
    extensions::{ext, khr},
    vk,
};
use parking_lot::RwLock;

unsafe extern "system" fn debug_utils_messenger_callback(
    message_severity: vk::DebugUtilsMessageSeverityFlagsEXT,
    message_type: vk::DebugUtilsMessageTypeFlagsEXT,
    callback_data_ptr: *const vk::DebugUtilsMessengerCallbackDataEXT,
    user_data: *mut c_void,
) -> vk::Bool32 {
    use std::borrow::Cow;

    if thread::panicking() {
        return vk::FALSE;
    }

    let cd = unsafe { &*callback_data_ptr };
    let user_data = unsafe { &*(user_data as *mut super::DebugUtilsMessengerUserData) };

    const VUID_VKCMDENDDEBUGUTILSLABELEXT_COMMANDBUFFER_01912: i32 = 0x56146426;
    if cd.message_id_number == VUID_VKCMDENDDEBUGUTILSLABELEXT_COMMANDBUFFER_01912 {
        // https://github.com/KhronosGroup/Vulkan-ValidationLayers/issues/5671
        // Versions 1.3.240 through 1.3.250 return a spurious error here if
        // the debug range start and end appear in different command buffers.
        let khronos_validation_layer =
            std::ffi::CStr::from_bytes_with_nul(b"Khronos Validation Layer\0").unwrap();
        if user_data.validation_layer_description.as_ref() == khronos_validation_layer
            && user_data.validation_layer_spec_version >= vk::make_api_version(0, 1, 3, 240)
            && user_data.validation_layer_spec_version <= vk::make_api_version(0, 1, 3, 250)
        {
            return vk::FALSE;
        }
    }

    // Silence Vulkan Validation error "VUID-VkSwapchainCreateInfoKHR-imageExtent-01274"
    // - it's a false positive due to the inherent racy-ness of surface resizing
    const VUID_VKSWAPCHAINCREATEINFOKHR_IMAGEEXTENT_01274: i32 = 0x7cd0911d;
    if cd.message_id_number == VUID_VKSWAPCHAINCREATEINFOKHR_IMAGEEXTENT_01274 {
        return vk::FALSE;
    }

    // Silence Vulkan Validation error "VUID-VkRenderPassBeginInfo-framebuffer-04627"
    // if the OBS layer is enabled. This is a bug in the OBS layer. As the OBS layer
    // does not have a version number they increment, there is no way to qualify the
    // supression of the error to a specific version of the OBS layer.
    //
    // See https://github.com/obsproject/obs-studio/issues/9353
    const VUID_VKRENDERPASSBEGININFO_FRAMEBUFFER_04627: i32 = 0x45125641;
    if cd.message_id_number == VUID_VKRENDERPASSBEGININFO_FRAMEBUFFER_04627
        && user_data.has_obs_layer
    {
        return vk::FALSE;
    }

    let level = match message_severity {
        vk::DebugUtilsMessageSeverityFlagsEXT::VERBOSE => log::Level::Debug,
        vk::DebugUtilsMessageSeverityFlagsEXT::INFO => log::Level::Info,
        vk::DebugUtilsMessageSeverityFlagsEXT::WARNING => log::Level::Warn,
        vk::DebugUtilsMessageSeverityFlagsEXT::ERROR => log::Level::Error,
        _ => log::Level::Warn,
    };

    let message_id_name = if cd.p_message_id_name.is_null() {
        Cow::from("")
    } else {
        unsafe { CStr::from_ptr(cd.p_message_id_name) }.to_string_lossy()
    };
    let message = if cd.p_message.is_null() {
        Cow::from("")
    } else {
        unsafe { CStr::from_ptr(cd.p_message) }.to_string_lossy()
    };

    let _ = std::panic::catch_unwind(|| {
        log::log!(
            level,
            "{:?} [{} (0x{:x})]\n\t{}",
            message_type,
            message_id_name,
            cd.message_id_number,
            message,
        );
    });

    if cd.queue_label_count != 0 {
        let labels =
            unsafe { slice::from_raw_parts(cd.p_queue_labels, cd.queue_label_count as usize) };
        let names = labels
            .iter()
            .flat_map(|dul_obj| {
                unsafe { dul_obj.p_label_name.as_ref() }
                    .map(|lbl| unsafe { CStr::from_ptr(lbl) }.to_string_lossy())
            })
            .collect::<Vec<_>>();

        let _ = std::panic::catch_unwind(|| {
            log::log!(level, "\tqueues: {}", names.join(", "));
        });
    }

    if cd.cmd_buf_label_count != 0 {
        let labels =
            unsafe { slice::from_raw_parts(cd.p_cmd_buf_labels, cd.cmd_buf_label_count as usize) };
        let names = labels
            .iter()
            .flat_map(|dul_obj| {
                unsafe { dul_obj.p_label_name.as_ref() }
                    .map(|lbl| unsafe { CStr::from_ptr(lbl) }.to_string_lossy())
            })
            .collect::<Vec<_>>();

        let _ = std::panic::catch_unwind(|| {
            log::log!(level, "\tcommand buffers: {}", names.join(", "));
        });
    }

    if cd.object_count != 0 {
        let labels = unsafe { slice::from_raw_parts(cd.p_objects, cd.object_count as usize) };
        //TODO: use color fields of `vk::DebugUtilsLabelExt`?
        let names = labels
            .iter()
            .map(|obj_info| {
                let name = unsafe { obj_info.p_object_name.as_ref() }
                    .map(|name| unsafe { CStr::from_ptr(name) }.to_string_lossy())
                    .unwrap_or(Cow::Borrowed("?"));

                format!(
                    "(type: {:?}, hndl: 0x{:x}, name: {})",
                    obj_info.object_type, obj_info.object_handle, name
                )
            })
            .collect::<Vec<_>>();
        let _ = std::panic::catch_unwind(|| {
            log::log!(level, "\tobjects: {}", names.join(", "));
        });
    }

    if cfg!(debug_assertions) && level == log::Level::Error {
        // Set canary and continue
        crate::VALIDATION_CANARY.set();
    }

    vk::FALSE
}

impl super::Swapchain {
    /// # Safety
    ///
    /// - The device must have been made idle before calling this function.
    unsafe fn release_resources(self, device: &ash::Device) -> Self {
        profiling::scope!("Swapchain::release_resources");
        {
            profiling::scope!("vkDeviceWaitIdle");
            // We need to also wait until all presentation work is done. Because there is no way to portably wait until
            // the presentation work is done, we are forced to wait until the device is idle.
            let _ = unsafe { device.device_wait_idle() };
        };
        unsafe { device.destroy_fence(self.fence, None) };
        self
    }
}

impl super::InstanceShared {
    pub fn entry(&self) -> &ash::Entry {
        &self.entry
    }

    pub fn raw_instance(&self) -> &ash::Instance {
        &self.raw
    }

    pub fn instance_api_version(&self) -> u32 {
        self.instance_api_version
    }

    pub fn extensions(&self) -> &[&'static CStr] {
        &self.extensions[..]
    }
}

impl super::Instance {
    pub fn shared_instance(&self) -> &super::InstanceShared {
        &self.shared
    }

    /// Return the instance extension names wgpu would like to enable.
    ///
    /// Return a vector of the names of instance extensions actually available
    /// on `entry` that wgpu would like to enable.
    ///
    /// The `instance_api_version` argument should be the instance's Vulkan API
    /// version, as obtained from `vkEnumerateInstanceVersion`. This is the same
    /// space of values as the `VK_API_VERSION` constants.
    ///
    /// Note that wgpu can function without many of these extensions (for
    /// example, `VK_KHR_wayland_surface` is certainly not going to be available
    /// everywhere), but if one of these extensions is available at all, wgpu
    /// assumes that it has been enabled.
    pub fn desired_extensions(
        entry: &ash::Entry,
        _instance_api_version: u32,
        flags: wgt::InstanceFlags,
    ) -> Result<Vec<&'static CStr>, crate::InstanceError> {
        let instance_extensions = entry
            .enumerate_instance_extension_properties(None)
            .map_err(|e| {
                crate::InstanceError::with_source(
                    String::from("enumerate_instance_extension_properties() failed"),
                    e,
                )
            })?;

        // Check our extensions against the available extensions
        let mut extensions: Vec<&'static CStr> = Vec::new();

        // VK_KHR_surface
        extensions.push(khr::Surface::name());

        // Platform-specific WSI extensions
        if cfg!(all(
            unix,
            not(target_os = "android"),
            not(target_os = "macos")
        )) {
            // VK_KHR_xlib_surface
            extensions.push(khr::XlibSurface::name());
            // VK_KHR_xcb_surface
            extensions.push(khr::XcbSurface::name());
            // VK_KHR_wayland_surface
            extensions.push(khr::WaylandSurface::name());
        }
        if cfg!(target_os = "android") {
            // VK_KHR_android_surface
            extensions.push(khr::AndroidSurface::name());
        }
        if cfg!(target_os = "windows") {
            // VK_KHR_win32_surface
            extensions.push(khr::Win32Surface::name());
        }
        if cfg!(target_os = "macos") {
            // VK_EXT_metal_surface
            extensions.push(ext::MetalSurface::name());
            extensions.push(ash::vk::KhrPortabilityEnumerationFn::name());
        }

        if flags.contains(wgt::InstanceFlags::DEBUG) {
            // VK_EXT_debug_utils
            extensions.push(ext::DebugUtils::name());
        }

        // VK_EXT_swapchain_colorspace
        // Provid wide color gamut
        extensions.push(vk::ExtSwapchainColorspaceFn::name());

        // VK_KHR_get_physical_device_properties2
        // Even though the extension was promoted to Vulkan 1.1, we still require the extension
        // so that we don't have to conditionally use the functions provided by the 1.1 instance
        extensions.push(vk::KhrGetPhysicalDeviceProperties2Fn::name());

        // Only keep available extensions.
        extensions.retain(|&ext| {
            if instance_extensions.iter().any(|inst_ext| {
                crate::auxil::cstr_from_bytes_until_nul(&inst_ext.extension_name) == Some(ext)
            }) {
                true
            } else {
                log::warn!("Unable to find extension: {}", ext.to_string_lossy());
                false
            }
        });
        Ok(extensions)
    }

    /// # Safety
    ///
    /// - `raw_instance` must be created from `entry`
    /// - `raw_instance` must be created respecting `instance_api_version`, `extensions` and `flags`
    /// - `extensions` must be a superset of `desired_extensions()` and must be created from the
    ///   same entry, `instance_api_version`` and flags.
    /// - `android_sdk_version` is ignored and can be `0` for all platforms besides Android
    ///
    /// If `debug_utils_user_data` is `Some`, then the validation layer is
    /// available, so create a [`vk::DebugUtilsMessengerEXT`].
    #[allow(clippy::too_many_arguments)]
    pub unsafe fn from_raw(
        entry: ash::Entry,
        raw_instance: ash::Instance,
        instance_api_version: u32,
        android_sdk_version: u32,
        debug_utils_user_data: Option<super::DebugUtilsMessengerUserData>,
        extensions: Vec<&'static CStr>,
        flags: wgt::InstanceFlags,
        has_nv_optimus: bool,
        drop_guard: Option<crate::DropGuard>,
    ) -> Result<Self, crate::InstanceError> {
<<<<<<< HEAD
        log::debug!("Instance version: 0x{:x}", driver_api_version);
=======
        log::info!("Instance version: 0x{:x}", instance_api_version);
>>>>>>> 095b46db

        let debug_utils = if let Some(debug_callback_user_data) = debug_utils_user_data {
            if extensions.contains(&ext::DebugUtils::name()) {
                log::info!("Enabling debug utils");
                // Move the callback data to the heap, to ensure it will never be
                // moved.
                let callback_data = Box::new(debug_callback_user_data);

                let extension = ext::DebugUtils::new(&entry, &raw_instance);
                // having ERROR unconditionally because Vk doesn't like empty flags
                let mut severity = vk::DebugUtilsMessageSeverityFlagsEXT::ERROR;
                if log::max_level() >= log::LevelFilter::Debug {
                    severity |= vk::DebugUtilsMessageSeverityFlagsEXT::VERBOSE;
                }
                if log::max_level() >= log::LevelFilter::Info {
                    severity |= vk::DebugUtilsMessageSeverityFlagsEXT::INFO;
                }
                if log::max_level() >= log::LevelFilter::Warn {
                    severity |= vk::DebugUtilsMessageSeverityFlagsEXT::WARNING;
                }
                let user_data_ptr: *const super::DebugUtilsMessengerUserData = &*callback_data;
                let vk_info = vk::DebugUtilsMessengerCreateInfoEXT::builder()
                    .flags(vk::DebugUtilsMessengerCreateFlagsEXT::empty())
                    .message_severity(severity)
                    .message_type(
                        vk::DebugUtilsMessageTypeFlagsEXT::GENERAL
                            | vk::DebugUtilsMessageTypeFlagsEXT::VALIDATION
                            | vk::DebugUtilsMessageTypeFlagsEXT::PERFORMANCE,
                    )
                    .pfn_user_callback(Some(debug_utils_messenger_callback))
                    .user_data(user_data_ptr as *mut _);
                let messenger =
                    unsafe { extension.create_debug_utils_messenger(&vk_info, None) }.unwrap();
                Some(super::DebugUtils {
                    extension,
                    messenger,
                    callback_data,
                })
            } else {
                log::info!("Debug utils not enabled: extension not listed");
                None
            }
        } else {
            log::info!(
                "Debug utils not enabled: \
                        debug_utils_user_data not passed to Instance::from_raw"
            );
            None
        };

        let get_physical_device_properties =
            if extensions.contains(&khr::GetPhysicalDeviceProperties2::name()) {
                log::debug!("Enabling device properties2");
                Some(khr::GetPhysicalDeviceProperties2::new(
                    &entry,
                    &raw_instance,
                ))
            } else {
                None
            };

        Ok(Self {
            shared: Arc::new(super::InstanceShared {
                raw: raw_instance,
                extensions,
                drop_guard,
                flags,
                debug_utils,
                get_physical_device_properties,
                entry,
                has_nv_optimus,
                instance_api_version,
                android_sdk_version,
            }),
        })
    }

    #[allow(dead_code)]
    fn create_surface_from_xlib(
        &self,
        dpy: *mut vk::Display,
        window: vk::Window,
    ) -> Result<super::Surface, crate::InstanceError> {
        if !self.shared.extensions.contains(&khr::XlibSurface::name()) {
            return Err(crate::InstanceError::new(String::from(
                "Vulkan driver does not support VK_KHR_xlib_surface",
            )));
        }

        let surface = {
            let xlib_loader = khr::XlibSurface::new(&self.shared.entry, &self.shared.raw);
            let info = vk::XlibSurfaceCreateInfoKHR::builder()
                .flags(vk::XlibSurfaceCreateFlagsKHR::empty())
                .window(window)
                .dpy(dpy);

            unsafe { xlib_loader.create_xlib_surface(&info, None) }
                .expect("XlibSurface::create_xlib_surface() failed")
        };

        Ok(self.create_surface_from_vk_surface_khr(surface))
    }

    #[allow(dead_code)]
    fn create_surface_from_xcb(
        &self,
        connection: *mut vk::xcb_connection_t,
        window: vk::xcb_window_t,
    ) -> Result<super::Surface, crate::InstanceError> {
        if !self.shared.extensions.contains(&khr::XcbSurface::name()) {
            return Err(crate::InstanceError::new(String::from(
                "Vulkan driver does not support VK_KHR_xcb_surface",
            )));
        }

        let surface = {
            let xcb_loader = khr::XcbSurface::new(&self.shared.entry, &self.shared.raw);
            let info = vk::XcbSurfaceCreateInfoKHR::builder()
                .flags(vk::XcbSurfaceCreateFlagsKHR::empty())
                .window(window)
                .connection(connection);

            unsafe { xcb_loader.create_xcb_surface(&info, None) }
                .expect("XcbSurface::create_xcb_surface() failed")
        };

        Ok(self.create_surface_from_vk_surface_khr(surface))
    }

    #[allow(dead_code)]
    fn create_surface_from_wayland(
        &self,
        display: *mut c_void,
        surface: *mut c_void,
    ) -> Result<super::Surface, crate::InstanceError> {
        if !self
            .shared
            .extensions
            .contains(&khr::WaylandSurface::name())
        {
            return Err(crate::InstanceError::new(String::from(
                "Vulkan driver does not support VK_KHR_wayland_surface",
            )));
        }

        let surface = {
            let w_loader = khr::WaylandSurface::new(&self.shared.entry, &self.shared.raw);
            let info = vk::WaylandSurfaceCreateInfoKHR::builder()
                .flags(vk::WaylandSurfaceCreateFlagsKHR::empty())
                .display(display)
                .surface(surface);

            unsafe { w_loader.create_wayland_surface(&info, None) }.expect("WaylandSurface failed")
        };

        Ok(self.create_surface_from_vk_surface_khr(surface))
    }

    #[allow(dead_code)]
    fn create_surface_android(
        &self,
        window: *const c_void,
    ) -> Result<super::Surface, crate::InstanceError> {
        if !self
            .shared
            .extensions
            .contains(&khr::AndroidSurface::name())
        {
            return Err(crate::InstanceError::new(String::from(
                "Vulkan driver does not support VK_KHR_android_surface",
            )));
        }

        let surface = {
            let a_loader = khr::AndroidSurface::new(&self.shared.entry, &self.shared.raw);
            let info = vk::AndroidSurfaceCreateInfoKHR::builder()
                .flags(vk::AndroidSurfaceCreateFlagsKHR::empty())
                .window(window as *mut _);

            unsafe { a_loader.create_android_surface(&info, None) }.expect("AndroidSurface failed")
        };

        Ok(self.create_surface_from_vk_surface_khr(surface))
    }

    #[allow(dead_code)]
    fn create_surface_from_hwnd(
        &self,
        hinstance: *mut c_void,
        hwnd: *mut c_void,
    ) -> Result<super::Surface, crate::InstanceError> {
        if !self.shared.extensions.contains(&khr::Win32Surface::name()) {
            return Err(crate::InstanceError::new(String::from(
                "Vulkan driver does not support VK_KHR_win32_surface",
            )));
        }

        let surface = {
            let info = vk::Win32SurfaceCreateInfoKHR::builder()
                .flags(vk::Win32SurfaceCreateFlagsKHR::empty())
                .hinstance(hinstance)
                .hwnd(hwnd);
            let win32_loader = khr::Win32Surface::new(&self.shared.entry, &self.shared.raw);
            unsafe {
                win32_loader
                    .create_win32_surface(&info, None)
                    .expect("Unable to create Win32 surface")
            }
        };

        Ok(self.create_surface_from_vk_surface_khr(surface))
    }

    #[cfg(any(target_os = "macos", target_os = "ios"))]
    fn create_surface_from_view(
        &self,
        view: *mut c_void,
    ) -> Result<super::Surface, crate::InstanceError> {
        if !self.shared.extensions.contains(&ext::MetalSurface::name()) {
            return Err(crate::InstanceError::new(String::from(
                "Vulkan driver does not support VK_EXT_metal_surface",
            )));
        }

        let layer = unsafe {
            crate::metal::Surface::get_metal_layer(view as *mut objc::runtime::Object, None)
        };

        let surface = {
            let metal_loader = ext::MetalSurface::new(&self.shared.entry, &self.shared.raw);
            let vk_info = vk::MetalSurfaceCreateInfoEXT::builder()
                .flags(vk::MetalSurfaceCreateFlagsEXT::empty())
                .layer(layer as *mut _)
                .build();

            unsafe { metal_loader.create_metal_surface(&vk_info, None).unwrap() }
        };

        Ok(self.create_surface_from_vk_surface_khr(surface))
    }

    fn create_surface_from_vk_surface_khr(&self, surface: vk::SurfaceKHR) -> super::Surface {
        let functor = khr::Surface::new(&self.shared.entry, &self.shared.raw);
        super::Surface {
            raw: surface,
            functor,
            instance: Arc::clone(&self.shared),
            swapchain: RwLock::new(None),
        }
    }
}

impl Drop for super::InstanceShared {
    fn drop(&mut self) {
        unsafe {
            if let Some(du) = self.debug_utils.take() {
                du.extension
                    .destroy_debug_utils_messenger(du.messenger, None);
            }
            if let Some(_drop_guard) = self.drop_guard.take() {
                self.raw.destroy_instance(None);
            }
        }
    }
}

impl crate::Instance<super::Api> for super::Instance {
    unsafe fn init(desc: &crate::InstanceDescriptor) -> Result<Self, crate::InstanceError> {
        use crate::auxil::cstr_from_bytes_until_nul;

        let entry = unsafe { ash::Entry::load() }.map_err(|err| {
            crate::InstanceError::with_source(String::from("missing Vulkan entry points"), err)
        })?;
<<<<<<< HEAD

        let driver_api_version = match entry.try_enumerate_instance_version() {
=======
        let instance_api_version = match entry.try_enumerate_instance_version() {
>>>>>>> 095b46db
            // Vulkan 1.1+
            Ok(Some(version)) => version,
            Ok(None) => vk::API_VERSION_1_0,
            Err(err) => {
                return Err(crate::InstanceError::with_source(
                    String::from("try_enumerate_instance_version() failed"),
                    err,
                ));
            }
        };

        let app_name = CString::new(desc.name).unwrap();
        let app_info = vk::ApplicationInfo::builder()
            .application_name(app_name.as_c_str())
            .application_version(1)
            .engine_name(CStr::from_bytes_with_nul(b"wgpu-hal\0").unwrap())
            .engine_version(2)
            .api_version(
                // Vulkan 1.0 doesn't like anything but 1.0 passed in here...
                if instance_api_version < vk::API_VERSION_1_1 {
                    vk::API_VERSION_1_0
                } else {
                    // This is the max Vulkan API version supported by `wgpu-hal`.
                    //
                    // If we want to increment this, there are some things that must be done first:
                    //  - Audit the behavioral differences between the previous and new API versions.
                    //  - Audit all extensions used by this backend:
                    //    - If any were promoted in the new API version and the behavior has changed, we must handle the new behavior in addition to the old behavior.
                    //    - If any were obsoleted in the new API version, we must implement a fallback for the new API version
                    //    - If any are non-KHR-vendored, we must ensure the new behavior is still correct (since backwards-compatibility is not guaranteed).
                    vk::API_VERSION_1_3
                },
            );

        let extensions = Self::desired_extensions(&entry, instance_api_version, desc.flags)?;

        let instance_layers = entry.enumerate_instance_layer_properties().map_err(|e| {
            log::debug!("enumerate_instance_layer_properties: {:?}", e);
            crate::InstanceError::with_source(
                String::from("enumerate_instance_layer_properties() failed"),
                e,
            )
        })?;

        fn find_layer<'layers>(
            instance_layers: &'layers [vk::LayerProperties],
            name: &CStr,
        ) -> Option<&'layers vk::LayerProperties> {
            instance_layers
                .iter()
                .find(|inst_layer| cstr_from_bytes_until_nul(&inst_layer.layer_name) == Some(name))
        }

        let nv_optimus_layer = CStr::from_bytes_with_nul(b"VK_LAYER_NV_optimus\0").unwrap();
        let has_nv_optimus = find_layer(&instance_layers, nv_optimus_layer).is_some();

        let obs_layer = CStr::from_bytes_with_nul(b"VK_LAYER_OBS_HOOK\0").unwrap();
        let has_obs_layer = find_layer(&instance_layers, obs_layer).is_some();

        let mut layers: Vec<&'static CStr> = Vec::new();

        // Request validation layer if asked.
        let mut debug_callback_user_data = None;
        if desc.flags.contains(wgt::InstanceFlags::VALIDATION) {
            let validation_layer_name =
                CStr::from_bytes_with_nul(b"VK_LAYER_KHRONOS_validation\0").unwrap();
            if let Some(layer_properties) = find_layer(&instance_layers, validation_layer_name) {
                layers.push(validation_layer_name);
                debug_callback_user_data = Some(super::DebugUtilsMessengerUserData {
                    validation_layer_description: cstr_from_bytes_until_nul(
                        &layer_properties.description,
                    )
                    .unwrap()
                    .to_owned(),
                    validation_layer_spec_version: layer_properties.spec_version,
                    has_obs_layer,
                });
            } else {
                log::warn!(
                    "InstanceFlags::VALIDATION requested, but unable to find layer: {}",
                    validation_layer_name.to_string_lossy()
                );
            }
        }

        #[cfg(target_os = "android")]
        let android_sdk_version = {
            let properties = android_system_properties::AndroidSystemProperties::new();
            // See: https://developer.android.com/reference/android/os/Build.VERSION_CODES
            if let Some(val) = properties.get("ro.build.version.sdk") {
                match val.parse::<u32>() {
                    Ok(sdk_ver) => sdk_ver,
                    Err(err) => {
                        log::error!(
                            "Couldn't parse Android's ro.build.version.sdk system property ({val}): {err}"
                        );
                        0
                    }
                }
            } else {
                log::error!("Couldn't read Android's ro.build.version.sdk system property");
                0
            }
        };
        #[cfg(not(target_os = "android"))]
        let android_sdk_version = 0;

        let mut flags = vk::InstanceCreateFlags::empty();

        // Avoid VUID-VkInstanceCreateInfo-flags-06559: Only ask the instance to
        // enumerate incomplete Vulkan implementations (which we need on Mac) if
        // we managed to find the extension that provides the flag.
        if extensions.contains(&ash::vk::KhrPortabilityEnumerationFn::name()) {
            flags |= vk::InstanceCreateFlags::ENUMERATE_PORTABILITY_KHR;
        }

        let vk_instance = {
            let str_pointers = layers
                .iter()
                .chain(extensions.iter())
                .map(|&s| {
                    // Safe because `layers` and `extensions` entries have static lifetime.
                    s.as_ptr()
                })
                .collect::<Vec<_>>();

            let create_info = vk::InstanceCreateInfo::builder()
                .flags(flags)
                .application_info(&app_info)
                .enabled_layer_names(&str_pointers[..layers.len()])
                .enabled_extension_names(&str_pointers[layers.len()..]);

            unsafe { entry.create_instance(&create_info, None) }.map_err(|e| {
                crate::InstanceError::with_source(
                    String::from("Entry::create_instance() failed"),
                    e,
                )
            })?
        };

        unsafe {
            Self::from_raw(
                entry,
                vk_instance,
                instance_api_version,
                android_sdk_version,
                debug_callback_user_data,
                extensions,
                desc.flags,
                has_nv_optimus,
                Some(Box::new(())), // `Some` signals that wgpu-hal is in charge of destroying vk_instance
            )
        }
    }

    unsafe fn create_surface(
        &self,
        display_handle: raw_window_handle::RawDisplayHandle,
        window_handle: raw_window_handle::RawWindowHandle,
    ) -> Result<super::Surface, crate::InstanceError> {
        use raw_window_handle::{RawDisplayHandle as Rdh, RawWindowHandle as Rwh};

        match (window_handle, display_handle) {
            (Rwh::Wayland(handle), Rdh::Wayland(display)) => {
                self.create_surface_from_wayland(display.display, handle.surface)
            }
            (Rwh::Xlib(handle), Rdh::Xlib(display)) => {
                self.create_surface_from_xlib(display.display as *mut _, handle.window)
            }
            (Rwh::Xcb(handle), Rdh::Xcb(display)) => {
                self.create_surface_from_xcb(display.connection, handle.window)
            }
            (Rwh::AndroidNdk(handle), _) => self.create_surface_android(handle.a_native_window),
            #[cfg(windows)]
            (Rwh::Win32(handle), _) => {
                use winapi::um::libloaderapi::GetModuleHandleW;

                let hinstance = unsafe { GetModuleHandleW(std::ptr::null()) };
                self.create_surface_from_hwnd(hinstance as *mut _, handle.hwnd)
            }
            #[cfg(target_os = "macos")]
            (Rwh::AppKit(handle), _)
                if self.shared.extensions.contains(&ext::MetalSurface::name()) =>
            {
                self.create_surface_from_view(handle.ns_view)
            }
            #[cfg(target_os = "ios")]
            (Rwh::UiKit(handle), _)
                if self.shared.extensions.contains(&ext::MetalSurface::name()) =>
            {
                self.create_surface_from_view(handle.ui_view)
            }
            (_, _) => Err(crate::InstanceError::new(format!(
                "window handle {window_handle:?} is not a Vulkan-compatible handle"
            ))),
        }
    }

    unsafe fn destroy_surface(&self, surface: super::Surface) {
        unsafe { surface.functor.destroy_surface(surface.raw, None) };
    }

    unsafe fn enumerate_adapters(&self) -> Vec<crate::ExposedAdapter<super::Api>> {
        use crate::auxil::db;

        let raw_devices = match unsafe { self.shared.raw.enumerate_physical_devices() } {
            Ok(devices) => devices,
            Err(err) => {
                log::error!("enumerate_adapters: {}", err);
                Vec::new()
            }
        };

        let mut exposed_adapters = raw_devices
            .into_iter()
            .flat_map(|device| self.expose_adapter(device))
            .collect::<Vec<_>>();

        // Detect if it's an Intel + NVidia configuration with Optimus
        let has_nvidia_dgpu = exposed_adapters.iter().any(|exposed| {
            exposed.info.device_type == wgt::DeviceType::DiscreteGpu
                && exposed.info.vendor == db::nvidia::VENDOR
        });
        if cfg!(target_os = "linux") && has_nvidia_dgpu && self.shared.has_nv_optimus {
            for exposed in exposed_adapters.iter_mut() {
                if exposed.info.device_type == wgt::DeviceType::IntegratedGpu
                    && exposed.info.vendor == db::intel::VENDOR
                {
                    // Check if mesa driver and version less than 21.2
                    if let Some(version) = exposed.info.driver_info.split_once("Mesa ").map(|s| {
                        s.1.rsplit_once('.')
                            .map(|v| v.0.parse::<f32>().unwrap_or_default())
                            .unwrap_or_default()
                    }) {
                        if version < 21.2 {
                            // See https://gitlab.freedesktop.org/mesa/mesa/-/issues/4688
                            log::warn!(
                                "Disabling presentation on '{}' (id {:?}) due to NV Optimus and Intel Mesa < v21.2",
                                exposed.info.name,
                                exposed.adapter.raw
                            );
                            exposed.adapter.private_caps.can_present = false;
                        }
                    }
                }
            }
        }

        exposed_adapters
    }
}

impl crate::Surface<super::Api> for super::Surface {
    unsafe fn configure(
        &self,
        device: &super::Device,
        config: &crate::SurfaceConfiguration,
    ) -> Result<(), crate::SurfaceError> {
        // Safety: `configure`'s contract guarantees there are no resources derived from the swapchain in use.
        let mut swap_chain = self.swapchain.write();
        let old = swap_chain
            .take()
            .map(|sc| unsafe { sc.release_resources(&device.shared.raw) });

        let swapchain = unsafe { device.create_swapchain(self, config, old)? };
        *swap_chain = Some(swapchain);

        Ok(())
    }

    unsafe fn unconfigure(&self, device: &super::Device) {
        if let Some(sc) = self.swapchain.write().take() {
            // Safety: `unconfigure`'s contract guarantees there are no resources derived from the swapchain in use.
            let swapchain = unsafe { sc.release_resources(&device.shared.raw) };
            unsafe { swapchain.functor.destroy_swapchain(swapchain.raw, None) };
        }
    }

    unsafe fn acquire_texture(
        &self,
        timeout: Option<std::time::Duration>,
    ) -> Result<Option<crate::AcquiredSurfaceTexture<super::Api>>, crate::SurfaceError> {
        let mut swapchain = self.swapchain.write();
        let sc = swapchain.as_mut().unwrap();

        let mut timeout_ns = match timeout {
            Some(duration) => duration.as_nanos() as u64,
            None => u64::MAX,
        };

        // AcquireNextImageKHR on Android (prior to Android 11) doesn't support timeouts
        // and will also log verbose warnings if tying to use a timeout.
        //
        // Android 10 implementation for reference:
        // https://android.googlesource.com/platform/frameworks/native/+/refs/tags/android-mainline-10.0.0_r13/vulkan/libvulkan/swapchain.cpp#1426
        // Android 11 implementation for reference:
        // https://android.googlesource.com/platform/frameworks/native/+/refs/tags/android-mainline-11.0.0_r45/vulkan/libvulkan/swapchain.cpp#1438
        //
        // Android 11 corresponds to an SDK_INT/ro.build.version.sdk of 30
        if cfg!(target_os = "android") && self.instance.android_sdk_version < 30 {
            timeout_ns = u64::MAX;
        }

        // will block if no image is available
        let (index, suboptimal) = match unsafe {
            sc.functor
                .acquire_next_image(sc.raw, timeout_ns, vk::Semaphore::null(), sc.fence)
        } {
            // We treat `VK_SUBOPTIMAL_KHR` as `VK_SUCCESS` on Android.
            // See the comment in `Queue::present`.
            #[cfg(target_os = "android")]
            Ok((index, _)) => (index, false),
            #[cfg(not(target_os = "android"))]
            Ok(pair) => pair,
            Err(error) => {
                return match error {
                    vk::Result::TIMEOUT => Ok(None),
                    vk::Result::NOT_READY | vk::Result::ERROR_OUT_OF_DATE_KHR => {
                        Err(crate::SurfaceError::Outdated)
                    }
                    vk::Result::ERROR_SURFACE_LOST_KHR => Err(crate::SurfaceError::Lost),
                    other => Err(crate::DeviceError::from(other).into()),
                }
            }
        };

        // special case for Intel Vulkan returning bizzare values (ugh)
        if sc.device.vendor_id == crate::auxil::db::intel::VENDOR && index > 0x100 {
            return Err(crate::SurfaceError::Outdated);
        }

        let fences = &[sc.fence];

        unsafe { sc.device.raw.wait_for_fences(fences, true, !0) }
            .map_err(crate::DeviceError::from)?;
        unsafe { sc.device.raw.reset_fences(fences) }.map_err(crate::DeviceError::from)?;

        // https://registry.khronos.org/vulkan/specs/1.3-extensions/man/html/VkRenderPassBeginInfo.html#VUID-VkRenderPassBeginInfo-framebuffer-03209
        let raw_flags = if sc
            .raw_flags
            .contains(vk::SwapchainCreateFlagsKHR::MUTABLE_FORMAT)
        {
            vk::ImageCreateFlags::MUTABLE_FORMAT | vk::ImageCreateFlags::EXTENDED_USAGE
        } else {
            vk::ImageCreateFlags::empty()
        };

        let texture = super::SurfaceTexture {
            index,
            texture: super::Texture {
                raw: sc.images[index as usize],
                drop_guard: None,
                block: None,
                usage: sc.config.usage,
                format: sc.config.format,
                raw_flags,
                copy_size: crate::CopyExtent {
                    width: sc.config.extent.width,
                    height: sc.config.extent.height,
                    depth: 1,
                },
                view_formats: sc.view_formats.clone(),
            },
        };
        Ok(Some(crate::AcquiredSurfaceTexture {
            texture,
            suboptimal,
        }))
    }

    unsafe fn discard_texture(&self, _texture: super::SurfaceTexture) {}
}<|MERGE_RESOLUTION|>--- conflicted
+++ resolved
@@ -302,11 +302,7 @@
         has_nv_optimus: bool,
         drop_guard: Option<crate::DropGuard>,
     ) -> Result<Self, crate::InstanceError> {
-<<<<<<< HEAD
-        log::debug!("Instance version: 0x{:x}", driver_api_version);
-=======
-        log::info!("Instance version: 0x{:x}", instance_api_version);
->>>>>>> 095b46db
+        log::debug!("Instance version: 0x{:x}", instance_api_version);
 
         let debug_utils = if let Some(debug_callback_user_data) = debug_utils_user_data {
             if extensions.contains(&ext::DebugUtils::name()) {
@@ -580,12 +576,7 @@
         let entry = unsafe { ash::Entry::load() }.map_err(|err| {
             crate::InstanceError::with_source(String::from("missing Vulkan entry points"), err)
         })?;
-<<<<<<< HEAD
-
-        let driver_api_version = match entry.try_enumerate_instance_version() {
-=======
         let instance_api_version = match entry.try_enumerate_instance_version() {
->>>>>>> 095b46db
             // Vulkan 1.1+
             Ok(Some(version)) => version,
             Ok(None) => vk::API_VERSION_1_0,

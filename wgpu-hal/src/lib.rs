/*! This library describes the internal unsafe graphics abstraction API.
 *  It follows WebGPU for the most part, re-using wgpu-types,
 *  with the following deviations:
 *  - Fully unsafe: zero overhead, zero validation.
 *  - Compile-time backend selection via traits.
 *  - Objects are passed by references and returned by value. No IDs.
 *  - Mapping is persistent, with explicit synchronization.
 *  - Resource transitions are explicit.
 *  - All layouts are explicit. Binding model has compatibility.
 *
 *  General design direction is to follow the majority by the following weights:
 *  - wgpu-core: 1.5
 *  - primary backends (Vulkan/Metal/DX12): 1.0 each
 *  - secondary backends (DX11/GLES): 0.5 each
 */

#![cfg_attr(docsrs, feature(doc_cfg, doc_auto_cfg))]
#![allow(
    // for `if_then_panic` until it reaches stable
    unknown_lints,
    // We use loops for getting early-out of scope without closures.
    clippy::never_loop,
    // We don't use syntax sugar where it's not necessary.
    clippy::match_like_matches_macro,
    // Redundant matching is more explicit.
    clippy::redundant_pattern_matching,
    // Explicit lifetimes are often easier to reason about.
    clippy::needless_lifetimes,
    // No need for defaults in the internal types.
    clippy::new_without_default,
    // Matches are good and extendable, no need to make an exception here.
    clippy::single_match,
    // Push commands are more regular than macros.
    clippy::vec_init_then_push,
    // "if panic" is a good uniform construct.
    clippy::if_then_panic,
    // We unsafe impl `Send` for a reason.
    clippy::non_send_fields_in_send_ty,
    // TODO!
    clippy::missing_safety_doc,
    // Clashes with clippy::pattern_type_mismatch
    clippy::needless_borrowed_reference,
)]
#![warn(
    trivial_casts,
    trivial_numeric_casts,
    unsafe_op_in_unsafe_fn,
    unused_extern_crates,
    unused_qualifications,
    // We don't match on a reference, unless required.
    clippy::pattern_type_mismatch,
)]

/// DirectX11 API internals.
#[cfg(all(feature = "dx11", windows))]
pub mod dx11;
/// DirectX12 API internals.
#[cfg(all(feature = "dx12", windows))]
pub mod dx12;
/// A dummy API implementation.
pub mod empty;
/// GLES API internals.
#[cfg(feature = "gles")]
pub mod gles;
/// Metal API internals.
#[cfg(all(feature = "metal", any(target_os = "macos", target_os = "ios")))]
pub mod metal;
/// Vulkan API internals.
#[cfg(all(feature = "vulkan", not(target_arch = "wasm32")))]
pub mod vulkan;

pub mod auxil;
pub mod api {
    #[cfg(all(feature = "dx11", windows))]
    pub use super::dx11::Api as Dx11;
    #[cfg(all(feature = "dx12", windows))]
    pub use super::dx12::Api as Dx12;
    pub use super::empty::Api as Empty;
    #[cfg(feature = "gles")]
    pub use super::gles::Api as Gles;
    #[cfg(all(feature = "metal", any(target_os = "macos", target_os = "ios")))]
    pub use super::metal::Api as Metal;
    #[cfg(all(feature = "vulkan", not(target_arch = "wasm32")))]
    pub use super::vulkan::Api as Vulkan;
}

use std::{
    borrow::{Borrow, Cow},
    fmt,
    num::NonZeroU32,
    ops::{Range, RangeInclusive},
    ptr::NonNull,
    sync::{atomic::AtomicBool, Arc},
};

use bitflags::bitflags;
use thiserror::Error;
use wgt::{WasmNotSend, WasmNotSync};

pub const MAX_ANISOTROPY: u8 = 16;
pub const MAX_BIND_GROUPS: usize = 8;
pub const MAX_VERTEX_BUFFERS: usize = 16;
pub const MAX_COLOR_ATTACHMENTS: usize = 8;
pub const MAX_MIP_LEVELS: u32 = 16;
/// Size of a single occlusion/timestamp query, when copied into a buffer, in bytes.
pub const QUERY_SIZE: wgt::BufferAddress = 8;

pub type Label<'a> = Option<&'a str>;
pub type MemoryRange = Range<wgt::BufferAddress>;
pub type FenceValue = u64;

/// Drop guard to signal wgpu-hal is no longer using an externally created object.
pub type DropGuard = Box<dyn std::any::Any + Send + Sync>;

#[derive(Clone, Debug, PartialEq, Eq, Error)]
pub enum DeviceError {
    #[error("Out of memory")]
    OutOfMemory,
    #[error("Device is lost")]
    Lost,
    #[error("Creation of a resource failed for a reason other than running out of memory.")]
    ResourceCreationFailed,
}

#[derive(Clone, Debug, Eq, PartialEq, Error)]
pub enum ShaderError {
    #[error("Compilation failed: {0:?}")]
    Compilation(String),
    #[error(transparent)]
    Device(#[from] DeviceError),
}

#[derive(Clone, Debug, Eq, PartialEq, Error)]
pub enum PipelineError {
    #[error("Linkage failed for stage {0:?}: {1}")]
    Linkage(wgt::ShaderStages, String),
    #[error("Entry point for stage {0:?} is invalid")]
    EntryPoint(naga::ShaderStage),
    #[error(transparent)]
    Device(#[from] DeviceError),
}

#[derive(Clone, Debug, Eq, PartialEq, Error)]
pub enum SurfaceError {
    #[error("Surface is lost")]
    Lost,
    #[error("Surface is outdated, needs to be re-created")]
    Outdated,
    #[error(transparent)]
    Device(#[from] DeviceError),
    #[error("Other reason: {0}")]
    Other(&'static str),
}

/// Error occurring while trying to create an instance, or create a surface from an instance;
/// typically relating to the state of the underlying graphics API or hardware.
#[derive(Clone, Debug, Error)]
#[error("{message}")]
pub struct InstanceError {
    /// These errors are very platform specific, so do not attempt to encode them as an enum.
    ///
    /// This message should describe the problem in sufficient detail to be useful for a
    /// user-to-developer “why won't this work on my machine” bug report, and otherwise follow
    /// <https://rust-lang.github.io/api-guidelines/interoperability.html#error-types-are-meaningful-and-well-behaved-c-good-err>.
    message: String,

    /// Underlying error value, if any is available.
    #[source]
    source: Option<Arc<dyn std::error::Error + Send + Sync + 'static>>,
}

impl InstanceError {
    #[allow(dead_code)] // may be unused on some platforms
    pub(crate) fn new(message: String) -> Self {
        Self {
            message,
            source: None,
        }
    }
    #[allow(dead_code)] // may be unused on some platforms
    pub(crate) fn with_source(
        message: String,
        source: impl std::error::Error + Send + Sync + 'static,
    ) -> Self {
        Self {
            message,
            source: Some(Arc::new(source)),
        }
    }
}

<<<<<<< HEAD
pub trait Api: Clone + Sized + std::fmt::Debug {
=======
pub trait Api: Clone + fmt::Debug + Sized {
>>>>>>> 9df73c5c
    type Instance: Instance<Self>;
    type Surface: Surface<Self>;
    type Adapter: Adapter<Self>;
    type Device: Device<Self>;

    type Queue: Queue<Self>;
    type CommandEncoder: CommandEncoder<Self>;
    type CommandBuffer: WasmNotSend + WasmNotSync + fmt::Debug;

    type Buffer: fmt::Debug + WasmNotSend + WasmNotSync + 'static;
    type Texture: fmt::Debug + WasmNotSend + WasmNotSync + 'static;
    type SurfaceTexture: fmt::Debug + WasmNotSend + WasmNotSync + Borrow<Self::Texture>;
    type TextureView: fmt::Debug + WasmNotSend + WasmNotSync;
    type Sampler: fmt::Debug + WasmNotSend + WasmNotSync;
    type QuerySet: fmt::Debug + WasmNotSend + WasmNotSync;
    type Fence: fmt::Debug + WasmNotSend + WasmNotSync;

    type BindGroupLayout: fmt::Debug + WasmNotSend + WasmNotSync;
    type BindGroup: fmt::Debug + WasmNotSend + WasmNotSync;
    type PipelineLayout: fmt::Debug + WasmNotSend + WasmNotSync;
    type ShaderModule: fmt::Debug + WasmNotSend + WasmNotSync;
    type RenderPipeline: fmt::Debug + WasmNotSend + WasmNotSync;
    type ComputePipeline: fmt::Debug + WasmNotSend + WasmNotSync;
}

pub trait Instance<A: Api>: Sized + WasmNotSend + WasmNotSync {
    unsafe fn init(desc: &InstanceDescriptor) -> Result<Self, InstanceError>;
    unsafe fn create_surface(
        &self,
        display_handle: raw_window_handle::RawDisplayHandle,
        window_handle: raw_window_handle::RawWindowHandle,
    ) -> Result<A::Surface, InstanceError>;
    unsafe fn destroy_surface(&self, surface: A::Surface);
    unsafe fn enumerate_adapters(&self) -> Vec<ExposedAdapter<A>>;
}

pub trait Surface<A: Api>: WasmNotSend + WasmNotSync {
    /// Configures the surface to use the given device.
    ///
    /// # Safety
    ///
    /// - All gpu work that uses the surface must have been completed.
    /// - All [`AcquiredSurfaceTexture`]s must have been destroyed.
    /// - All [`Api::TextureView`]s derived from the [`AcquiredSurfaceTexture`]s must have been destroyed.
    /// - All surfaces created using other devices must have been unconfigured before this call.
    unsafe fn configure(
        &self,
        device: &A::Device,
        config: &SurfaceConfiguration,
    ) -> Result<(), SurfaceError>;

    /// Unconfigures the surface on the given device.
    ///
    /// # Safety
    ///
    /// - All gpu work that uses the surface must have been completed.
    /// - All [`AcquiredSurfaceTexture`]s must have been destroyed.
    /// - All [`Api::TextureView`]s derived from the [`AcquiredSurfaceTexture`]s must have been destroyed.
    /// - The surface must have been configured on the given device.
    unsafe fn unconfigure(&self, device: &A::Device);

    /// Returns the next texture to be presented by the swapchain for drawing
    ///
    /// A `timeout` of `None` means to wait indefinitely, with no timeout.
    ///
    /// # Portability
    ///
    /// Some backends can't support a timeout when acquiring a texture and
    /// the timeout will be ignored.
    ///
    /// Returns `None` on timing out.
    unsafe fn acquire_texture(
        &self,
        timeout: Option<std::time::Duration>,
    ) -> Result<Option<AcquiredSurfaceTexture<A>>, SurfaceError>;
    unsafe fn discard_texture(&self, texture: A::SurfaceTexture);
}

pub trait Adapter<A: Api>: WasmNotSend + WasmNotSync {
    unsafe fn open(
        &self,
        features: wgt::Features,
        limits: &wgt::Limits,
    ) -> Result<OpenDevice<A>, DeviceError>;

    /// Return the set of supported capabilities for a texture format.
    unsafe fn texture_format_capabilities(
        &self,
        format: wgt::TextureFormat,
    ) -> TextureFormatCapabilities;

    /// Returns the capabilities of working with a specified surface.
    ///
    /// `None` means presentation is not supported for it.
    unsafe fn surface_capabilities(&self, surface: &A::Surface) -> Option<SurfaceCapabilities>;

    /// Creates a [`PresentationTimestamp`] using the adapter's WSI.
    ///
    /// [`PresentationTimestamp`]: wgt::PresentationTimestamp
    unsafe fn get_presentation_timestamp(&self) -> wgt::PresentationTimestamp;
}

pub trait Device<A: Api>: WasmNotSend + WasmNotSync {
    /// Exit connection to this logical device.
    unsafe fn exit(self, queue: A::Queue);
    /// Creates a new buffer.
    ///
    /// The initial usage is `BufferUses::empty()`.
    unsafe fn create_buffer(&self, desc: &BufferDescriptor) -> Result<A::Buffer, DeviceError>;
    unsafe fn destroy_buffer(&self, buffer: A::Buffer);
    //TODO: clarify if zero-sized mapping is allowed
    unsafe fn map_buffer(
        &self,
        buffer: &A::Buffer,
        range: MemoryRange,
    ) -> Result<BufferMapping, DeviceError>;
    unsafe fn unmap_buffer(&self, buffer: &A::Buffer) -> Result<(), DeviceError>;
    unsafe fn flush_mapped_ranges<I>(&self, buffer: &A::Buffer, ranges: I)
    where
        I: Iterator<Item = MemoryRange>;
    unsafe fn invalidate_mapped_ranges<I>(&self, buffer: &A::Buffer, ranges: I)
    where
        I: Iterator<Item = MemoryRange>;

    /// Creates a new texture.
    ///
    /// The initial usage for all subresources is `TextureUses::UNINITIALIZED`.
    unsafe fn create_texture(&self, desc: &TextureDescriptor) -> Result<A::Texture, DeviceError>;
    unsafe fn destroy_texture(&self, texture: A::Texture);
    unsafe fn create_texture_view(
        &self,
        texture: &A::Texture,
        desc: &TextureViewDescriptor,
    ) -> Result<A::TextureView, DeviceError>;
    unsafe fn destroy_texture_view(&self, view: A::TextureView);
    unsafe fn create_sampler(&self, desc: &SamplerDescriptor) -> Result<A::Sampler, DeviceError>;
    unsafe fn destroy_sampler(&self, sampler: A::Sampler);

    unsafe fn create_command_encoder(
        &self,
        desc: &CommandEncoderDescriptor<A>,
    ) -> Result<A::CommandEncoder, DeviceError>;
    unsafe fn destroy_command_encoder(&self, pool: A::CommandEncoder);

    /// Creates a bind group layout.
    unsafe fn create_bind_group_layout(
        &self,
        desc: &BindGroupLayoutDescriptor,
    ) -> Result<A::BindGroupLayout, DeviceError>;
    unsafe fn destroy_bind_group_layout(&self, bg_layout: A::BindGroupLayout);
    unsafe fn create_pipeline_layout(
        &self,
        desc: &PipelineLayoutDescriptor<A>,
    ) -> Result<A::PipelineLayout, DeviceError>;
    unsafe fn destroy_pipeline_layout(&self, pipeline_layout: A::PipelineLayout);
    unsafe fn create_bind_group(
        &self,
        desc: &BindGroupDescriptor<A>,
    ) -> Result<A::BindGroup, DeviceError>;
    unsafe fn destroy_bind_group(&self, group: A::BindGroup);

    unsafe fn create_shader_module(
        &self,
        desc: &ShaderModuleDescriptor,
        shader: ShaderInput,
    ) -> Result<A::ShaderModule, ShaderError>;
    unsafe fn destroy_shader_module(&self, module: A::ShaderModule);
    unsafe fn create_render_pipeline(
        &self,
        desc: &RenderPipelineDescriptor<A>,
    ) -> Result<A::RenderPipeline, PipelineError>;
    unsafe fn destroy_render_pipeline(&self, pipeline: A::RenderPipeline);
    unsafe fn create_compute_pipeline(
        &self,
        desc: &ComputePipelineDescriptor<A>,
    ) -> Result<A::ComputePipeline, PipelineError>;
    unsafe fn destroy_compute_pipeline(&self, pipeline: A::ComputePipeline);

    unsafe fn create_query_set(
        &self,
        desc: &wgt::QuerySetDescriptor<Label>,
    ) -> Result<A::QuerySet, DeviceError>;
    unsafe fn destroy_query_set(&self, set: A::QuerySet);
    unsafe fn create_fence(&self) -> Result<A::Fence, DeviceError>;
    unsafe fn destroy_fence(&self, fence: A::Fence);
    unsafe fn get_fence_value(&self, fence: &A::Fence) -> Result<FenceValue, DeviceError>;
    /// Calling wait with a lower value than the current fence value will immediately return.
    unsafe fn wait(
        &self,
        fence: &A::Fence,
        value: FenceValue,
        timeout_ms: u32,
    ) -> Result<bool, DeviceError>;

    unsafe fn start_capture(&self) -> bool;
    unsafe fn stop_capture(&self);
}

pub trait Queue<A: Api>: WasmNotSend + WasmNotSync {
    /// Submits the command buffers for execution on GPU.
    ///
    /// Valid usage:
    /// - all of the command buffers were created from command pools
    ///   that are associated with this queue.
    /// - all of the command buffers had `CommadBuffer::finish()` called.
    unsafe fn submit(
        &self,
        command_buffers: &[&A::CommandBuffer],
        signal_fence: Option<(&mut A::Fence, FenceValue)>,
    ) -> Result<(), DeviceError>;
    unsafe fn present(
        &self,
        surface: &A::Surface,
        texture: A::SurfaceTexture,
    ) -> Result<(), SurfaceError>;
    unsafe fn get_timestamp_period(&self) -> f32;
}

/// Encoder for commands in command buffers.
/// Serves as a parent for all the encoded command buffers.
/// Works in bursts of action: one or more command buffers are recorded,
/// then submitted to a queue, and then it needs to be `reset_all()`.
pub trait CommandEncoder<A: Api>: WasmNotSend + WasmNotSync + fmt::Debug {
    /// Begin encoding a new command buffer.
    unsafe fn begin_encoding(&mut self, label: Label) -> Result<(), DeviceError>;
    /// Discard currently recorded list, if any.
    unsafe fn discard_encoding(&mut self);
    unsafe fn end_encoding(&mut self) -> Result<A::CommandBuffer, DeviceError>;
    /// Reclaims all resources that are allocated for this encoder.
    /// Must get all of the produced command buffers back,
    /// and they must not be used by GPU at this moment.
    unsafe fn reset_all<I>(&mut self, command_buffers: I)
    where
        I: Iterator<Item = A::CommandBuffer>;

    unsafe fn transition_buffers<'a, T>(&mut self, barriers: T)
    where
        T: Iterator<Item = BufferBarrier<'a, A>>;

    unsafe fn transition_textures<'a, T>(&mut self, barriers: T)
    where
        T: Iterator<Item = TextureBarrier<'a, A>>;

    // copy operations

    unsafe fn clear_buffer(&mut self, buffer: &A::Buffer, range: MemoryRange);

    unsafe fn copy_buffer_to_buffer<T>(&mut self, src: &A::Buffer, dst: &A::Buffer, regions: T)
    where
        T: Iterator<Item = BufferCopy>;

    /// Copy from an external image to an internal texture.
    /// Works with a single array layer.
    /// Note: `dst` current usage has to be `TextureUses::COPY_DST`.
    /// Note: the copy extent is in physical size (rounded to the block size)
    #[cfg(all(target_arch = "wasm32", not(target_os = "emscripten")))]
    unsafe fn copy_external_image_to_texture<T>(
        &mut self,
        src: &wgt::ImageCopyExternalImage,
        dst: &A::Texture,
        dst_premultiplication: bool,
        regions: T,
    ) where
        T: Iterator<Item = TextureCopy>;

    /// Copy from one texture to another.
    /// Works with a single array layer.
    /// Note: `dst` current usage has to be `TextureUses::COPY_DST`.
    /// Note: the copy extent is in physical size (rounded to the block size)
    unsafe fn copy_texture_to_texture<T>(
        &mut self,
        src: &A::Texture,
        src_usage: TextureUses,
        dst: &A::Texture,
        regions: T,
    ) where
        T: Iterator<Item = TextureCopy>;

    /// Copy from buffer to texture.
    /// Works with a single array layer.
    /// Note: `dst` current usage has to be `TextureUses::COPY_DST`.
    /// Note: the copy extent is in physical size (rounded to the block size)
    unsafe fn copy_buffer_to_texture<T>(&mut self, src: &A::Buffer, dst: &A::Texture, regions: T)
    where
        T: Iterator<Item = BufferTextureCopy>;

    /// Copy from texture to buffer.
    /// Works with a single array layer.
    /// Note: the copy extent is in physical size (rounded to the block size)
    unsafe fn copy_texture_to_buffer<T>(
        &mut self,
        src: &A::Texture,
        src_usage: TextureUses,
        dst: &A::Buffer,
        regions: T,
    ) where
        T: Iterator<Item = BufferTextureCopy>;

    // pass common

    /// Sets the bind group at `index` to `group`, assuming the layout
    /// of all the preceeding groups to be taken from `layout`.
    unsafe fn set_bind_group(
        &mut self,
        layout: &A::PipelineLayout,
        index: u32,
        group: &A::BindGroup,
        dynamic_offsets: &[wgt::DynamicOffset],
    );

    unsafe fn set_push_constants(
        &mut self,
        layout: &A::PipelineLayout,
        stages: wgt::ShaderStages,
        offset: u32,
        data: &[u32],
    );

    unsafe fn insert_debug_marker(&mut self, label: &str);
    unsafe fn begin_debug_marker(&mut self, group_label: &str);
    unsafe fn end_debug_marker(&mut self);

    // queries

    /// # Safety:
    ///
    /// - If `set` is an occlusion query set, it must be the same one as used in the [`RenderPassDescriptor::occlusion_query_set`] parameter.
    unsafe fn begin_query(&mut self, set: &A::QuerySet, index: u32);
    /// # Safety:
    ///
    /// - If `set` is an occlusion query set, it must be the same one as used in the [`RenderPassDescriptor::occlusion_query_set`] parameter.
    unsafe fn end_query(&mut self, set: &A::QuerySet, index: u32);
    unsafe fn write_timestamp(&mut self, set: &A::QuerySet, index: u32);
    unsafe fn reset_queries(&mut self, set: &A::QuerySet, range: Range<u32>);
    unsafe fn copy_query_results(
        &mut self,
        set: &A::QuerySet,
        range: Range<u32>,
        buffer: &A::Buffer,
        offset: wgt::BufferAddress,
        stride: wgt::BufferSize,
    );

    // render passes

    // Begins a render pass, clears all active bindings.
    unsafe fn begin_render_pass(&mut self, desc: &RenderPassDescriptor<A>);
    unsafe fn end_render_pass(&mut self);

    unsafe fn set_render_pipeline(&mut self, pipeline: &A::RenderPipeline);

    unsafe fn set_index_buffer<'a>(
        &mut self,
        binding: BufferBinding<'a, A>,
        format: wgt::IndexFormat,
    );
    unsafe fn set_vertex_buffer<'a>(&mut self, index: u32, binding: BufferBinding<'a, A>);
    unsafe fn set_viewport(&mut self, rect: &Rect<f32>, depth_range: Range<f32>);
    unsafe fn set_scissor_rect(&mut self, rect: &Rect<u32>);
    unsafe fn set_stencil_reference(&mut self, value: u32);
    unsafe fn set_blend_constants(&mut self, color: &[f32; 4]);

    unsafe fn draw(
        &mut self,
        start_vertex: u32,
        vertex_count: u32,
        start_instance: u32,
        instance_count: u32,
    );
    unsafe fn draw_indexed(
        &mut self,
        start_index: u32,
        index_count: u32,
        base_vertex: i32,
        start_instance: u32,
        instance_count: u32,
    );
    unsafe fn draw_indirect(
        &mut self,
        buffer: &A::Buffer,
        offset: wgt::BufferAddress,
        draw_count: u32,
    );
    unsafe fn draw_indexed_indirect(
        &mut self,
        buffer: &A::Buffer,
        offset: wgt::BufferAddress,
        draw_count: u32,
    );
    unsafe fn draw_indirect_count(
        &mut self,
        buffer: &A::Buffer,
        offset: wgt::BufferAddress,
        count_buffer: &A::Buffer,
        count_offset: wgt::BufferAddress,
        max_count: u32,
    );
    unsafe fn draw_indexed_indirect_count(
        &mut self,
        buffer: &A::Buffer,
        offset: wgt::BufferAddress,
        count_buffer: &A::Buffer,
        count_offset: wgt::BufferAddress,
        max_count: u32,
    );

    // compute passes

    // Begins a compute pass, clears all active bindings.
    unsafe fn begin_compute_pass(&mut self, desc: &ComputePassDescriptor<A>);
    unsafe fn end_compute_pass(&mut self);

    unsafe fn set_compute_pipeline(&mut self, pipeline: &A::ComputePipeline);

    unsafe fn dispatch(&mut self, count: [u32; 3]);
    unsafe fn dispatch_indirect(&mut self, buffer: &A::Buffer, offset: wgt::BufferAddress);
}

bitflags!(
    /// Pipeline layout creation flags.
    #[derive(Debug, Copy, Clone, PartialEq, Eq, Hash)]
    pub struct PipelineLayoutFlags: u32 {
        /// Include support for base vertex/instance drawing.
        const BASE_VERTEX_INSTANCE = 1 << 0;
        /// Include support for num work groups builtin.
        const NUM_WORK_GROUPS = 1 << 1;
    }
);

bitflags!(
    /// Pipeline layout creation flags.
    #[derive(Debug, Copy, Clone, PartialEq, Eq, Hash)]
    pub struct BindGroupLayoutFlags: u32 {
        /// Allows for bind group binding arrays to be shorter than the array in the BGL.
        const PARTIALLY_BOUND = 1 << 0;
    }
);

bitflags!(
    /// Texture format capability flags.
    #[derive(Debug, Copy, Clone, PartialEq, Eq, Hash)]
    pub struct TextureFormatCapabilities: u32 {
        /// Format can be sampled.
        const SAMPLED = 1 << 0;
        /// Format can be sampled with a linear sampler.
        const SAMPLED_LINEAR = 1 << 1;
        /// Format can be sampled with a min/max reduction sampler.
        const SAMPLED_MINMAX = 1 << 2;

        /// Format can be used as storage with write-only access.
        const STORAGE = 1 << 3;
        /// Format can be used as storage with read and read/write access.
        const STORAGE_READ_WRITE = 1 << 4;
        /// Format can be used as storage with atomics.
        const STORAGE_ATOMIC = 1 << 5;

        /// Format can be used as color and input attachment.
        const COLOR_ATTACHMENT = 1 << 6;
        /// Format can be used as color (with blending) and input attachment.
        const COLOR_ATTACHMENT_BLEND = 1 << 7;
        /// Format can be used as depth-stencil and input attachment.
        const DEPTH_STENCIL_ATTACHMENT = 1 << 8;

        /// Format can be multisampled by x2.
        const MULTISAMPLE_X2   = 1 << 9;
        /// Format can be multisampled by x4.
        const MULTISAMPLE_X4   = 1 << 10;
        /// Format can be multisampled by x8.
        const MULTISAMPLE_X8   = 1 << 11;
        /// Format can be multisampled by x16.
        const MULTISAMPLE_X16  = 1 << 12;

        /// Format can be used for render pass resolve targets.
        const MULTISAMPLE_RESOLVE = 1 << 13;

        /// Format can be copied from.
        const COPY_SRC = 1 << 14;
        /// Format can be copied to.
        const COPY_DST = 1 << 15;
    }
);

bitflags!(
    /// Texture format capability flags.
    #[derive(Debug, Copy, Clone, PartialEq, Eq, Hash)]
    pub struct FormatAspects: u8 {
        const COLOR = 1 << 0;
        const DEPTH = 1 << 1;
        const STENCIL = 1 << 2;
    }
);

impl FormatAspects {
    pub fn new(format: wgt::TextureFormat, aspect: wgt::TextureAspect) -> Self {
        let aspect_mask = match aspect {
            wgt::TextureAspect::All => Self::all(),
            wgt::TextureAspect::DepthOnly => Self::DEPTH,
            wgt::TextureAspect::StencilOnly => Self::STENCIL,
        };
        Self::from(format) & aspect_mask
    }

    /// Returns `true` if only one flag is set
    pub fn is_one(&self) -> bool {
        self.bits().count_ones() == 1
    }

    pub fn map(&self) -> wgt::TextureAspect {
        match *self {
            Self::COLOR => wgt::TextureAspect::All,
            Self::DEPTH => wgt::TextureAspect::DepthOnly,
            Self::STENCIL => wgt::TextureAspect::StencilOnly,
            _ => unreachable!(),
        }
    }
}

impl From<wgt::TextureFormat> for FormatAspects {
    fn from(format: wgt::TextureFormat) -> Self {
        match format {
            wgt::TextureFormat::Stencil8 => Self::STENCIL,
            wgt::TextureFormat::Depth16Unorm
            | wgt::TextureFormat::Depth32Float
            | wgt::TextureFormat::Depth24Plus => Self::DEPTH,
            wgt::TextureFormat::Depth32FloatStencil8 | wgt::TextureFormat::Depth24PlusStencil8 => {
                Self::DEPTH | Self::STENCIL
            }
            _ => Self::COLOR,
        }
    }
}

bitflags!(
    #[derive(Debug, Copy, Clone, PartialEq, Eq, Hash)]
    pub struct MemoryFlags: u32 {
        const TRANSIENT = 1 << 0;
        const PREFER_COHERENT = 1 << 1;
    }
);

//TODO: it's not intuitive for the backends to consider `LOAD` being optional.

bitflags!(
    #[derive(Debug, Copy, Clone, PartialEq, Eq, Hash)]
    pub struct AttachmentOps: u8 {
        const LOAD = 1 << 0;
        const STORE = 1 << 1;
    }
);

bitflags::bitflags! {
    /// Similar to `wgt::BufferUsages` but for internal use.
    #[derive(Debug, Copy, Clone, PartialEq, Eq, Hash)]
    pub struct BufferUses: u16 {
        /// The argument to a read-only mapping.
        const MAP_READ = 1 << 0;
        /// The argument to a write-only mapping.
        const MAP_WRITE = 1 << 1;
        /// The source of a hardware copy.
        const COPY_SRC = 1 << 2;
        /// The destination of a hardware copy.
        const COPY_DST = 1 << 3;
        /// The index buffer used for drawing.
        const INDEX = 1 << 4;
        /// A vertex buffer used for drawing.
        const VERTEX = 1 << 5;
        /// A uniform buffer bound in a bind group.
        const UNIFORM = 1 << 6;
        /// A read-only storage buffer used in a bind group.
        const STORAGE_READ = 1 << 7;
        /// A read-write or write-only buffer used in a bind group.
        const STORAGE_READ_WRITE = 1 << 8;
        /// The indirect or count buffer in a indirect draw or dispatch.
        const INDIRECT = 1 << 9;
        /// A buffer used to store query results.
        const QUERY_RESOLVE = 1 << 10;
        /// The combination of states that a buffer may be in _at the same time_.
        const INCLUSIVE = Self::MAP_READ.bits() | Self::COPY_SRC.bits() |
            Self::INDEX.bits() | Self::VERTEX.bits() | Self::UNIFORM.bits() |
            Self::STORAGE_READ.bits() | Self::INDIRECT.bits();
        /// The combination of states that a buffer must exclusively be in.
        const EXCLUSIVE = Self::MAP_WRITE.bits() | Self::COPY_DST.bits() | Self::STORAGE_READ_WRITE.bits();
        /// The combination of all usages that the are guaranteed to be be ordered by the hardware.
        /// If a usage is ordered, then if the buffer state doesn't change between draw calls, there
        /// are no barriers needed for synchronization.
        const ORDERED = Self::INCLUSIVE.bits() | Self::MAP_WRITE.bits();
    }
}

bitflags::bitflags! {
    /// Similar to `wgt::TextureUsages` but for internal use.
    #[derive(Debug, Copy, Clone, PartialEq, Eq, Hash)]
    pub struct TextureUses: u16 {
        /// The texture is in unknown state.
        const UNINITIALIZED = 1 << 0;
        /// Ready to present image to the surface.
        const PRESENT = 1 << 1;
        /// The source of a hardware copy.
        const COPY_SRC = 1 << 2;
        /// The destination of a hardware copy.
        const COPY_DST = 1 << 3;
        /// Read-only sampled or fetched resource.
        const RESOURCE = 1 << 4;
        /// The color target of a renderpass.
        const COLOR_TARGET = 1 << 5;
        /// Read-only depth stencil usage.
        const DEPTH_STENCIL_READ = 1 << 6;
        /// Read-write depth stencil usage
        const DEPTH_STENCIL_WRITE = 1 << 7;
        /// Read-only storage buffer usage. Corresponds to a UAV in d3d, so is exclusive, despite being read only.
        const STORAGE_READ = 1 << 8;
        /// Read-write or write-only storage buffer usage.
        const STORAGE_READ_WRITE = 1 << 9;
        /// The combination of states that a texture may be in _at the same time_.
        const INCLUSIVE = Self::COPY_SRC.bits() | Self::RESOURCE.bits() | Self::DEPTH_STENCIL_READ.bits();
        /// The combination of states that a texture must exclusively be in.
        const EXCLUSIVE = Self::COPY_DST.bits() | Self::COLOR_TARGET.bits() | Self::DEPTH_STENCIL_WRITE.bits() | Self::STORAGE_READ.bits() | Self::STORAGE_READ_WRITE.bits() | Self::PRESENT.bits();
        /// The combination of all usages that the are guaranteed to be be ordered by the hardware.
        /// If a usage is ordered, then if the texture state doesn't change between draw calls, there
        /// are no barriers needed for synchronization.
        const ORDERED = Self::INCLUSIVE.bits() | Self::COLOR_TARGET.bits() | Self::DEPTH_STENCIL_WRITE.bits() | Self::STORAGE_READ.bits();

        /// Flag used by the wgpu-core texture tracker to say a texture is in different states for every sub-resource
        const COMPLEX = 1 << 10;
        /// Flag used by the wgpu-core texture tracker to say that the tracker does not know the state of the sub-resource.
        /// This is different from UNINITIALIZED as that says the tracker does know, but the texture has not been initialized.
        const UNKNOWN = 1 << 11;
    }
}

#[derive(Clone, Debug)]
pub struct InstanceDescriptor<'a> {
    pub name: &'a str,
    pub flags: wgt::InstanceFlags,
    pub dx12_shader_compiler: wgt::Dx12Compiler,
    pub gles_minor_version: wgt::Gles3MinorVersion,
}

#[derive(Clone, Debug)]
pub struct Alignments {
    /// The alignment of the start of the buffer used as a GPU copy source.
    pub buffer_copy_offset: wgt::BufferSize,
    /// The alignment of the row pitch of the texture data stored in a buffer that is
    /// used in a GPU copy operation.
    pub buffer_copy_pitch: wgt::BufferSize,
}

#[derive(Clone, Debug)]
pub struct Capabilities {
    pub limits: wgt::Limits,
    pub alignments: Alignments,
    pub downlevel: wgt::DownlevelCapabilities,
}

#[derive(Debug)]
pub struct ExposedAdapter<A: Api> {
    pub adapter: A::Adapter,
    pub info: wgt::AdapterInfo,
    pub features: wgt::Features,
    pub capabilities: Capabilities,
}

/// Describes information about what a `Surface`'s presentation capabilities are.
/// Fetch this with [Adapter::surface_capabilities].
#[derive(Debug, Clone)]
pub struct SurfaceCapabilities {
    /// List of supported texture formats.
    ///
    /// Must be at least one.
    pub formats: Vec<wgt::TextureFormat>,

    /// Range for the swap chain sizes.
    ///
    /// - `swap_chain_sizes.start` must be at least 1.
    /// - `swap_chain_sizes.end` must be larger or equal to `swap_chain_sizes.start`.
    pub swap_chain_sizes: RangeInclusive<u32>,

    /// Current extent of the surface, if known.
    pub current_extent: Option<wgt::Extent3d>,

    /// Range of supported extents.
    ///
    /// `current_extent` must be inside this range.
    pub extents: RangeInclusive<wgt::Extent3d>,

    /// Supported texture usage flags.
    ///
    /// Must have at least `TextureUses::COLOR_TARGET`
    pub usage: TextureUses,

    /// List of supported V-sync modes.
    ///
    /// Must be at least one.
    pub present_modes: Vec<wgt::PresentMode>,

    /// List of supported alpha composition modes.
    ///
    /// Must be at least one.
    pub composite_alpha_modes: Vec<wgt::CompositeAlphaMode>,
}

#[derive(Debug)]
pub struct AcquiredSurfaceTexture<A: Api> {
    pub texture: A::SurfaceTexture,
    /// The presentation configuration no longer matches
    /// the surface properties exactly, but can still be used to present
    /// to the surface successfully.
    pub suboptimal: bool,
}

#[derive(Debug)]
pub struct OpenDevice<A: Api> {
    pub device: A::Device,
    pub queue: A::Queue,
}

#[derive(Clone, Debug)]
pub struct BufferMapping {
    pub ptr: NonNull<u8>,
    pub is_coherent: bool,
}

#[derive(Clone, Debug)]
pub struct BufferDescriptor<'a> {
    pub label: Label<'a>,
    pub size: wgt::BufferAddress,
    pub usage: BufferUses,
    pub memory_flags: MemoryFlags,
}

#[derive(Clone, Debug)]
pub struct TextureDescriptor<'a> {
    pub label: Label<'a>,
    pub size: wgt::Extent3d,
    pub mip_level_count: u32,
    pub sample_count: u32,
    pub dimension: wgt::TextureDimension,
    pub format: wgt::TextureFormat,
    pub usage: TextureUses,
    pub memory_flags: MemoryFlags,
    /// Allows views of this texture to have a different format
    /// than the texture does.
    pub view_formats: Vec<wgt::TextureFormat>,
}

impl TextureDescriptor<'_> {
    pub fn copy_extent(&self) -> CopyExtent {
        CopyExtent::map_extent_to_copy_size(&self.size, self.dimension)
    }

    pub fn is_cube_compatible(&self) -> bool {
        self.dimension == wgt::TextureDimension::D2
            && self.size.depth_or_array_layers % 6 == 0
            && self.sample_count == 1
            && self.size.width == self.size.height
    }

    pub fn array_layer_count(&self) -> u32 {
        match self.dimension {
            wgt::TextureDimension::D1 | wgt::TextureDimension::D3 => 1,
            wgt::TextureDimension::D2 => self.size.depth_or_array_layers,
        }
    }
}

/// TextureView descriptor.
///
/// Valid usage:
///. - `format` has to be the same as `TextureDescriptor::format`
///. - `dimension` has to be compatible with `TextureDescriptor::dimension`
///. - `usage` has to be a subset of `TextureDescriptor::usage`
///. - `range` has to be a subset of parent texture
#[derive(Clone, Debug)]
pub struct TextureViewDescriptor<'a> {
    pub label: Label<'a>,
    pub format: wgt::TextureFormat,
    pub dimension: wgt::TextureViewDimension,
    pub usage: TextureUses,
    pub range: wgt::ImageSubresourceRange,
}

#[derive(Clone, Debug)]
pub struct SamplerDescriptor<'a> {
    pub label: Label<'a>,
    pub address_modes: [wgt::AddressMode; 3],
    pub mag_filter: wgt::FilterMode,
    pub min_filter: wgt::FilterMode,
    pub mipmap_filter: wgt::FilterMode,
    pub lod_clamp: Range<f32>,
    pub compare: Option<wgt::CompareFunction>,
    // Must in the range [1, 16].
    //
    // Anisotropic filtering must be supported if this is not 1.
    pub anisotropy_clamp: u16,
    pub border_color: Option<wgt::SamplerBorderColor>,
}

/// BindGroupLayout descriptor.
///
/// Valid usage:
/// - `entries` are sorted by ascending `wgt::BindGroupLayoutEntry::binding`
#[derive(Clone, Debug)]
pub struct BindGroupLayoutDescriptor<'a> {
    pub label: Label<'a>,
    pub flags: BindGroupLayoutFlags,
    pub entries: &'a [wgt::BindGroupLayoutEntry],
}

#[derive(Clone, Debug)]
pub struct PipelineLayoutDescriptor<'a, A: Api> {
    pub label: Label<'a>,
    pub flags: PipelineLayoutFlags,
    pub bind_group_layouts: &'a [&'a A::BindGroupLayout],
    pub push_constant_ranges: &'a [wgt::PushConstantRange],
}

#[derive(Debug)]
pub struct BufferBinding<'a, A: Api> {
    /// The buffer being bound.
    pub buffer: &'a A::Buffer,

    /// The offset at which the bound region starts.
    ///
    /// This must be less than the size of the buffer. Some back ends
    /// cannot tolerate zero-length regions; for example, see
    /// [VUID-VkDescriptorBufferInfo-offset-00340][340] and
    /// [VUID-VkDescriptorBufferInfo-range-00341][341], or the
    /// documentation for GLES's [glBindBufferRange][bbr].
    ///
    /// [340]: https://registry.khronos.org/vulkan/specs/1.3-extensions/html/vkspec.html#VUID-VkDescriptorBufferInfo-offset-00340
    /// [341]: https://registry.khronos.org/vulkan/specs/1.3-extensions/html/vkspec.html#VUID-VkDescriptorBufferInfo-range-00341
    /// [bbr]: https://registry.khronos.org/OpenGL-Refpages/es3.0/html/glBindBufferRange.xhtml
    pub offset: wgt::BufferAddress,

    /// The size of the region bound, in bytes.
    ///
    /// If `None`, the region extends from `offset` to the end of the
    /// buffer. Given the restrictions on `offset`, this means that
    /// the size is always greater than zero.
    pub size: Option<wgt::BufferSize>,
}

// Rust gets confused about the impl requirements for `A`
impl<A: Api> Clone for BufferBinding<'_, A> {
    fn clone(&self) -> Self {
        Self {
            buffer: self.buffer,
            offset: self.offset,
            size: self.size,
        }
    }
}

#[derive(Debug)]
pub struct TextureBinding<'a, A: Api> {
    pub view: &'a A::TextureView,
    pub usage: TextureUses,
}

// Rust gets confused about the impl requirements for `A`
impl<A: Api> Clone for TextureBinding<'_, A> {
    fn clone(&self) -> Self {
        Self {
            view: self.view,
            usage: self.usage,
        }
    }
}

#[derive(Clone, Debug)]
pub struct BindGroupEntry {
    pub binding: u32,
    pub resource_index: u32,
    pub count: u32,
}

/// BindGroup descriptor.
///
/// Valid usage:
///. - `entries` has to be sorted by ascending `BindGroupEntry::binding`
///. - `entries` has to have the same set of `BindGroupEntry::binding` as `layout`
///. - each entry has to be compatible with the `layout`
///. - each entry's `BindGroupEntry::resource_index` is within range
///    of the corresponding resource array, selected by the relevant
///    `BindGroupLayoutEntry`.
#[derive(Clone, Debug)]
pub struct BindGroupDescriptor<'a, A: Api> {
    pub label: Label<'a>,
    pub layout: &'a A::BindGroupLayout,
    pub buffers: &'a [BufferBinding<'a, A>],
    pub samplers: &'a [&'a A::Sampler],
    pub textures: &'a [TextureBinding<'a, A>],
    pub entries: &'a [BindGroupEntry],
}

#[derive(Clone, Debug)]
pub struct CommandEncoderDescriptor<'a, A: Api> {
    pub label: Label<'a>,
    pub queue: &'a A::Queue,
}

/// Naga shader module.
pub struct NagaShader {
    /// Shader module IR.
    pub module: Cow<'static, naga::Module>,
    /// Analysis information of the module.
    pub info: naga::valid::ModuleInfo,
}

// Custom implementation avoids the need to generate Debug impl code
// for the whole Naga module and info.
impl fmt::Debug for NagaShader {
    fn fmt(&self, formatter: &mut fmt::Formatter) -> fmt::Result {
        write!(formatter, "Naga shader")
    }
}

/// Shader input.
#[allow(clippy::large_enum_variant)]
pub enum ShaderInput<'a> {
    Naga(NagaShader),
    SpirV(&'a [u32]),
}

pub struct ShaderModuleDescriptor<'a> {
    pub label: Label<'a>,
    pub runtime_checks: bool,
}

/// Describes a programmable pipeline stage.
#[derive(Debug)]
pub struct ProgrammableStage<'a, A: Api> {
    /// The compiled shader module for this stage.
    pub module: &'a A::ShaderModule,
    /// The name of the entry point in the compiled shader. There must be a function with this name
    ///  in the shader.
    pub entry_point: &'a str,
}

// Rust gets confused about the impl requirements for `A`
impl<A: Api> Clone for ProgrammableStage<'_, A> {
    fn clone(&self) -> Self {
        Self {
            module: self.module,
            entry_point: self.entry_point,
        }
    }
}

/// Describes a compute pipeline.
#[derive(Clone, Debug)]
pub struct ComputePipelineDescriptor<'a, A: Api> {
    pub label: Label<'a>,
    /// The layout of bind groups for this pipeline.
    pub layout: &'a A::PipelineLayout,
    /// The compiled compute stage and its entry point.
    pub stage: ProgrammableStage<'a, A>,
}

/// Describes how the vertex buffer is interpreted.
#[derive(Clone, Debug)]
pub struct VertexBufferLayout<'a> {
    /// The stride, in bytes, between elements of this buffer.
    pub array_stride: wgt::BufferAddress,
    /// How often this vertex buffer is "stepped" forward.
    pub step_mode: wgt::VertexStepMode,
    /// The list of attributes which comprise a single vertex.
    pub attributes: &'a [wgt::VertexAttribute],
}

/// Describes a render (graphics) pipeline.
#[derive(Clone, Debug)]
pub struct RenderPipelineDescriptor<'a, A: Api> {
    pub label: Label<'a>,
    /// The layout of bind groups for this pipeline.
    pub layout: &'a A::PipelineLayout,
    /// The format of any vertex buffers used with this pipeline.
    pub vertex_buffers: &'a [VertexBufferLayout<'a>],
    /// The vertex stage for this pipeline.
    pub vertex_stage: ProgrammableStage<'a, A>,
    /// The properties of the pipeline at the primitive assembly and rasterization level.
    pub primitive: wgt::PrimitiveState,
    /// The effect of draw calls on the depth and stencil aspects of the output target, if any.
    pub depth_stencil: Option<wgt::DepthStencilState>,
    /// The multi-sampling properties of the pipeline.
    pub multisample: wgt::MultisampleState,
    /// The fragment stage for this pipeline.
    pub fragment_stage: Option<ProgrammableStage<'a, A>>,
    /// The effect of draw calls on the color aspect of the output target.
    pub color_targets: &'a [Option<wgt::ColorTargetState>],
    /// If the pipeline will be used with a multiview render pass, this indicates how many array
    /// layers the attachments will have.
    pub multiview: Option<NonZeroU32>,
}

#[derive(Debug, Clone)]
pub struct SurfaceConfiguration {
    /// Number of textures in the swap chain. Must be in
    /// `SurfaceCapabilities::swap_chain_size` range.
    pub swap_chain_size: u32,
    /// Vertical synchronization mode.
    pub present_mode: wgt::PresentMode,
    /// Alpha composition mode.
    pub composite_alpha_mode: wgt::CompositeAlphaMode,
    /// Format of the surface textures.
    pub format: wgt::TextureFormat,
    /// Requested texture extent. Must be in
    /// `SurfaceCapabilities::extents` range.
    pub extent: wgt::Extent3d,
    /// Allowed usage of surface textures,
    pub usage: TextureUses,
    /// Allows views of swapchain texture to have a different format
    /// than the texture does.
    pub view_formats: Vec<wgt::TextureFormat>,
}

#[derive(Debug, Clone)]
pub struct Rect<T> {
    pub x: T,
    pub y: T,
    pub w: T,
    pub h: T,
}

#[derive(Debug, Clone)]
pub struct BufferBarrier<'a, A: Api> {
    pub buffer: &'a A::Buffer,
    pub usage: Range<BufferUses>,
}

#[derive(Debug, Clone)]
pub struct TextureBarrier<'a, A: Api> {
    pub texture: &'a A::Texture,
    pub range: wgt::ImageSubresourceRange,
    pub usage: Range<TextureUses>,
}

#[derive(Clone, Copy, Debug)]
pub struct BufferCopy {
    pub src_offset: wgt::BufferAddress,
    pub dst_offset: wgt::BufferAddress,
    pub size: wgt::BufferSize,
}

#[derive(Clone, Debug)]
pub struct TextureCopyBase {
    pub mip_level: u32,
    pub array_layer: u32,
    /// Origin within a texture.
    /// Note: for 1D and 2D textures, Z must be 0.
    pub origin: wgt::Origin3d,
    pub aspect: FormatAspects,
}

#[derive(Clone, Copy, Debug)]
pub struct CopyExtent {
    pub width: u32,
    pub height: u32,
    pub depth: u32,
}

#[derive(Clone, Debug)]
pub struct TextureCopy {
    pub src_base: TextureCopyBase,
    pub dst_base: TextureCopyBase,
    pub size: CopyExtent,
}

#[derive(Clone, Debug)]
pub struct BufferTextureCopy {
    pub buffer_layout: wgt::ImageDataLayout,
    pub texture_base: TextureCopyBase,
    pub size: CopyExtent,
}

#[derive(Debug)]
pub struct Attachment<'a, A: Api> {
    pub view: &'a A::TextureView,
    /// Contains either a single mutating usage as a target,
    /// or a valid combination of read-only usages.
    pub usage: TextureUses,
}

// Rust gets confused about the impl requirements for `A`
impl<A: Api> Clone for Attachment<'_, A> {
    fn clone(&self) -> Self {
        Self {
            view: self.view,
            usage: self.usage,
        }
    }
}

#[derive(Debug)]
pub struct ColorAttachment<'a, A: Api> {
    pub target: Attachment<'a, A>,
    pub resolve_target: Option<Attachment<'a, A>>,
    pub ops: AttachmentOps,
    pub clear_value: wgt::Color,
}

// Rust gets confused about the impl requirements for `A`
impl<A: Api> Clone for ColorAttachment<'_, A> {
    fn clone(&self) -> Self {
        Self {
            target: self.target.clone(),
            resolve_target: self.resolve_target.clone(),
            ops: self.ops,
            clear_value: self.clear_value,
        }
    }
}

#[derive(Clone, Debug)]
pub struct DepthStencilAttachment<'a, A: Api> {
    pub target: Attachment<'a, A>,
    pub depth_ops: AttachmentOps,
    pub stencil_ops: AttachmentOps,
    pub clear_value: (f32, u32),
}

#[derive(Debug)]
pub struct RenderPassTimestampWrites<'a, A: Api> {
    pub query_set: &'a A::QuerySet,
    pub beginning_of_pass_write_index: Option<u32>,
    pub end_of_pass_write_index: Option<u32>,
}

// Rust gets confused about the impl requirements for `A`
impl<A: Api> Clone for RenderPassTimestampWrites<'_, A> {
    fn clone(&self) -> Self {
        Self {
            query_set: self.query_set,
            beginning_of_pass_write_index: self.beginning_of_pass_write_index,
            end_of_pass_write_index: self.end_of_pass_write_index,
        }
    }
}

#[derive(Clone, Debug)]
pub struct RenderPassDescriptor<'a, A: Api> {
    pub label: Label<'a>,
    pub extent: wgt::Extent3d,
    pub sample_count: u32,
    pub color_attachments: &'a [Option<ColorAttachment<'a, A>>],
    pub depth_stencil_attachment: Option<DepthStencilAttachment<'a, A>>,
    pub multiview: Option<NonZeroU32>,
    pub timestamp_writes: Option<RenderPassTimestampWrites<'a, A>>,
    pub occlusion_query_set: Option<&'a A::QuerySet>,
}

#[derive(Debug)]
pub struct ComputePassTimestampWrites<'a, A: Api> {
    pub query_set: &'a A::QuerySet,
    pub beginning_of_pass_write_index: Option<u32>,
    pub end_of_pass_write_index: Option<u32>,
}

// Rust gets confused about the impl requirements for `A`
impl<A: Api> Clone for ComputePassTimestampWrites<'_, A> {
    fn clone(&self) -> Self {
        Self {
            query_set: self.query_set,
            beginning_of_pass_write_index: self.beginning_of_pass_write_index,
            end_of_pass_write_index: self.end_of_pass_write_index,
        }
    }
}

#[derive(Clone, Debug)]
pub struct ComputePassDescriptor<'a, A: Api> {
    pub label: Label<'a>,
    pub timestamp_writes: Option<ComputePassTimestampWrites<'a, A>>,
}

/// Stores if any API validation error has occurred in this process
/// since it was last reset.
///
/// This is used for internal wgpu testing only and _must not_ be used
/// as a way to check for errors.
///
/// This works as a static because `cargo nextest` runs all of our
/// tests in separate processes, so each test gets its own canary.
///
/// This prevents the issue of one validation error terminating the
/// entire process.
pub static VALIDATION_CANARY: ValidationCanary = ValidationCanary {
    inner: AtomicBool::new(false),
};

/// Flag for internal testing.
pub struct ValidationCanary {
    inner: AtomicBool,
}

impl ValidationCanary {
    #[allow(dead_code)] // in some configurations this function is dead
    fn set(&self) {
        self.inner.store(true, std::sync::atomic::Ordering::SeqCst);
    }

    /// Returns true if any API validation error has occurred in this process
    /// since the last call to this function.
    pub fn get_and_reset(&self) -> bool {
        self.inner.swap(false, std::sync::atomic::Ordering::SeqCst)
    }
}

#[test]
fn test_default_limits() {
    let limits = wgt::Limits::default();
    assert!(limits.max_bind_groups <= MAX_BIND_GROUPS as u32);
}<|MERGE_RESOLUTION|>--- conflicted
+++ resolved
@@ -189,11 +189,7 @@
     }
 }
 
-<<<<<<< HEAD
-pub trait Api: Clone + Sized + std::fmt::Debug {
-=======
 pub trait Api: Clone + fmt::Debug + Sized {
->>>>>>> 9df73c5c
     type Instance: Instance<Self>;
     type Surface: Surface<Self>;
     type Adapter: Adapter<Self>;

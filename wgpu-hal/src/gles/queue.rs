--- conflicted
+++ resolved
@@ -826,23 +826,6 @@
                 dst_target,
                 dst_offset,
             } => {
-<<<<<<< HEAD
-                let mut temp_query_results = self.temp_query_results.lock();
-                temp_query_results.clear();
-                for &query in queries[query_range.start as usize..query_range.end as usize].iter() {
-                    let result = unsafe { gl.get_query_parameter_u32(query, glow::QUERY_RESULT) };
-                    temp_query_results.push(result as u64);
-                }
-                let query_data = unsafe {
-                    slice::from_raw_parts(
-                        temp_query_results.as_ptr() as *const u8,
-                        temp_query_results.len() * mem::size_of::<u64>(),
-                    )
-                };
-                match dst.raw {
-                    Some(buffer) => {
-                        unsafe { gl.bind_buffer(dst_target, Some(buffer)) };
-=======
                 if self
                     .shared
                     .private_caps
@@ -888,12 +871,12 @@
                         }
                     }
                 } else {
-                    self.temp_query_results.clear();
+                    let mut temp_query_results = self.temp_query_results.lock();
+                    temp_query_results.clear();
                     for &query in
                         queries[query_range.start as usize..query_range.end as usize].iter()
                     {
                         let mut result: u64 = 0;
->>>>>>> 3abf81ef
                         unsafe {
                             let result: *mut u64 = &mut result;
                             gl.get_query_parameter_u64_with_offset(
@@ -902,12 +885,12 @@
                                 result as usize,
                             )
                         };
-                        self.temp_query_results.push(result);
+                        temp_query_results.push(result);
                     }
                     let query_data = unsafe {
                         slice::from_raw_parts(
-                            self.temp_query_results.as_ptr() as *const u8,
-                            self.temp_query_results.len() * mem::size_of::<u64>(),
+                            temp_query_results.as_ptr() as *const u8,
+                            temp_query_results.len() * mem::size_of::<u64>(),
                         )
                     };
                     match dst.raw {

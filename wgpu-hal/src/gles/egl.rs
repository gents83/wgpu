--- conflicted
+++ resolved
@@ -1005,24 +1005,14 @@
             })
         };
 
-<<<<<<< HEAD
-        if self.flags.contains(crate::InstanceFlags::DEBUG) && gl.supports_debug() {
+        if self.flags.contains(wgt::InstanceFlags::DEBUG) && gl.supports_debug() {
             log::debug!("Max label length: {}", unsafe {
-=======
-        if self.flags.contains(wgt::InstanceFlags::DEBUG) && gl.supports_debug() {
-            log::info!("Max label length: {}", unsafe {
->>>>>>> 9df73c5c
                 gl.get_parameter_i32(glow::MAX_LABEL_LENGTH)
             });
         }
 
-<<<<<<< HEAD
-        if self.flags.contains(crate::InstanceFlags::VALIDATION) && gl.supports_debug() {
+        if self.flags.contains(wgt::InstanceFlags::VALIDATION) && gl.supports_debug() {
             log::debug!("Enabling GLES debug output");
-=======
-        if self.flags.contains(wgt::InstanceFlags::VALIDATION) && gl.supports_debug() {
-            log::info!("Enabling GLES debug output");
->>>>>>> 9df73c5c
             unsafe { gl.enable(glow::DEBUG_OUTPUT) };
             unsafe { gl.debug_message_callback(gl_debug_message_callback) };
         }

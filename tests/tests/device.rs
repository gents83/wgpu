--- conflicted
+++ resolved
@@ -27,7 +27,6 @@
     });
 
 #[cfg(not(all(target_arch = "wasm32", not(target_os = "emscripten"))))]
-<<<<<<< HEAD
 #[test]
 fn device_lifetime_check() {
     use pollster::FutureExt as _;
@@ -63,15 +62,9 @@
 }
 
 #[cfg(not(all(target_arch = "wasm32", not(target_os = "emscripten"))))]
-#[test]
-fn request_device_error_on_native() {
-    pollster::block_on(request_device_error_message());
-}
-=======
 #[gpu_test]
 static REQUEST_DEVICE_ERROR_MESSAGE_NATIVE: GpuTestConfiguration =
     GpuTestConfiguration::new().run_async(|_ctx| request_device_error_message());
->>>>>>> ac896cf2
 
 /// Check that `RequestDeviceError`s produced have some diagnostic information.
 ///

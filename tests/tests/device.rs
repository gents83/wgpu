--- conflicted
+++ resolved
@@ -36,16 +36,9 @@
                 });
             }
 
-<<<<<<< HEAD
-            let _bind_group = ctx.device.create_bind_group(&wgpu::BindGroupDescriptor {
-                label: None,
-                layout: &bind_group_layout,
-                entries: &[],
-            });
-        }
-
-        ctx.device.poll(wgpu::Maintain::Poll);
-    });
+            ctx.device.poll(wgpu::Maintain::Poll);
+        },
+    );
 }
 
 #[test]
@@ -95,9 +88,5 @@
     assert_ne!(
         pre_report, post_report,
         "Queue and Device has not been dropped as expected"
-=======
-            ctx.device.poll(wgpu::Maintain::Poll);
-        },
->>>>>>> 9a919535
     );
 }
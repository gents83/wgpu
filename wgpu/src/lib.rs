//! A cross-platform graphics and compute library based on [WebGPU](https://gpuweb.github.io/gpuweb/).
//!
//! To start using the API, create an [`Instance`].

#![cfg_attr(docsrs, feature(doc_cfg, doc_auto_cfg))]
#![doc(html_logo_url = "https://raw.githubusercontent.com/gfx-rs/wgpu/trunk/logo.png")]
#![warn(missing_docs, rust_2018_idioms, unsafe_op_in_unsafe_fn)]

mod backend;
mod context;
pub mod util;
#[macro_use]
mod macros;

use std::{
    any::Any,
    borrow::Cow,
    error, fmt,
    future::Future,
    marker::PhantomData,
    num::NonZeroU32,
    ops::{Bound, Deref, DerefMut, Range, RangeBounds},
    sync::Arc,
    thread,
};

use context::{Context, DeviceRequest, DynContext, ObjectId};
use parking_lot::Mutex;

use raw_window_handle::{HasDisplayHandle, HasWindowHandle};
pub use wgt::{
    AdapterInfo, AddressMode, AstcBlock, AstcChannel, Backend, Backends, BindGroupLayoutEntry,
    BindingType, BlendComponent, BlendFactor, BlendOperation, BlendState, BufferAddress,
    BufferBindingType, BufferSize, BufferUsages, Color, ColorTargetState, ColorWrites,
    CommandBufferDescriptor, CompareFunction, CompositeAlphaMode, DepthBiasState,
    DepthStencilState, DeviceLostReason, DeviceType, DownlevelCapabilities, DownlevelFlags,
    Dx12Compiler, DynamicOffset, Extent3d, Face, Features, FilterMode, FrontFace,
    Gles3MinorVersion, ImageDataLayout, ImageSubresourceRange, IndexFormat, InstanceDescriptor,
    InstanceFlags, Limits, MultisampleState, Origin2d, Origin3d, PipelineStatisticsTypes,
    PolygonMode, PowerPreference, PredefinedColorSpace, PresentMode, PresentationTimestamp,
    PrimitiveState, PrimitiveTopology, PushConstantRange, QueryType, RenderBundleDepthStencil,
    SamplerBindingType, SamplerBorderColor, ShaderLocation, ShaderModel, ShaderStages,
    StencilFaceState, StencilOperation, StencilState, StorageTextureAccess, SurfaceCapabilities,
    SurfaceStatus, TextureAspect, TextureDimension, TextureFormat, TextureFormatFeatureFlags,
    TextureFormatFeatures, TextureSampleType, TextureUsages, TextureViewDimension, VertexAttribute,
    VertexFormat, VertexStepMode, WasmNotSend, WasmNotSendSync, WasmNotSync, COPY_BUFFER_ALIGNMENT,
    COPY_BYTES_PER_ROW_ALIGNMENT, MAP_ALIGNMENT, PUSH_CONSTANT_ALIGNMENT,
    QUERY_RESOLVE_BUFFER_ALIGNMENT, QUERY_SET_MAX_QUERIES, QUERY_SIZE, VERTEX_STRIDE_ALIGNMENT,
};

#[cfg(any(
    not(target_arch = "wasm32"),
    feature = "webgl",
    target_os = "emscripten"
))]
#[doc(hidden)]
pub use ::hal;
#[cfg(feature = "naga")]
pub use ::naga;
#[cfg(any(
    not(target_arch = "wasm32"),
    feature = "webgl",
    target_os = "emscripten"
))]
#[doc(hidden)]
pub use ::wgc as core;

// wasm-only types, we try to keep as many types non-platform
// specific, but these need to depend on web-sys.
#[cfg(all(target_arch = "wasm32", not(target_os = "emscripten")))]
pub use wgt::{ExternalImageSource, ImageCopyExternalImage};

/// Filter for error scopes.
#[derive(Clone, Copy, Debug, Eq, PartialEq, PartialOrd)]
pub enum ErrorFilter {
    /// Catch only out-of-memory errors.
    OutOfMemory,
    /// Catch only validation errors.
    Validation,
}
static_assertions::assert_impl_all!(ErrorFilter: Send, Sync);

type C = dyn DynContext;
#[cfg(any(
    not(target_arch = "wasm32"),
    all(
        feature = "fragile-send-sync-non-atomic-wasm",
        not(target_feature = "atomics")
    )
))]
type Data = dyn Any + Send + Sync;
#[cfg(not(any(
    not(target_arch = "wasm32"),
    all(
        feature = "fragile-send-sync-non-atomic-wasm",
        not(target_feature = "atomics")
    )
)))]
type Data = dyn Any;

/// Context for all other wgpu objects. Instance of wgpu.
///
/// This is the first thing you create when using wgpu.
/// Its primary use is to create [`Adapter`]s and [`Surface`]s.
///
/// Does not have to be kept alive.
///
/// Corresponds to [WebGPU `GPU`](https://gpuweb.github.io/gpuweb/#gpu-interface).
#[derive(Debug)]
pub struct Instance {
    context: Arc<C>,
}
#[cfg(any(
    not(target_arch = "wasm32"),
    all(
        feature = "fragile-send-sync-non-atomic-wasm",
        not(target_feature = "atomics")
    )
))]
static_assertions::assert_impl_all!(Instance: Send, Sync);

/// Handle to a physical graphics and/or compute device.
///
/// Adapters can be used to open a connection to the corresponding [`Device`]
/// on the host system by using [`Adapter::request_device`].
///
/// Does not have to be kept alive.
///
/// Corresponds to [WebGPU `GPUAdapter`](https://gpuweb.github.io/gpuweb/#gpu-adapter).
#[derive(Debug)]
pub struct Adapter {
    context: Arc<C>,
    id: ObjectId,
    data: Box<Data>,
}
#[cfg(any(
    not(target_arch = "wasm32"),
    all(
        feature = "fragile-send-sync-non-atomic-wasm",
        not(target_feature = "atomics")
    )
))]
static_assertions::assert_impl_all!(Adapter: Send, Sync);

impl Drop for Adapter {
    fn drop(&mut self) {
        if !thread::panicking() {
            self.context.adapter_drop(&self.id, self.data.as_ref())
        }
    }
}

/// Open connection to a graphics and/or compute device.
///
/// Responsible for the creation of most rendering and compute resources.
/// These are then used in commands, which are submitted to a [`Queue`].
///
/// A device may be requested from an adapter with [`Adapter::request_device`].
///
/// Corresponds to [WebGPU `GPUDevice`](https://gpuweb.github.io/gpuweb/#gpu-device).
#[derive(Debug)]
pub struct Device {
    context: Arc<C>,
    id: ObjectId,
    data: Box<Data>,
}
#[cfg(any(
    not(target_arch = "wasm32"),
    all(
        feature = "fragile-send-sync-non-atomic-wasm",
        not(target_feature = "atomics")
    )
))]
static_assertions::assert_impl_all!(Device: Send, Sync);

/// Identifier for a particular call to [`Queue::submit`]. Can be used
/// as part of an argument to [`Device::poll`] to block for a particular
/// submission to finish.
///
/// This type is unique to the Rust API of `wgpu`.
/// There is no analogue in the WebGPU specification.
#[derive(Debug, Clone)]
pub struct SubmissionIndex(ObjectId, Arc<crate::Data>);
#[cfg(any(
    not(target_arch = "wasm32"),
    all(
        feature = "fragile-send-sync-non-atomic-wasm",
        not(target_feature = "atomics")
    )
))]
static_assertions::assert_impl_all!(SubmissionIndex: Send, Sync);

/// The main purpose of this struct is to resolve mapped ranges (convert sizes
/// to end points), and to ensure that the sub-ranges don't intersect.
#[derive(Debug)]
struct MapContext {
    total_size: BufferAddress,
    initial_range: Range<BufferAddress>,
    sub_ranges: Vec<Range<BufferAddress>>,
}

impl MapContext {
    fn new(total_size: BufferAddress) -> Self {
        Self {
            total_size,
            initial_range: 0..0,
            sub_ranges: Vec::new(),
        }
    }

    fn reset(&mut self) {
        self.initial_range = 0..0;

        assert!(
            self.sub_ranges.is_empty(),
            "You cannot unmap a buffer that still has accessible mapped views"
        );
    }

    fn add(&mut self, offset: BufferAddress, size: Option<BufferSize>) -> BufferAddress {
        let end = match size {
            Some(s) => offset + s.get(),
            None => self.initial_range.end,
        };
        assert!(self.initial_range.start <= offset && end <= self.initial_range.end);
        for sub in self.sub_ranges.iter() {
            assert!(
                end <= sub.start || offset >= sub.end,
                "Intersecting map range with {sub:?}"
            );
        }
        self.sub_ranges.push(offset..end);
        end
    }

    fn remove(&mut self, offset: BufferAddress, size: Option<BufferSize>) {
        let end = match size {
            Some(s) => offset + s.get(),
            None => self.initial_range.end,
        };

        let index = self
            .sub_ranges
            .iter()
            .position(|r| *r == (offset..end))
            .expect("unable to remove range from map context");
        self.sub_ranges.swap_remove(index);
    }
}

/// Handle to a GPU-accessible buffer.
///
/// Created with [`Device::create_buffer`] or
/// [`DeviceExt::create_buffer_init`](util::DeviceExt::create_buffer_init).
///
/// Corresponds to [WebGPU `GPUBuffer`](https://gpuweb.github.io/gpuweb/#buffer-interface).
#[derive(Debug)]
pub struct Buffer {
    context: Arc<C>,
    id: ObjectId,
    data: Box<Data>,
    map_context: Mutex<MapContext>,
    size: wgt::BufferAddress,
    usage: BufferUsages,
    // Todo: missing map_state https://www.w3.org/TR/webgpu/#dom-gpubuffer-mapstate
}
#[cfg(any(
    not(target_arch = "wasm32"),
    all(
        feature = "fragile-send-sync-non-atomic-wasm",
        not(target_feature = "atomics")
    )
))]
static_assertions::assert_impl_all!(Buffer: Send, Sync);

/// Slice into a [`Buffer`].
///
/// It can be created with [`Buffer::slice`]. To use the whole buffer, call with unbounded slice:
///
/// `buffer.slice(..)`
///
/// This type is unique to the Rust API of `wgpu`. In the WebGPU specification,
/// an offset and size are specified as arguments to each call working with the [`Buffer`], instead.
#[derive(Copy, Clone, Debug)]
pub struct BufferSlice<'a> {
    buffer: &'a Buffer,
    offset: BufferAddress,
    size: Option<BufferSize>,
}
#[cfg(any(
    not(target_arch = "wasm32"),
    all(
        feature = "fragile-send-sync-non-atomic-wasm",
        not(target_feature = "atomics")
    )
))]
static_assertions::assert_impl_all!(BufferSlice<'_>: Send, Sync);

/// Handle to a texture on the GPU.
///
/// It can be created with [`Device::create_texture`].
///
/// Corresponds to [WebGPU `GPUTexture`](https://gpuweb.github.io/gpuweb/#texture-interface).
#[derive(Debug)]
pub struct Texture {
    context: Arc<C>,
    id: ObjectId,
    data: Box<Data>,
    owned: bool,
    descriptor: TextureDescriptor<'static>,
}
#[cfg(any(
    not(target_arch = "wasm32"),
    all(
        feature = "fragile-send-sync-non-atomic-wasm",
        not(target_feature = "atomics")
    )
))]
static_assertions::assert_impl_all!(Texture: Send, Sync);

/// Handle to a texture view.
///
/// A `TextureView` object describes a texture and associated metadata needed by a
/// [`RenderPipeline`] or [`BindGroup`].
///
/// Corresponds to [WebGPU `GPUTextureView`](https://gpuweb.github.io/gpuweb/#gputextureview).
#[derive(Debug)]
pub struct TextureView {
    context: Arc<C>,
    id: ObjectId,
    data: Box<Data>,
}
#[cfg(any(
    not(target_arch = "wasm32"),
    all(
        feature = "fragile-send-sync-non-atomic-wasm",
        not(target_feature = "atomics")
    )
))]
static_assertions::assert_impl_all!(TextureView: Send, Sync);

/// Handle to a sampler.
///
/// A `Sampler` object defines how a pipeline will sample from a [`TextureView`]. Samplers define
/// image filters (including anisotropy) and address (wrapping) modes, among other things. See
/// the documentation for [`SamplerDescriptor`] for more information.
///
/// It can be created with [`Device::create_sampler`].
///
/// Corresponds to [WebGPU `GPUSampler`](https://gpuweb.github.io/gpuweb/#sampler-interface).
#[derive(Debug)]
pub struct Sampler {
    context: Arc<C>,
    id: ObjectId,
    data: Box<Data>,
}
#[cfg(any(
    not(target_arch = "wasm32"),
    all(
        feature = "fragile-send-sync-non-atomic-wasm",
        not(target_feature = "atomics")
    )
))]
static_assertions::assert_impl_all!(Sampler: Send, Sync);

impl Drop for Sampler {
    fn drop(&mut self) {
        if !thread::panicking() {
            self.context.sampler_drop(&self.id, self.data.as_ref());
        }
    }
}

/// Describes a [`Surface`].
///
/// For use with [`Surface::configure`].
///
/// Corresponds to [WebGPU `GPUCanvasConfiguration`](
/// https://gpuweb.github.io/gpuweb/#canvas-configuration).
pub type SurfaceConfiguration = wgt::SurfaceConfiguration<Vec<TextureFormat>>;
static_assertions::assert_impl_all!(SurfaceConfiguration: Send, Sync);

/// Handle to a presentable surface.
///
/// A `Surface` represents a platform-specific surface (e.g. a window) onto which rendered images may
/// be presented. A `Surface` may be created with the unsafe function [`Instance::create_surface`].
///
/// This type is unique to the Rust API of `wgpu`. In the WebGPU specification,
/// [`GPUCanvasContext`](https://gpuweb.github.io/gpuweb/#canvas-context)
/// serves a similar role.
pub struct Surface<'window> {
    context: Arc<C>,
    _surface: Option<Box<dyn WasmNotSendSync + 'window>>,
    id: ObjectId,
    data: Box<Data>,
    // Stores the latest `SurfaceConfiguration` that was set using `Surface::configure`.
    // It is required to set the attributes of the `SurfaceTexture` in the
    // `Surface::get_current_texture` method.
    // Because the `Surface::configure` method operates on an immutable reference this type has to
    // be wrapped in a mutex and since the configuration is only supplied after the surface has
    // been created is is additionally wrapped in an option.
    config: Mutex<Option<SurfaceConfiguration>>,
}

// This custom implementation is required because [`Surface::_surface`] doesn't
// require [`Debug`](fmt::Debug), which we should not require from the user.
impl<'window> fmt::Debug for Surface<'window> {
    fn fmt(&self, f: &mut fmt::Formatter<'_>) -> fmt::Result {
        f.debug_struct("Surface")
            .field("context", &self.context)
            .field(
                "_surface",
                &if self._surface.is_some() {
                    "Some"
                } else {
                    "None"
                },
            )
            .field("id", &self.id)
            .field("data", &self.data)
            .field("config", &self.config)
            .finish()
    }
}

#[cfg(any(
    not(target_arch = "wasm32"),
    all(
        feature = "fragile-send-sync-non-atomic-wasm",
        not(target_feature = "atomics")
    )
))]
static_assertions::assert_impl_all!(Surface<'_>: Send, Sync);

impl Drop for Surface<'_> {
    fn drop(&mut self) {
        if !thread::panicking() {
            self.context.surface_drop(&self.id, self.data.as_ref())
        }
    }
}

/// Handle to a binding group layout.
///
/// A `BindGroupLayout` is a handle to the GPU-side layout of a binding group. It can be used to
/// create a [`BindGroupDescriptor`] object, which in turn can be used to create a [`BindGroup`]
/// object with [`Device::create_bind_group`]. A series of `BindGroupLayout`s can also be used to
/// create a [`PipelineLayoutDescriptor`], which can be used to create a [`PipelineLayout`].
///
/// It can be created with [`Device::create_bind_group_layout`].
///
/// Corresponds to [WebGPU `GPUBindGroupLayout`](
/// https://gpuweb.github.io/gpuweb/#gpubindgrouplayout).
#[derive(Debug)]
pub struct BindGroupLayout {
    context: Arc<C>,
    id: ObjectId,
    data: Box<Data>,
}
#[cfg(any(
    not(target_arch = "wasm32"),
    all(
        feature = "fragile-send-sync-non-atomic-wasm",
        not(target_feature = "atomics")
    )
))]
static_assertions::assert_impl_all!(BindGroupLayout: Send, Sync);

impl Drop for BindGroupLayout {
    fn drop(&mut self) {
        if !thread::panicking() {
            self.context
                .bind_group_layout_drop(&self.id, self.data.as_ref());
        }
    }
}

/// Handle to a binding group.
///
/// A `BindGroup` represents the set of resources bound to the bindings described by a
/// [`BindGroupLayout`]. It can be created with [`Device::create_bind_group`]. A `BindGroup` can
/// be bound to a particular [`RenderPass`] with [`RenderPass::set_bind_group`], or to a
/// [`ComputePass`] with [`ComputePass::set_bind_group`].
///
/// Corresponds to [WebGPU `GPUBindGroup`](https://gpuweb.github.io/gpuweb/#gpubindgroup).
#[derive(Debug)]
pub struct BindGroup {
    context: Arc<C>,
    id: ObjectId,
    data: Box<Data>,
}
#[cfg(any(
    not(target_arch = "wasm32"),
    all(
        feature = "fragile-send-sync-non-atomic-wasm",
        not(target_feature = "atomics")
    )
))]
static_assertions::assert_impl_all!(BindGroup: Send, Sync);

impl Drop for BindGroup {
    fn drop(&mut self) {
        if !thread::panicking() {
            self.context.bind_group_drop(&self.id, self.data.as_ref());
        }
    }
}

/// Handle to a compiled shader module.
///
/// A `ShaderModule` represents a compiled shader module on the GPU. It can be created by passing
/// source code to [`Device::create_shader_module`] or valid SPIR-V binary to
/// [`Device::create_shader_module_spirv`]. Shader modules are used to define programmable stages
/// of a pipeline.
///
/// Corresponds to [WebGPU `GPUShaderModule`](https://gpuweb.github.io/gpuweb/#shader-module).
#[derive(Debug)]
pub struct ShaderModule {
    context: Arc<C>,
    id: ObjectId,
    data: Box<Data>,
}
#[cfg(any(
    not(target_arch = "wasm32"),
    all(
        feature = "fragile-send-sync-non-atomic-wasm",
        not(target_feature = "atomics")
    )
))]
static_assertions::assert_impl_all!(ShaderModule: Send, Sync);

impl Drop for ShaderModule {
    fn drop(&mut self) {
        if !thread::panicking() {
            self.context
                .shader_module_drop(&self.id, self.data.as_ref());
        }
    }
}

/// Source of a shader module.
///
/// The source will be parsed and validated.
///
/// Any necessary shader translation (e.g. from WGSL to SPIR-V or vice versa)
/// will be done internally by wgpu.
///
/// This type is unique to the Rust API of `wgpu`. In the WebGPU specification,
/// only WGSL source code strings are accepted.
#[cfg_attr(feature = "naga", allow(clippy::large_enum_variant))]
#[derive(Clone, Debug)]
#[non_exhaustive]
pub enum ShaderSource<'a> {
    /// SPIR-V module represented as a slice of words.
    ///
    /// See also: [`util::make_spirv`], [`include_spirv`]
    #[cfg(feature = "spirv")]
    SpirV(Cow<'a, [u32]>),
    /// GLSL module as a string slice.
    ///
    /// Note: GLSL is not yet fully supported and must be a specific ShaderStage.
    #[cfg(feature = "glsl")]
    Glsl {
        /// The source code of the shader.
        shader: Cow<'a, str>,
        /// The shader stage that the shader targets. For example, `naga::ShaderStage::Vertex`
        stage: naga::ShaderStage,
        /// Defines to unlock configured shader features.
        defines: naga::FastHashMap<String, String>,
    },
    /// WGSL module as a string slice.
    #[cfg(feature = "wgsl")]
    Wgsl(Cow<'a, str>),
    /// Naga module.
    #[cfg(feature = "naga")]
    Naga(Cow<'static, naga::Module>),
    /// Dummy variant because `Naga` doesn't have a lifetime and without enough active features it
    /// could be the last one active.
    #[doc(hidden)]
    Dummy(PhantomData<&'a ()>),
}
static_assertions::assert_impl_all!(ShaderSource<'_>: Send, Sync);

/// Descriptor for use with [`Device::create_shader_module`].
///
/// Corresponds to [WebGPU `GPUShaderModuleDescriptor`](
/// https://gpuweb.github.io/gpuweb/#dictdef-gpushadermoduledescriptor).
#[derive(Clone, Debug)]
pub struct ShaderModuleDescriptor<'a> {
    /// Debug label of the shader module. This will show up in graphics debuggers for easy identification.
    pub label: Label<'a>,
    /// Source code for the shader.
    pub source: ShaderSource<'a>,
}
static_assertions::assert_impl_all!(ShaderModuleDescriptor<'_>: Send, Sync);

/// Descriptor for a shader module given by SPIR-V binary, for use with
/// [`Device::create_shader_module_spirv`].
///
/// This type is unique to the Rust API of `wgpu`. In the WebGPU specification,
/// only WGSL source code strings are accepted.
#[derive(Debug)]
pub struct ShaderModuleDescriptorSpirV<'a> {
    /// Debug label of the shader module. This will show up in graphics debuggers for easy identification.
    pub label: Label<'a>,
    /// Binary SPIR-V data, in 4-byte words.
    pub source: Cow<'a, [u32]>,
}
static_assertions::assert_impl_all!(ShaderModuleDescriptorSpirV<'_>: Send, Sync);

/// Handle to a pipeline layout.
///
/// A `PipelineLayout` object describes the available binding groups of a pipeline.
/// It can be created with [`Device::create_pipeline_layout`].
///
/// Corresponds to [WebGPU `GPUPipelineLayout`](https://gpuweb.github.io/gpuweb/#gpupipelinelayout).
#[derive(Debug)]
pub struct PipelineLayout {
    context: Arc<C>,
    id: ObjectId,
    data: Box<Data>,
}
#[cfg(any(
    not(target_arch = "wasm32"),
    all(
        feature = "fragile-send-sync-non-atomic-wasm",
        not(target_feature = "atomics")
    )
))]
static_assertions::assert_impl_all!(PipelineLayout: Send, Sync);

impl Drop for PipelineLayout {
    fn drop(&mut self) {
        if !thread::panicking() {
            self.context
                .pipeline_layout_drop(&self.id, self.data.as_ref());
        }
    }
}

/// Handle to a rendering (graphics) pipeline.
///
/// A `RenderPipeline` object represents a graphics pipeline and its stages, bindings, vertex
/// buffers and targets. It can be created with [`Device::create_render_pipeline`].
///
/// Corresponds to [WebGPU `GPURenderPipeline`](https://gpuweb.github.io/gpuweb/#render-pipeline).
#[derive(Debug)]
pub struct RenderPipeline {
    context: Arc<C>,
    id: ObjectId,
    data: Box<Data>,
}
#[cfg(any(
    not(target_arch = "wasm32"),
    all(
        feature = "fragile-send-sync-non-atomic-wasm",
        not(target_feature = "atomics")
    )
))]
static_assertions::assert_impl_all!(RenderPipeline: Send, Sync);

impl Drop for RenderPipeline {
    fn drop(&mut self) {
        if !thread::panicking() {
            self.context
                .render_pipeline_drop(&self.id, self.data.as_ref());
        }
    }
}

impl RenderPipeline {
    /// Get an object representing the bind group layout at a given index.
    pub fn get_bind_group_layout(&self, index: u32) -> BindGroupLayout {
        let context = Arc::clone(&self.context);
        let (id, data) =
            self.context
                .render_pipeline_get_bind_group_layout(&self.id, self.data.as_ref(), index);
        BindGroupLayout { context, id, data }
    }
}

/// Handle to a compute pipeline.
///
/// A `ComputePipeline` object represents a compute pipeline and its single shader stage.
/// It can be created with [`Device::create_compute_pipeline`].
///
/// Corresponds to [WebGPU `GPUComputePipeline`](https://gpuweb.github.io/gpuweb/#compute-pipeline).
#[derive(Debug)]
pub struct ComputePipeline {
    context: Arc<C>,
    id: ObjectId,
    data: Box<Data>,
}
#[cfg(any(
    not(target_arch = "wasm32"),
    all(
        feature = "fragile-send-sync-non-atomic-wasm",
        not(target_feature = "atomics")
    )
))]
static_assertions::assert_impl_all!(ComputePipeline: Send, Sync);

impl Drop for ComputePipeline {
    fn drop(&mut self) {
        if !thread::panicking() {
            self.context
                .compute_pipeline_drop(&self.id, self.data.as_ref());
        }
    }
}

impl ComputePipeline {
    /// Get an object representing the bind group layout at a given index.
    pub fn get_bind_group_layout(&self, index: u32) -> BindGroupLayout {
        let context = Arc::clone(&self.context);
        let (id, data) = self.context.compute_pipeline_get_bind_group_layout(
            &self.id,
            self.data.as_ref(),
            index,
        );
        BindGroupLayout { context, id, data }
    }
}

/// Handle to a command buffer on the GPU.
///
/// A `CommandBuffer` represents a complete sequence of commands that may be submitted to a command
/// queue with [`Queue::submit`]. A `CommandBuffer` is obtained by recording a series of commands to
/// a [`CommandEncoder`] and then calling [`CommandEncoder::finish`].
///
/// Corresponds to [WebGPU `GPUCommandBuffer`](https://gpuweb.github.io/gpuweb/#command-buffer).
#[derive(Debug)]
pub struct CommandBuffer {
    context: Arc<C>,
    id: Option<ObjectId>,
    data: Option<Box<Data>>,
}
#[cfg(any(
    not(target_arch = "wasm32"),
    all(
        feature = "fragile-send-sync-non-atomic-wasm",
        not(target_feature = "atomics")
    )
))]
static_assertions::assert_impl_all!(CommandBuffer: Send, Sync);

impl Drop for CommandBuffer {
    fn drop(&mut self) {
        if !thread::panicking() {
            if let Some(id) = self.id.take() {
                self.context
                    .command_buffer_drop(&id, self.data.take().unwrap().as_ref());
            }
        }
    }
}

/// Encodes a series of GPU operations.
///
/// A command encoder can record [`RenderPass`]es, [`ComputePass`]es,
/// and transfer operations between driver-managed resources like [`Buffer`]s and [`Texture`]s.
///
/// When finished recording, call [`CommandEncoder::finish`] to obtain a [`CommandBuffer`] which may
/// be submitted for execution.
///
/// Corresponds to [WebGPU `GPUCommandEncoder`](https://gpuweb.github.io/gpuweb/#command-encoder).
#[derive(Debug)]
pub struct CommandEncoder {
    context: Arc<C>,
    id: Option<ObjectId>,
    data: Box<Data>,
}
#[cfg(any(
    not(target_arch = "wasm32"),
    all(
        feature = "fragile-send-sync-non-atomic-wasm",
        not(target_feature = "atomics")
    )
))]
static_assertions::assert_impl_all!(CommandEncoder: Send, Sync);

impl Drop for CommandEncoder {
    fn drop(&mut self) {
        if !thread::panicking() {
            if let Some(id) = self.id.take() {
                self.context.command_encoder_drop(&id, self.data.as_ref());
            }
        }
    }
}

/// In-progress recording of a render pass: a list of render commands in a [`CommandEncoder`].
///
/// It can be created with [`CommandEncoder::begin_render_pass()`], whose [`RenderPassDescriptor`]
/// specifies the attachments (textures) that will be rendered to.
///
/// Most of the methods on `RenderPass` serve one of two purposes, identifiable by their names:
///
/// * `draw_*()`: Drawing (that is, encoding a render command, which, when executed by the GPU, will
///   rasterize something and execute shaders).
/// * `set_*()`: Setting part of the [render state](https://gpuweb.github.io/gpuweb/#renderstate)
///   for future drawing commands.
///
/// A render pass may contain any number of drawing commands, and before/between each command the
/// render state may be updated however you wish; each drawing command will be executed using the
/// render state that has been set when the `draw_*()` function is called.
///
/// Corresponds to [WebGPU `GPURenderPassEncoder`](
/// https://gpuweb.github.io/gpuweb/#render-pass-encoder).
#[derive(Debug)]
pub struct RenderPass<'a> {
    id: ObjectId,
    data: Box<Data>,
    parent: &'a mut CommandEncoder,
}

/// In-progress recording of a compute pass.
///
/// It can be created with [`CommandEncoder::begin_compute_pass`].
///
/// Corresponds to [WebGPU `GPUComputePassEncoder`](
/// https://gpuweb.github.io/gpuweb/#compute-pass-encoder).
#[derive(Debug)]
pub struct ComputePass<'a> {
    id: ObjectId,
    data: Box<Data>,
    parent: &'a mut CommandEncoder,
}

/// Encodes a series of GPU operations into a reusable "render bundle".
///
/// It only supports a handful of render commands, but it makes them reusable.
/// It can be created with [`Device::create_render_bundle_encoder`].
/// It can be executed onto a [`CommandEncoder`] using [`RenderPass::execute_bundles`].
///
/// Executing a [`RenderBundle`] is often more efficient than issuing the underlying commands
/// manually.
///
/// Corresponds to [WebGPU `GPURenderBundleEncoder`](
/// https://gpuweb.github.io/gpuweb/#gpurenderbundleencoder).
#[derive(Debug)]
pub struct RenderBundleEncoder<'a> {
    context: Arc<C>,
    id: ObjectId,
    data: Box<Data>,
    parent: &'a Device,
    /// This type should be !Send !Sync, because it represents an allocation on this thread's
    /// command buffer.
    _p: PhantomData<*const u8>,
}
static_assertions::assert_not_impl_any!(RenderBundleEncoder<'_>: Send, Sync);

/// Pre-prepared reusable bundle of GPU operations.
///
/// It only supports a handful of render commands, but it makes them reusable. Executing a
/// [`RenderBundle`] is often more efficient than issuing the underlying commands manually.
///
/// It can be created by use of a [`RenderBundleEncoder`], and executed onto a [`CommandEncoder`]
/// using [`RenderPass::execute_bundles`].
///
/// Corresponds to [WebGPU `GPURenderBundle`](https://gpuweb.github.io/gpuweb/#render-bundle).
#[derive(Debug)]
pub struct RenderBundle {
    context: Arc<C>,
    id: ObjectId,
    data: Box<Data>,
}
#[cfg(any(
    not(target_arch = "wasm32"),
    all(
        feature = "fragile-send-sync-non-atomic-wasm",
        not(target_feature = "atomics")
    )
))]
static_assertions::assert_impl_all!(RenderBundle: Send, Sync);

impl Drop for RenderBundle {
    fn drop(&mut self) {
        if !thread::panicking() {
            self.context
                .render_bundle_drop(&self.id, self.data.as_ref());
        }
    }
}

/// Handle to a query set.
///
/// It can be created with [`Device::create_query_set`].
///
/// Corresponds to [WebGPU `GPUQuerySet`](https://gpuweb.github.io/gpuweb/#queryset).
#[derive(Debug)]
pub struct QuerySet {
    context: Arc<C>,
    id: ObjectId,
    data: Box<Data>,
}
#[cfg(any(
    not(target_arch = "wasm32"),
    all(
        feature = "fragile-send-sync-non-atomic-wasm",
        not(target_feature = "atomics")
    )
))]
#[cfg(any(
    not(target_arch = "wasm32"),
    all(
        feature = "fragile-send-sync-non-atomic-wasm",
        not(target_feature = "atomics")
    )
))]
static_assertions::assert_impl_all!(QuerySet: Send, Sync);

impl Drop for QuerySet {
    fn drop(&mut self) {
        if !thread::panicking() {
            self.context.query_set_drop(&self.id, self.data.as_ref());
        }
    }
}

/// Handle to a command queue on a device.
///
/// A `Queue` executes recorded [`CommandBuffer`] objects and provides convenience methods
/// for writing to [buffers](Queue::write_buffer) and [textures](Queue::write_texture).
/// It can be created along with a [`Device`] by calling [`Adapter::request_device`].
///
/// Corresponds to [WebGPU `GPUQueue`](https://gpuweb.github.io/gpuweb/#gpu-queue).
#[derive(Debug)]
pub struct Queue {
    context: Arc<C>,
    id: ObjectId,
    data: Box<Data>,
}
#[cfg(any(
    not(target_arch = "wasm32"),
    all(
        feature = "fragile-send-sync-non-atomic-wasm",
        not(target_feature = "atomics")
    )
))]
static_assertions::assert_impl_all!(Queue: Send, Sync);

impl Drop for Queue {
    fn drop(&mut self) {
        if !thread::panicking() {
            self.context.queue_drop(&self.id, self.data.as_ref());
        }
    }
}

/// Resource that can be bound to a pipeline.
///
/// Corresponds to [WebGPU `GPUBindingResource`](
/// https://gpuweb.github.io/gpuweb/#typedefdef-gpubindingresource).
#[non_exhaustive]
#[derive(Clone, Debug)]
pub enum BindingResource<'a> {
    /// Binding is backed by a buffer.
    ///
    /// Corresponds to [`wgt::BufferBindingType::Uniform`] and [`wgt::BufferBindingType::Storage`]
    /// with [`BindGroupLayoutEntry::count`] set to None.
    Buffer(BufferBinding<'a>),
    /// Binding is backed by an array of buffers.
    ///
    /// [`Features::BUFFER_BINDING_ARRAY`] must be supported to use this feature.
    ///
    /// Corresponds to [`wgt::BufferBindingType::Uniform`] and [`wgt::BufferBindingType::Storage`]
    /// with [`BindGroupLayoutEntry::count`] set to Some.
    BufferArray(&'a [BufferBinding<'a>]),
    /// Binding is a sampler.
    ///
    /// Corresponds to [`wgt::BindingType::Sampler`] with [`BindGroupLayoutEntry::count`] set to None.
    Sampler(&'a Sampler),
    /// Binding is backed by an array of samplers.
    ///
    /// [`Features::TEXTURE_BINDING_ARRAY`] must be supported to use this feature.
    ///
    /// Corresponds to [`wgt::BindingType::Sampler`] with [`BindGroupLayoutEntry::count`] set
    /// to Some.
    SamplerArray(&'a [&'a Sampler]),
    /// Binding is backed by a texture.
    ///
    /// Corresponds to [`wgt::BindingType::Texture`] and [`wgt::BindingType::StorageTexture`] with
    /// [`BindGroupLayoutEntry::count`] set to None.
    TextureView(&'a TextureView),
    /// Binding is backed by an array of textures.
    ///
    /// [`Features::TEXTURE_BINDING_ARRAY`] must be supported to use this feature.
    ///
    /// Corresponds to [`wgt::BindingType::Texture`] and [`wgt::BindingType::StorageTexture`] with
    /// [`BindGroupLayoutEntry::count`] set to Some.
    TextureViewArray(&'a [&'a TextureView]),
}
#[cfg(any(
    not(target_arch = "wasm32"),
    all(
        feature = "fragile-send-sync-non-atomic-wasm",
        not(target_feature = "atomics")
    )
))]
static_assertions::assert_impl_all!(BindingResource<'_>: Send, Sync);

/// Describes the segment of a buffer to bind.
///
/// Corresponds to [WebGPU `GPUBufferBinding`](
/// https://gpuweb.github.io/gpuweb/#dictdef-gpubufferbinding).
#[derive(Clone, Debug)]
pub struct BufferBinding<'a> {
    /// The buffer to bind.
    pub buffer: &'a Buffer,

    /// Base offset of the buffer, in bytes.
    ///
    /// If the [`has_dynamic_offset`] field of this buffer's layout entry is
    /// `true`, the offset here will be added to the dynamic offset passed to
    /// [`RenderPass::set_bind_group`] or [`ComputePass::set_bind_group`].
    ///
    /// If the buffer was created with [`BufferUsages::UNIFORM`], then this
    /// offset must be a multiple of
    /// [`Limits::min_uniform_buffer_offset_alignment`].
    ///
    /// If the buffer was created with [`BufferUsages::STORAGE`], then this
    /// offset must be a multiple of
    /// [`Limits::min_storage_buffer_offset_alignment`].
    ///
    /// [`has_dynamic_offset`]: BindingType::Buffer::has_dynamic_offset
    pub offset: BufferAddress,

    /// Size of the binding in bytes, or `None` for using the rest of the buffer.
    pub size: Option<BufferSize>,
}
#[cfg(any(
    not(target_arch = "wasm32"),
    all(
        feature = "fragile-send-sync-non-atomic-wasm",
        not(target_feature = "atomics")
    )
))]
static_assertions::assert_impl_all!(BufferBinding<'_>: Send, Sync);

/// Operation to perform to the output attachment at the start of a render pass.
///
/// Corresponds to [WebGPU `GPULoadOp`](https://gpuweb.github.io/gpuweb/#enumdef-gpuloadop),
/// plus the corresponding clearValue.
#[derive(Copy, Clone, Debug, Hash, Eq, PartialEq)]
#[cfg_attr(feature = "trace", derive(serde::Serialize))]
#[cfg_attr(feature = "replay", derive(serde::Deserialize))]
pub enum LoadOp<V> {
    /// Loads the specified value for this attachment into the render pass.
    ///
    /// On some GPU hardware (primarily mobile), "clear" is significantly cheaper
    /// because it avoids loading data from main memory into tile-local memory.
    ///
    /// On other GPU hardware, there isn’t a significant difference.
    ///
    /// As a result, it is recommended to use "clear" rather than "load" in cases
    /// where the initial value doesn’t matter
    /// (e.g. the render target will be cleared using a skybox).
    Clear(V),
    /// Loads the existing value for this attachment into the render pass.
    Load,
}

impl<V: Default> Default for LoadOp<V> {
    fn default() -> Self {
        Self::Clear(Default::default())
    }
}

/// Operation to perform to the output attachment at the end of a render pass.
///
/// Corresponds to [WebGPU `GPUStoreOp`](https://gpuweb.github.io/gpuweb/#enumdef-gpustoreop).
#[derive(Copy, Clone, Debug, Hash, Eq, PartialEq, Default)]
#[cfg_attr(feature = "trace", derive(serde::Serialize))]
#[cfg_attr(feature = "replay", derive(serde::Deserialize))]
pub enum StoreOp {
    /// Stores the resulting value of the render pass for this attachment.
    #[default]
    Store,
    /// Discards the resulting value of the render pass for this attachment.
    ///
    /// The attachment will be treated as uninitialized afterwards.
    /// (If only either Depth or Stencil texture-aspects is set to `Discard`,
    /// the respective other texture-aspect will be preserved.)
    ///
    /// This can be significantly faster on tile-based render hardware.
    ///
    /// Prefer this if the attachment is not read by subsequent passes.
    Discard,
}

/// Pair of load and store operations for an attachment aspect.
///
/// This type is unique to the Rust API of `wgpu`. In the WebGPU specification,
/// separate `loadOp` and `storeOp` fields are used instead.
#[derive(Copy, Clone, Debug, Hash, Eq, PartialEq)]
#[cfg_attr(feature = "trace", derive(serde::Serialize))]
#[cfg_attr(feature = "replay", derive(serde::Deserialize))]
pub struct Operations<V> {
    /// How data should be read through this attachment.
    pub load: LoadOp<V>,
    /// Whether data will be written to through this attachment.
    ///
    /// Note that resolve textures (if specified) are always written to,
    /// regardless of this setting.
    pub store: StoreOp,
}

impl<V: Default> Default for Operations<V> {
    #[inline]
    fn default() -> Self {
        Self {
            load: LoadOp::<V>::default(),
            store: StoreOp::default(),
        }
    }
}

/// Describes the timestamp writes of a render pass.
///
/// For use with [`RenderPassDescriptor`].
/// At least one of `beginning_of_pass_write_index` and `end_of_pass_write_index` must be `Some`.
///
/// Corresponds to [WebGPU `GPURenderPassTimestampWrite`](
/// https://gpuweb.github.io/gpuweb/#dictdef-gpurenderpasstimestampwrites).
#[derive(Clone, Debug)]
pub struct RenderPassTimestampWrites<'a> {
    /// The query set to write to.
    pub query_set: &'a QuerySet,
    /// The index of the query set at which a start timestamp of this pass is written, if any.
    pub beginning_of_pass_write_index: Option<u32>,
    /// The index of the query set at which an end timestamp of this pass is written, if any.
    pub end_of_pass_write_index: Option<u32>,
}
#[cfg(any(
    not(target_arch = "wasm32"),
    all(
        feature = "fragile-send-sync-non-atomic-wasm",
        not(target_feature = "atomics")
    )
))]
static_assertions::assert_impl_all!(RenderPassTimestampWrites<'_>: Send, Sync);

/// Describes a color attachment to a [`RenderPass`].
///
/// For use with [`RenderPassDescriptor`].
///
/// Corresponds to [WebGPU `GPURenderPassColorAttachment`](
/// https://gpuweb.github.io/gpuweb/#color-attachments).
#[derive(Clone, Debug)]
pub struct RenderPassColorAttachment<'tex> {
    /// The view to use as an attachment.
    pub view: &'tex TextureView,
    /// The view that will receive the resolved output if multisampling is used.
    ///
    /// If set, it is always written to, regardless of how [`Self::ops`] is configured.
    pub resolve_target: Option<&'tex TextureView>,
    /// What operations will be performed on this color attachment.
    pub ops: Operations<Color>,
}
#[cfg(any(
    not(target_arch = "wasm32"),
    all(
        feature = "fragile-send-sync-non-atomic-wasm",
        not(target_feature = "atomics")
    )
))]
static_assertions::assert_impl_all!(RenderPassColorAttachment<'_>: Send, Sync);

/// Describes a depth/stencil attachment to a [`RenderPass`].
///
/// For use with [`RenderPassDescriptor`].
///
/// Corresponds to [WebGPU `GPURenderPassDepthStencilAttachment`](
/// https://gpuweb.github.io/gpuweb/#depth-stencil-attachments).
#[derive(Clone, Debug)]
pub struct RenderPassDepthStencilAttachment<'tex> {
    /// The view to use as an attachment.
    pub view: &'tex TextureView,
    /// What operations will be performed on the depth part of the attachment.
    pub depth_ops: Option<Operations<f32>>,
    /// What operations will be performed on the stencil part of the attachment.
    pub stencil_ops: Option<Operations<u32>>,
}
#[cfg(any(
    not(target_arch = "wasm32"),
    all(
        feature = "fragile-send-sync-non-atomic-wasm",
        not(target_feature = "atomics")
    )
))]
static_assertions::assert_impl_all!(RenderPassDepthStencilAttachment<'_>: Send, Sync);

// The underlying types are also exported so that documentation shows up for them

/// Object debugging label.
pub type Label<'a> = Option<&'a str>;
pub use wgt::RequestAdapterOptions as RequestAdapterOptionsBase;
/// Additional information required when requesting an adapter.
///
/// For use with [`Instance::request_adapter`].
///
/// Corresponds to [WebGPU `GPURequestAdapterOptions`](
/// https://gpuweb.github.io/gpuweb/#dictdef-gpurequestadapteroptions).
pub type RequestAdapterOptions<'a, 'b> = RequestAdapterOptionsBase<&'a Surface<'b>>;
#[cfg(any(
    not(target_arch = "wasm32"),
    all(
        feature = "fragile-send-sync-non-atomic-wasm",
        not(target_feature = "atomics")
    )
))]
static_assertions::assert_impl_all!(RequestAdapterOptions<'_, '_>: Send, Sync);
/// Describes a [`Device`].
///
/// For use with [`Adapter::request_device`].
///
/// Corresponds to [WebGPU `GPUDeviceDescriptor`](
/// https://gpuweb.github.io/gpuweb/#dictdef-gpudevicedescriptor).
pub type DeviceDescriptor<'a> = wgt::DeviceDescriptor<Label<'a>>;
static_assertions::assert_impl_all!(DeviceDescriptor<'_>: Send, Sync);
/// Describes a [`Buffer`].
///
/// For use with [`Device::create_buffer`].
///
/// Corresponds to [WebGPU `GPUBufferDescriptor`](
/// https://gpuweb.github.io/gpuweb/#dictdef-gpubufferdescriptor).
pub type BufferDescriptor<'a> = wgt::BufferDescriptor<Label<'a>>;
static_assertions::assert_impl_all!(BufferDescriptor<'_>: Send, Sync);
/// Describes a [`CommandEncoder`].
///
/// For use with [`Device::create_command_encoder`].
///
/// Corresponds to [WebGPU `GPUCommandEncoderDescriptor`](
/// https://gpuweb.github.io/gpuweb/#dictdef-gpucommandencoderdescriptor).
pub type CommandEncoderDescriptor<'a> = wgt::CommandEncoderDescriptor<Label<'a>>;
static_assertions::assert_impl_all!(CommandEncoderDescriptor<'_>: Send, Sync);
/// Describes a [`RenderBundle`].
///
/// For use with [`RenderBundleEncoder::finish`].
///
/// Corresponds to [WebGPU `GPURenderBundleDescriptor`](
/// https://gpuweb.github.io/gpuweb/#dictdef-gpurenderbundledescriptor).
pub type RenderBundleDescriptor<'a> = wgt::RenderBundleDescriptor<Label<'a>>;
static_assertions::assert_impl_all!(RenderBundleDescriptor<'_>: Send, Sync);
/// Describes a [`Texture`].
///
/// For use with [`Device::create_texture`].
///
/// Corresponds to [WebGPU `GPUTextureDescriptor`](
/// https://gpuweb.github.io/gpuweb/#dictdef-gputexturedescriptor).
pub type TextureDescriptor<'a> = wgt::TextureDescriptor<Label<'a>, &'a [TextureFormat]>;
static_assertions::assert_impl_all!(TextureDescriptor<'_>: Send, Sync);
/// Describes a [`QuerySet`].
///
/// For use with [`Device::create_query_set`].
///
/// Corresponds to [WebGPU `GPUQuerySetDescriptor`](
/// https://gpuweb.github.io/gpuweb/#dictdef-gpuquerysetdescriptor).
pub type QuerySetDescriptor<'a> = wgt::QuerySetDescriptor<Label<'a>>;
static_assertions::assert_impl_all!(QuerySetDescriptor<'_>: Send, Sync);
pub use wgt::Maintain as MaintainBase;
/// Passed to [`Device::poll`] to control how and if it should block.
pub type Maintain = wgt::Maintain<SubmissionIndex>;
#[cfg(any(
    not(target_arch = "wasm32"),
    all(
        feature = "fragile-send-sync-non-atomic-wasm",
        not(target_feature = "atomics")
    )
))]
static_assertions::assert_impl_all!(Maintain: Send, Sync);

/// Describes a [`TextureView`].
///
/// For use with [`Texture::create_view`].
///
/// Corresponds to [WebGPU `GPUTextureViewDescriptor`](
/// https://gpuweb.github.io/gpuweb/#dictdef-gputextureviewdescriptor).
#[derive(Clone, Debug, Default, Eq, PartialEq)]
pub struct TextureViewDescriptor<'a> {
    /// Debug label of the texture view. This will show up in graphics debuggers for easy identification.
    pub label: Label<'a>,
    /// Format of the texture view. Either must be the same as the texture format or in the list
    /// of `view_formats` in the texture's descriptor.
    pub format: Option<TextureFormat>,
    /// The dimension of the texture view. For 1D textures, this must be `D1`. For 2D textures it must be one of
    /// `D2`, `D2Array`, `Cube`, and `CubeArray`. For 3D textures it must be `D3`
    pub dimension: Option<TextureViewDimension>,
    /// Aspect of the texture. Color textures must be [`TextureAspect::All`].
    pub aspect: TextureAspect,
    /// Base mip level.
    pub base_mip_level: u32,
    /// Mip level count.
    /// If `Some(count)`, `base_mip_level + count` must be less or equal to underlying texture mip count.
    /// If `None`, considered to include the rest of the mipmap levels, but at least 1 in total.
    pub mip_level_count: Option<u32>,
    /// Base array layer.
    pub base_array_layer: u32,
    /// Layer count.
    /// If `Some(count)`, `base_array_layer + count` must be less or equal to the underlying array count.
    /// If `None`, considered to include the rest of the array layers, but at least 1 in total.
    pub array_layer_count: Option<u32>,
}
static_assertions::assert_impl_all!(TextureViewDescriptor<'_>: Send, Sync);

/// Describes a [`PipelineLayout`].
///
/// For use with [`Device::create_pipeline_layout`].
///
/// Corresponds to [WebGPU `GPUPipelineLayoutDescriptor`](
/// https://gpuweb.github.io/gpuweb/#dictdef-gpupipelinelayoutdescriptor).
#[derive(Clone, Debug, Default)]
pub struct PipelineLayoutDescriptor<'a> {
    /// Debug label of the pipeline layout. This will show up in graphics debuggers for easy identification.
    pub label: Label<'a>,
    /// Bind groups that this pipeline uses. The first entry will provide all the bindings for
    /// "set = 0", second entry will provide all the bindings for "set = 1" etc.
    pub bind_group_layouts: &'a [&'a BindGroupLayout],
    /// Set of push constant ranges this pipeline uses. Each shader stage that uses push constants
    /// must define the range in push constant memory that corresponds to its single `layout(push_constant)`
    /// uniform block.
    ///
    /// If this array is non-empty, the [`Features::PUSH_CONSTANTS`] must be enabled.
    pub push_constant_ranges: &'a [PushConstantRange],
}
#[cfg(any(
    not(target_arch = "wasm32"),
    all(
        feature = "fragile-send-sync-non-atomic-wasm",
        not(target_feature = "atomics")
    )
))]
static_assertions::assert_impl_all!(PipelineLayoutDescriptor<'_>: Send, Sync);

/// Describes a [`Sampler`].
///
/// For use with [`Device::create_sampler`].
///
/// Corresponds to [WebGPU `GPUSamplerDescriptor`](
/// https://gpuweb.github.io/gpuweb/#dictdef-gpusamplerdescriptor).
#[derive(Clone, Debug, PartialEq)]
pub struct SamplerDescriptor<'a> {
    /// Debug label of the sampler. This will show up in graphics debuggers for easy identification.
    pub label: Label<'a>,
    /// How to deal with out of bounds accesses in the u (i.e. x) direction
    pub address_mode_u: AddressMode,
    /// How to deal with out of bounds accesses in the v (i.e. y) direction
    pub address_mode_v: AddressMode,
    /// How to deal with out of bounds accesses in the w (i.e. z) direction
    pub address_mode_w: AddressMode,
    /// How to filter the texture when it needs to be magnified (made larger)
    pub mag_filter: FilterMode,
    /// How to filter the texture when it needs to be minified (made smaller)
    pub min_filter: FilterMode,
    /// How to filter between mip map levels
    pub mipmap_filter: FilterMode,
    /// Minimum level of detail (i.e. mip level) to use
    pub lod_min_clamp: f32,
    /// Maximum level of detail (i.e. mip level) to use
    pub lod_max_clamp: f32,
    /// If this is enabled, this is a comparison sampler using the given comparison function.
    pub compare: Option<CompareFunction>,
    /// Must be at least 1. If this is not 1, all filter modes must be linear.
    pub anisotropy_clamp: u16,
    /// Border color to use when address_mode is [`AddressMode::ClampToBorder`]
    pub border_color: Option<SamplerBorderColor>,
}
static_assertions::assert_impl_all!(SamplerDescriptor<'_>: Send, Sync);

impl Default for SamplerDescriptor<'_> {
    fn default() -> Self {
        Self {
            label: None,
            address_mode_u: Default::default(),
            address_mode_v: Default::default(),
            address_mode_w: Default::default(),
            mag_filter: Default::default(),
            min_filter: Default::default(),
            mipmap_filter: Default::default(),
            lod_min_clamp: 0.0,
            lod_max_clamp: 32.0,
            compare: None,
            anisotropy_clamp: 1,
            border_color: None,
        }
    }
}

/// An element of a [`BindGroupDescriptor`], consisting of a bindable resource
/// and the slot to bind it to.
///
/// Corresponds to [WebGPU `GPUBindGroupEntry`](
/// https://gpuweb.github.io/gpuweb/#dictdef-gpubindgroupentry).
#[derive(Clone, Debug)]
pub struct BindGroupEntry<'a> {
    /// Slot for which binding provides resource. Corresponds to an entry of the same
    /// binding index in the [`BindGroupLayoutDescriptor`].
    pub binding: u32,
    /// Resource to attach to the binding
    pub resource: BindingResource<'a>,
}
#[cfg(any(
    not(target_arch = "wasm32"),
    all(
        feature = "fragile-send-sync-non-atomic-wasm",
        not(target_feature = "atomics")
    )
))]
static_assertions::assert_impl_all!(BindGroupEntry<'_>: Send, Sync);

/// Describes a group of bindings and the resources to be bound.
///
/// For use with [`Device::create_bind_group`].
///
/// Corresponds to [WebGPU `GPUBindGroupDescriptor`](
/// https://gpuweb.github.io/gpuweb/#dictdef-gpubindgroupdescriptor).
#[derive(Clone, Debug)]
pub struct BindGroupDescriptor<'a> {
    /// Debug label of the bind group. This will show up in graphics debuggers for easy identification.
    pub label: Label<'a>,
    /// The [`BindGroupLayout`] that corresponds to this bind group.
    pub layout: &'a BindGroupLayout,
    /// The resources to bind to this bind group.
    pub entries: &'a [BindGroupEntry<'a>],
}
#[cfg(any(
    not(target_arch = "wasm32"),
    all(
        feature = "fragile-send-sync-non-atomic-wasm",
        not(target_feature = "atomics")
    )
))]
static_assertions::assert_impl_all!(BindGroupDescriptor<'_>: Send, Sync);

/// Describes the attachments of a render pass.
///
/// For use with [`CommandEncoder::begin_render_pass`].
///
/// Note: separate lifetimes are needed because the texture views (`'tex`)
/// have to live as long as the pass is recorded, while everything else (`'desc`) doesn't.
///
/// Corresponds to [WebGPU `GPURenderPassDescriptor`](
/// https://gpuweb.github.io/gpuweb/#dictdef-gpurenderpassdescriptor).
#[derive(Clone, Debug, Default)]
pub struct RenderPassDescriptor<'tex, 'desc> {
    /// Debug label of the render pass. This will show up in graphics debuggers for easy identification.
    pub label: Label<'desc>,
    /// The color attachments of the render pass.
    pub color_attachments: &'desc [Option<RenderPassColorAttachment<'tex>>],
    /// The depth and stencil attachment of the render pass, if any.
    pub depth_stencil_attachment: Option<RenderPassDepthStencilAttachment<'tex>>,
    /// Defines which timestamp values will be written for this pass, and where to write them to.
    ///
    /// Requires [`Features::TIMESTAMP_QUERY`] to be enabled.
    pub timestamp_writes: Option<RenderPassTimestampWrites<'desc>>,
    /// Defines where the occlusion query results will be stored for this pass.
    pub occlusion_query_set: Option<&'tex QuerySet>,
}
#[cfg(any(
    not(target_arch = "wasm32"),
    all(
        feature = "fragile-send-sync-non-atomic-wasm",
        not(target_feature = "atomics")
    )
))]
static_assertions::assert_impl_all!(RenderPassDescriptor<'_, '_>: Send, Sync);

/// Describes how the vertex buffer is interpreted.
///
/// For use in [`VertexState`].
///
/// Corresponds to [WebGPU `GPUVertexBufferLayout`](
/// https://gpuweb.github.io/gpuweb/#dictdef-gpuvertexbufferlayout).
#[derive(Clone, Debug, Hash, Eq, PartialEq)]
pub struct VertexBufferLayout<'a> {
    /// The stride, in bytes, between elements of this buffer.
    pub array_stride: BufferAddress,
    /// How often this vertex buffer is "stepped" forward.
    pub step_mode: VertexStepMode,
    /// The list of attributes which comprise a single vertex.
    pub attributes: &'a [VertexAttribute],
}
static_assertions::assert_impl_all!(VertexBufferLayout<'_>: Send, Sync);

/// Describes the vertex processing in a render pipeline.
///
/// For use in [`RenderPipelineDescriptor`].
///
/// Corresponds to [WebGPU `GPUVertexState`](
/// https://gpuweb.github.io/gpuweb/#dictdef-gpuvertexstate).
#[derive(Clone, Debug)]
pub struct VertexState<'a> {
    /// The compiled shader module for this stage.
    pub module: &'a ShaderModule,
    /// The name of the entry point in the compiled shader. There must be a function with this name
    /// in the shader.
    pub entry_point: &'a str,
    /// The format of any vertex buffers used with this pipeline.
    pub buffers: &'a [VertexBufferLayout<'a>],
}
#[cfg(any(
    not(target_arch = "wasm32"),
    all(
        feature = "fragile-send-sync-non-atomic-wasm",
        not(target_feature = "atomics")
    )
))]
static_assertions::assert_impl_all!(VertexState<'_>: Send, Sync);

/// Describes the fragment processing in a render pipeline.
///
/// For use in [`RenderPipelineDescriptor`].
///
/// Corresponds to [WebGPU `GPUFragmentState`](
/// https://gpuweb.github.io/gpuweb/#dictdef-gpufragmentstate).
#[derive(Clone, Debug)]
pub struct FragmentState<'a> {
    /// The compiled shader module for this stage.
    pub module: &'a ShaderModule,
    /// The name of the entry point in the compiled shader. There must be a function with this name
    /// in the shader.
    pub entry_point: &'a str,
    /// The color state of the render targets.
    pub targets: &'a [Option<ColorTargetState>],
}
#[cfg(any(
    not(target_arch = "wasm32"),
    all(
        feature = "fragile-send-sync-non-atomic-wasm",
        not(target_feature = "atomics")
    )
))]
static_assertions::assert_impl_all!(FragmentState<'_>: Send, Sync);

/// Describes a render (graphics) pipeline.
///
/// For use with [`Device::create_render_pipeline`].
///
/// Corresponds to [WebGPU `GPURenderPipelineDescriptor`](
/// https://gpuweb.github.io/gpuweb/#dictdef-gpurenderpipelinedescriptor).
#[derive(Clone, Debug)]
pub struct RenderPipelineDescriptor<'a> {
    /// Debug label of the pipeline. This will show up in graphics debuggers for easy identification.
    pub label: Label<'a>,
    /// The layout of bind groups for this pipeline.
    pub layout: Option<&'a PipelineLayout>,
    /// The compiled vertex stage, its entry point, and the input buffers layout.
    pub vertex: VertexState<'a>,
    /// The properties of the pipeline at the primitive assembly and rasterization level.
    pub primitive: PrimitiveState,
    /// The effect of draw calls on the depth and stencil aspects of the output target, if any.
    pub depth_stencil: Option<DepthStencilState>,
    /// The multi-sampling properties of the pipeline.
    pub multisample: MultisampleState,
    /// The compiled fragment stage, its entry point, and the color targets.
    pub fragment: Option<FragmentState<'a>>,
    /// If the pipeline will be used with a multiview render pass, this indicates how many array
    /// layers the attachments will have.
    pub multiview: Option<NonZeroU32>,
}
#[cfg(any(
    not(target_arch = "wasm32"),
    all(
        feature = "fragile-send-sync-non-atomic-wasm",
        not(target_feature = "atomics")
    )
))]
static_assertions::assert_impl_all!(RenderPipelineDescriptor<'_>: Send, Sync);

/// Describes the timestamp writes of a compute pass.
///
/// For use with [`ComputePassDescriptor`].
/// At least one of `beginning_of_pass_write_index` and `end_of_pass_write_index` must be `Some`.
///
/// Corresponds to [WebGPU `GPUComputePassTimestampWrite`](
/// https://gpuweb.github.io/gpuweb/#dictdef-gpucomputepasstimestampwrites).
#[derive(Clone, Debug)]
pub struct ComputePassTimestampWrites<'a> {
    /// The query set to write to.
    pub query_set: &'a QuerySet,
    /// The index of the query set at which a start timestamp of this pass is written, if any.
    pub beginning_of_pass_write_index: Option<u32>,
    /// The index of the query set at which an end timestamp of this pass is written, if any.
    pub end_of_pass_write_index: Option<u32>,
}
#[cfg(any(
    not(target_arch = "wasm32"),
    all(
        feature = "fragile-send-sync-non-atomic-wasm",
        not(target_feature = "atomics")
    )
))]
static_assertions::assert_impl_all!(ComputePassTimestampWrites<'_>: Send, Sync);

/// Describes the attachments of a compute pass.
///
/// For use with [`CommandEncoder::begin_compute_pass`].
///
/// Corresponds to [WebGPU `GPUComputePassDescriptor`](
/// https://gpuweb.github.io/gpuweb/#dictdef-gpucomputepassdescriptor).
#[derive(Clone, Default, Debug)]
pub struct ComputePassDescriptor<'a> {
    /// Debug label of the compute pass. This will show up in graphics debuggers for easy identification.
    pub label: Label<'a>,
    /// Defines which timestamp values will be written for this pass, and where to write them to.
    ///
    /// Requires [`Features::TIMESTAMP_QUERY`] to be enabled.
    pub timestamp_writes: Option<ComputePassTimestampWrites<'a>>,
}
#[cfg(any(
    not(target_arch = "wasm32"),
    all(
        feature = "fragile-send-sync-non-atomic-wasm",
        not(target_feature = "atomics")
    )
))]
static_assertions::assert_impl_all!(ComputePassDescriptor<'_>: Send, Sync);

/// Describes a compute pipeline.
///
/// For use with [`Device::create_compute_pipeline`].
///
/// Corresponds to [WebGPU `GPUComputePipelineDescriptor`](
/// https://gpuweb.github.io/gpuweb/#dictdef-gpucomputepipelinedescriptor).
#[derive(Clone, Debug)]
pub struct ComputePipelineDescriptor<'a> {
    /// Debug label of the pipeline. This will show up in graphics debuggers for easy identification.
    pub label: Label<'a>,
    /// The layout of bind groups for this pipeline.
    pub layout: Option<&'a PipelineLayout>,
    /// The compiled shader module for this stage.
    pub module: &'a ShaderModule,
    /// The name of the entry point in the compiled shader. There must be a function with this name
    /// and no return value in the shader.
    pub entry_point: &'a str,
}
#[cfg(any(
    not(target_arch = "wasm32"),
    all(
        feature = "fragile-send-sync-non-atomic-wasm",
        not(target_feature = "atomics")
    )
))]
static_assertions::assert_impl_all!(ComputePipelineDescriptor<'_>: Send, Sync);

pub use wgt::ImageCopyBuffer as ImageCopyBufferBase;
/// View of a buffer which can be used to copy to/from a texture.
///
/// Corresponds to [WebGPU `GPUImageCopyBuffer`](
/// https://gpuweb.github.io/gpuweb/#dictdef-gpuimagecopybuffer).
pub type ImageCopyBuffer<'a> = ImageCopyBufferBase<&'a Buffer>;
#[cfg(any(
    not(target_arch = "wasm32"),
    all(
        feature = "fragile-send-sync-non-atomic-wasm",
        not(target_feature = "atomics")
    )
))]
static_assertions::assert_impl_all!(ImageCopyBuffer<'_>: Send, Sync);

pub use wgt::ImageCopyTexture as ImageCopyTextureBase;
/// View of a texture which can be used to copy to/from a buffer/texture.
///
/// Corresponds to [WebGPU `GPUImageCopyTexture`](
/// https://gpuweb.github.io/gpuweb/#dictdef-gpuimagecopytexture).
pub type ImageCopyTexture<'a> = ImageCopyTextureBase<&'a Texture>;
#[cfg(any(
    not(target_arch = "wasm32"),
    all(
        feature = "fragile-send-sync-non-atomic-wasm",
        not(target_feature = "atomics")
    )
))]
static_assertions::assert_impl_all!(ImageCopyTexture<'_>: Send, Sync);

pub use wgt::ImageCopyTextureTagged as ImageCopyTextureTaggedBase;
/// View of a texture which can be used to copy to a texture, including
/// color space and alpha premultiplication information.
///
/// Corresponds to [WebGPU `GPUImageCopyTextureTagged`](
/// https://gpuweb.github.io/gpuweb/#dictdef-gpuimagecopytexturetagged).
pub type ImageCopyTextureTagged<'a> = ImageCopyTextureTaggedBase<&'a Texture>;
#[cfg(any(
    not(target_arch = "wasm32"),
    all(
        feature = "fragile-send-sync-non-atomic-wasm",
        not(target_feature = "atomics")
    )
))]
static_assertions::assert_impl_all!(ImageCopyTexture<'_>: Send, Sync);

/// Describes a [`BindGroupLayout`].
///
/// For use with [`Device::create_bind_group_layout`].
///
/// Corresponds to [WebGPU `GPUBindGroupLayoutDescriptor`](
/// https://gpuweb.github.io/gpuweb/#dictdef-gpubindgrouplayoutdescriptor).
#[derive(Clone, Debug)]
pub struct BindGroupLayoutDescriptor<'a> {
    /// Debug label of the bind group layout. This will show up in graphics debuggers for easy identification.
    pub label: Label<'a>,

    /// Array of entries in this BindGroupLayout
    pub entries: &'a [BindGroupLayoutEntry],
}
static_assertions::assert_impl_all!(BindGroupLayoutDescriptor<'_>: Send, Sync);

/// Describes a [`RenderBundleEncoder`].
///
/// For use with [`Device::create_render_bundle_encoder`].
///
/// Corresponds to [WebGPU `GPURenderBundleEncoderDescriptor`](
/// https://gpuweb.github.io/gpuweb/#dictdef-gpurenderbundleencoderdescriptor).
#[derive(Clone, Debug, Default, PartialEq, Eq, Hash)]
pub struct RenderBundleEncoderDescriptor<'a> {
    /// Debug label of the render bundle encoder. This will show up in graphics debuggers for easy identification.
    pub label: Label<'a>,
    /// The formats of the color attachments that this render bundle is capable to rendering to. This
    /// must match the formats of the color attachments in the render pass this render bundle is executed in.
    pub color_formats: &'a [Option<TextureFormat>],
    /// Information about the depth attachment that this render bundle is capable to rendering to. This
    /// must match the format of the depth attachments in the render pass this render bundle is executed in.
    pub depth_stencil: Option<RenderBundleDepthStencil>,
    /// Sample count this render bundle is capable of rendering to. This must match the pipelines and
    /// the render passes it is used in.
    pub sample_count: u32,
    /// If this render bundle will rendering to multiple array layers in the attachments at the same time.
    pub multiview: Option<NonZeroU32>,
}
static_assertions::assert_impl_all!(RenderBundleEncoderDescriptor<'_>: Send, Sync);

/// Surface texture that can be rendered to.
/// Result of a successful call to [`Surface::get_current_texture`].
///
/// This type is unique to the Rust API of `wgpu`. In the WebGPU specification,
/// the [`GPUCanvasContext`](https://gpuweb.github.io/gpuweb/#canvas-context) provides
/// a texture without any additional information.
#[derive(Debug)]
pub struct SurfaceTexture {
    /// Accessible view of the frame.
    pub texture: Texture,
    /// `true` if the acquired buffer can still be used for rendering,
    /// but should be recreated for maximum performance.
    pub suboptimal: bool,
    presented: bool,
    detail: Box<dyn AnyWasmNotSendSync>,
}
#[cfg(any(
    not(target_arch = "wasm32"),
    all(
        feature = "fragile-send-sync-non-atomic-wasm",
        not(target_feature = "atomics")
    )
))]
static_assertions::assert_impl_all!(SurfaceTexture: Send, Sync);

/// Result of an unsuccessful call to [`Surface::get_current_texture`].
#[derive(Clone, PartialEq, Eq, Debug)]
pub enum SurfaceError {
    /// A timeout was encountered while trying to acquire the next frame.
    Timeout,
    /// The underlying surface has changed, and therefore the swap chain must be updated.
    Outdated,
    /// The swap chain has been lost and needs to be recreated.
    Lost,
    /// There is no more memory left to allocate a new frame.
    OutOfMemory,
}
static_assertions::assert_impl_all!(SurfaceError: Send, Sync);

impl fmt::Display for SurfaceError {
    fn fmt(&self, f: &mut fmt::Formatter<'_>) -> fmt::Result {
        write!(f, "{}", match self {
            Self::Timeout => "A timeout was encountered while trying to acquire the next frame",
            Self::Outdated => "The underlying surface has changed, and therefore the swap chain must be updated",
            Self::Lost =>  "The swap chain has been lost and needs to be recreated",
            Self::OutOfMemory => "There is no more memory left to allocate a new frame",
        })
    }
}

impl error::Error for SurfaceError {}

impl Default for Instance {
    /// Creates a new instance of wgpu with default options.
    ///
    /// Backends are set to `Backends::all()`, and FXC is chosen as the `dx12_shader_compiler`.
    fn default() -> Self {
        Self::new(InstanceDescriptor::default())
    }
}

impl Instance {
    /// Create an new instance of wgpu.
    ///
    /// # Arguments
    ///
    /// - `instance_desc` - Has fields for which [backends][Backends] wgpu will choose
    ///   during instantiation, and which [DX12 shader compiler][Dx12Compiler] wgpu will use.
    pub fn new(instance_desc: InstanceDescriptor) -> Self {
        Self {
            context: Arc::from(crate::backend::Context::init(instance_desc)),
        }
    }

    /// Create an new instance of wgpu from a wgpu-hal instance.
    ///
    /// # Arguments
    ///
    /// - `hal_instance` - wgpu-hal instance.
    ///
    /// # Safety
    ///
    /// Refer to the creation of wgpu-hal Instance for every backend.
    #[cfg(any(
        not(target_arch = "wasm32"),
        target_os = "emscripten",
        feature = "webgl"
    ))]
    pub unsafe fn from_hal<A: wgc::hal_api::HalApi>(hal_instance: A::Instance) -> Self {
        Self {
            context: Arc::new(unsafe {
                crate::backend::Context::from_hal_instance::<A>(hal_instance)
            }),
        }
    }

    /// Return a reference to a specific backend instance, if available.
    ///
    /// If this `Instance` has a wgpu-hal [`Instance`] for backend
    /// `A`, return a reference to it. Otherwise, return `None`.
    ///
    /// # Safety
    ///
    /// - The raw instance handle returned must not be manually destroyed.
    ///
    /// [`Instance`]: hal::Api::Instance
    #[cfg(any(
        not(target_arch = "wasm32"),
        target_os = "emscripten",
        feature = "webgl"
    ))]
    pub unsafe fn as_hal<A: wgc::hal_api::HalApi>(&self) -> Option<&A::Instance> {
        unsafe {
            self.context
                .as_any()
                .downcast_ref::<crate::backend::Context>()
                .unwrap()
                .instance_as_hal::<A>()
        }
    }

    /// Create an new instance of wgpu from a wgpu-core instance.
    ///
    /// # Arguments
    ///
    /// - `core_instance` - wgpu-core instance.
    ///
    /// # Safety
    ///
    /// Refer to the creation of wgpu-core Instance.
    #[cfg(any(
        not(target_arch = "wasm32"),
        target_os = "emscripten",
        feature = "webgl"
    ))]
    pub unsafe fn from_core(core_instance: wgc::instance::Instance) -> Self {
        Self {
            context: Arc::new(unsafe {
                crate::backend::Context::from_core_instance(core_instance)
            }),
        }
    }

    /// Retrieves all available [`Adapter`]s that match the given [`Backends`].
    ///
    /// # Arguments
    ///
    /// - `backends` - Backends from which to enumerate adapters.
    #[cfg(any(
        not(target_arch = "wasm32"),
        target_os = "emscripten",
        feature = "webgl"
    ))]
    pub fn enumerate_adapters(&self, backends: Backends) -> impl ExactSizeIterator<Item = Adapter> {
        let context = Arc::clone(&self.context);
        self.context
            .as_any()
            .downcast_ref::<crate::backend::Context>()
            .unwrap()
            .enumerate_adapters(backends)
            .into_iter()
            .map(move |id| crate::Adapter {
                context: Arc::clone(&context),
                id: ObjectId::from(id),
                data: Box::new(()),
            })
    }

    /// Retrieves an [`Adapter`] which matches the given [`RequestAdapterOptions`].
    ///
    /// Some options are "soft", so treated as non-mandatory. Others are "hard".
    ///
    /// If no adapters are found that suffice all the "hard" options, `None` is returned.
    pub fn request_adapter(
        &self,
        options: &RequestAdapterOptions<'_, '_>,
    ) -> impl Future<Output = Option<Adapter>> + WasmNotSend {
        let context = Arc::clone(&self.context);
        let adapter = self.context.instance_request_adapter(options);
        async move {
            adapter
                .await
                .map(|(id, data)| Adapter { context, id, data })
        }
    }

    /// Converts a wgpu-hal `ExposedAdapter` to a wgpu [`Adapter`].
    ///
    /// # Safety
    ///
    /// `hal_adapter` must be created from this instance internal handle.
    #[cfg(any(
        not(target_arch = "wasm32"),
        target_os = "emscripten",
        feature = "webgl"
    ))]
    pub unsafe fn create_adapter_from_hal<A: wgc::hal_api::HalApi>(
        &self,
        hal_adapter: hal::ExposedAdapter<A>,
    ) -> Adapter {
        let context = Arc::clone(&self.context);
        let id = unsafe {
            context
                .as_any()
                .downcast_ref::<crate::backend::Context>()
                .unwrap()
                .create_adapter_from_hal(hal_adapter)
                .into()
        };
        Adapter {
            context,
            id,
            data: Box::new(()),
        }
    }

    /// Creates a surface from a raw window handle.
    ///
    /// If the specified display and window handle are not supported by any of the backends, then the surface
    /// will not be supported by any adapters.
    ///
    /// If a reference is passed in `window`, the returned [`Surface`] will
    /// hold a lifetime to it. Owned values will return a [`Surface<'static>`]
    /// instead.
    ///
    /// # Errors
    ///
    /// - On WebGL2: Will return an error if the browser does not support WebGL2,
    ///   or declines to provide GPU access (such as due to a resource shortage).
    ///
    /// # Panics
    ///
    /// - On macOS/Metal: will panic if not called on the main thread.
    /// - On web: will panic if the `raw_window_handle` does not properly refer to a
    ///   canvas element.
    pub fn create_surface<'window, W>(
        &self,
        window: W,
    ) -> Result<Surface<'window>, CreateSurfaceError>
    where
        W: HasWindowHandle + HasDisplayHandle + WasmNotSendSync + 'window,
    {
        let mut surface = unsafe { self.create_surface_from_raw(&window) }?;
        surface._surface = Some(Box::new(window));
        Ok(surface)
    }

    /// An alternative version to [`create_surface()`](Self::create_surface)
    /// which has no lifetime requirements to `window` and doesn't require
    /// [`Send`] or [`Sync`] (on non-Wasm targets). This makes it `unsafe`
    /// instead and always returns a [`Surface<'static>`].
    ///
    /// See [`create_surface()`](Self::create_surface) for more details.
    ///
    /// # Safety
    ///
    /// - `raw_window_handle` must be a valid object to create a surface upon.
    /// - `raw_window_handle` must remain valid until after the returned [`Surface`] is
    ///   dropped.
    pub unsafe fn create_surface_from_raw<W>(
        &self,
        window: &W,
    ) -> Result<Surface<'static>, CreateSurfaceError>
    where
        W: HasWindowHandle + HasDisplayHandle,
    {
        let raw_display_handle = window
            .display_handle()
            .map_err(|e| CreateSurfaceError {
                inner: CreateSurfaceErrorKind::RawHandle(e),
            })?
            .as_raw();
        let raw_window_handle = window
            .window_handle()
            .map_err(|e| CreateSurfaceError {
                inner: CreateSurfaceErrorKind::RawHandle(e),
            })?
            .as_raw();
        let (id, data) = unsafe {
            DynContext::instance_create_surface(
                &*self.context,
                raw_display_handle,
                raw_window_handle,
            )
        }?;
        Ok(Surface {
            context: Arc::clone(&self.context),
            _surface: None,
            id,
            data,
            config: Mutex::new(None),
        })
    }

    /// Creates a surface from `CoreAnimationLayer`.
    ///
    /// # Safety
    ///
    /// - layer must be a valid object to create a surface upon.
    #[cfg(any(target_os = "ios", target_os = "macos"))]
    pub unsafe fn create_surface_from_core_animation_layer(
        &self,
        layer: *mut std::ffi::c_void,
    ) -> Surface<'static> {
        let surface = unsafe {
            self.context
                .as_any()
                .downcast_ref::<crate::backend::Context>()
                .unwrap()
                .create_surface_from_core_animation_layer(layer)
        };
        Surface {
            context: Arc::clone(&self.context),
            _surface: None,
            id: ObjectId::from(surface.id()),
            data: Box::new(surface),
            config: Mutex::new(None),
        }
    }

    /// Creates a surface from `IDCompositionVisual`.
    ///
    /// # Safety
    ///
    /// - visual must be a valid IDCompositionVisual to create a surface upon.
    #[cfg(target_os = "windows")]
    pub unsafe fn create_surface_from_visual(
        &self,
        visual: *mut std::ffi::c_void,
    ) -> Surface<'static> {
        let surface = unsafe {
            self.context
                .as_any()
                .downcast_ref::<crate::backend::Context>()
                .unwrap()
                .create_surface_from_visual(visual)
        };
        Surface {
            context: Arc::clone(&self.context),
            _surface: None,
            id: ObjectId::from(surface.id()),
            data: Box::new(surface),
            config: Mutex::new(None),
        }
    }

    /// Creates a surface from `SurfaceHandle`.
    ///
    /// # Safety
    ///
    /// - surface_handle must be a valid SurfaceHandle to create a surface upon.
    #[cfg(target_os = "windows")]
    pub unsafe fn create_surface_from_surface_handle(
        &self,
        surface_handle: *mut std::ffi::c_void,
    ) -> Surface<'static> {
        let surface = unsafe {
            self.context
                .as_any()
                .downcast_ref::<crate::backend::Context>()
                .unwrap()
                .create_surface_from_surface_handle(surface_handle)
        };
        Surface {
            context: Arc::clone(&self.context),
            _surface: None,
            id: ObjectId::from(surface.id()),
            data: Box::new(surface),
            config: Mutex::new(None),
        }
    }

    /// Creates a surface from `SwapChainPanel`.
    ///
    /// # Safety
    ///
    /// - visual must be a valid SwapChainPanel to create a surface upon.
    #[cfg(target_os = "windows")]
    pub unsafe fn create_surface_from_swap_chain_panel(
        &self,
        swap_chain_panel: *mut std::ffi::c_void,
    ) -> Surface<'static> {
        let surface = unsafe {
            self.context
                .as_any()
                .downcast_ref::<crate::backend::Context>()
                .unwrap()
                .create_surface_from_swap_chain_panel(swap_chain_panel)
        };
        Surface {
            context: Arc::clone(&self.context),
            _surface: None,
            id: ObjectId::from(surface.id()),
            data: Box::new(surface),
            config: Mutex::new(None),
        }
    }

    /// Creates a surface from a `web_sys::HtmlCanvasElement`.
    ///
    /// The `canvas` argument must be a valid `<canvas>` element to
    /// create a surface upon.
    ///
    /// # Errors
    ///
    /// - On WebGL2: Will return an error if the browser does not support WebGL2,
    ///   or declines to provide GPU access (such as due to a resource shortage).
    #[cfg(all(target_arch = "wasm32", not(target_os = "emscripten")))]
    pub fn create_surface_from_canvas(
        &self,
        canvas: web_sys::HtmlCanvasElement,
    ) -> Result<Surface<'static>, CreateSurfaceError> {
        let surface = self
            .context
            .as_any()
            .downcast_ref::<crate::backend::Context>()
            .unwrap()
            .instance_create_surface_from_canvas(canvas)?;

        // TODO: This is ugly, a way to create things from a native context needs to be made nicer.
        Ok(Surface {
            context: Arc::clone(&self.context),
            _surface: None,
            #[cfg(any(not(target_arch = "wasm32"), feature = "webgl"))]
            id: ObjectId::from(surface.id()),
            #[cfg(any(not(target_arch = "wasm32"), feature = "webgl"))]
            data: Box::new(surface),
            #[cfg(all(target_arch = "wasm32", not(feature = "webgl")))]
            id: ObjectId::UNUSED,
            #[cfg(all(target_arch = "wasm32", not(feature = "webgl")))]
            data: Box::new(surface.1),
            config: Mutex::new(None),
        })
    }

    /// Creates a surface from a `web_sys::OffscreenCanvas`.
    ///
    /// The `canvas` argument must be a valid `OffscreenCanvas` object
    /// to create a surface upon.
    ///
    /// # Errors
    ///
    /// - On WebGL2: Will return an error if the browser does not support WebGL2,
    ///   or declines to provide GPU access (such as due to a resource shortage).
    #[cfg(all(target_arch = "wasm32", not(target_os = "emscripten")))]
    pub fn create_surface_from_offscreen_canvas(
        &self,
        canvas: web_sys::OffscreenCanvas,
    ) -> Result<Surface<'static>, CreateSurfaceError> {
        let surface = self
            .context
            .as_any()
            .downcast_ref::<crate::backend::Context>()
            .unwrap()
            .instance_create_surface_from_offscreen_canvas(canvas)?;

        // TODO: This is ugly, a way to create things from a native context needs to be made nicer.
        Ok(Surface {
            context: Arc::clone(&self.context),
            _surface: None,
            #[cfg(any(not(target_arch = "wasm32"), feature = "webgl"))]
            id: ObjectId::from(surface.id()),
            #[cfg(any(not(target_arch = "wasm32"), feature = "webgl"))]
            data: Box::new(surface),
            #[cfg(all(target_arch = "wasm32", not(feature = "webgl")))]
            id: ObjectId::UNUSED,
            #[cfg(all(target_arch = "wasm32", not(feature = "webgl")))]
            data: Box::new(surface.1),
            config: Mutex::new(None),
        })
    }

    /// Polls all devices.
    ///
    /// If `force_wait` is true and this is not running on the web, then this
    /// function will block until all in-flight buffers have been mapped and
    /// all submitted commands have finished execution.
    ///
    /// Return `true` if all devices' queues are empty, or `false` if there are
    /// queue submissions still in flight. (Note that, unless access to all
    /// [`Queue`s] associated with this [`Instance`] is coordinated somehow,
    /// this information could be out of date by the time the caller receives
    /// it. `Queue`s can be shared between threads, and other threads could
    /// submit new work at any time.)
    ///
    /// On the web, this is a no-op. `Device`s are automatically polled.
    ///
    /// [`Queue`s]: Queue
    pub fn poll_all(&self, force_wait: bool) -> bool {
        self.context.instance_poll_all_devices(force_wait)
    }

    /// Generates memory report.
    #[cfg(any(
        not(target_arch = "wasm32"),
        target_os = "emscripten",
        feature = "webgl"
    ))]
    pub fn generate_report(&self) -> wgc::global::GlobalReport {
        self.context
            .as_any()
            .downcast_ref::<crate::backend::Context>()
            .unwrap()
            .generate_report()
    }
}

impl Adapter {
    /// Requests a connection to a physical device, creating a logical device.
    ///
    /// Returns the [`Device`] together with a [`Queue`] that executes command buffers.
    ///
    /// # Arguments
    ///
    /// - `desc` - Description of the features and limits requested from the given device.
    /// - `trace_path` - Can be used for API call tracing, if that feature is
    ///   enabled in `wgpu-core`.
    ///
    /// # Panics
    ///
    /// - Features specified by `desc` are not supported by this adapter.
    /// - Unsafe features were requested but not enabled when requesting the adapter.
    /// - Limits requested exceed the values provided by the adapter.
    /// - Adapter does not support all features wgpu requires to safely operate.
    pub fn request_device(
        &self,
        desc: &DeviceDescriptor<'_>,
        trace_path: Option<&std::path::Path>,
    ) -> impl Future<Output = Result<(Device, Queue), RequestDeviceError>> + WasmNotSend {
        let context = Arc::clone(&self.context);
        let device = DynContext::adapter_request_device(
            &*self.context,
            &self.id,
            self.data.as_ref(),
            desc,
            trace_path,
        );
        async move {
            device.await.map(
                |DeviceRequest {
                     device_id,
                     device_data,
                     queue_id,
                     queue_data,
                 }| {
                    (
                        Device {
                            context: Arc::clone(&context),
                            id: device_id,
                            data: device_data,
                        },
                        Queue {
                            context,
                            id: queue_id,
                            data: queue_data,
                        },
                    )
                },
            )
        }
    }

    /// Create a wgpu [`Device`] and [`Queue`] from a wgpu-hal `OpenDevice`
    ///
    /// # Safety
    ///
    /// - `hal_device` must be created from this adapter internal handle.
    /// - `desc.features` must be a subset of `hal_device` features.
    #[cfg(any(
        not(target_arch = "wasm32"),
        target_os = "emscripten",
        feature = "webgl"
    ))]
    pub unsafe fn create_device_from_hal<A: wgc::hal_api::HalApi>(
        &self,
        hal_device: hal::OpenDevice<A>,
        desc: &DeviceDescriptor<'_>,
        trace_path: Option<&std::path::Path>,
    ) -> Result<(Device, Queue), RequestDeviceError> {
        let context = Arc::clone(&self.context);
        unsafe {
            self.context
                .as_any()
                .downcast_ref::<crate::backend::Context>()
                .unwrap()
                .create_device_from_hal(&self.id.into(), hal_device, desc, trace_path)
        }
        .map(|(device, queue)| {
            (
                Device {
                    context: Arc::clone(&context),
                    id: device.id().into(),
                    data: Box::new(device),
                },
                Queue {
                    context,
                    id: queue.id().into(),
                    data: Box::new(queue),
                },
            )
        })
    }

    /// Apply a callback to this `Adapter`'s underlying backend adapter.
    ///
    /// If this `Adapter` is implemented by the backend API given by `A` (Vulkan,
    /// Dx12, etc.), then apply `hal_adapter_callback` to `Some(&adapter)`, where
    /// `adapter` is the underlying backend adapter type, [`A::Adapter`].
    ///
    /// If this `Adapter` uses a different backend, apply `hal_adapter_callback`
    /// to `None`.
    ///
    /// The adapter is locked for reading while `hal_adapter_callback` runs. If
    /// the callback attempts to perform any `wgpu` operations that require
    /// write access to the adapter, deadlock will occur. The locks are
    /// automatically released when the callback returns.
    ///
    /// # Safety
    ///
    /// - The raw handle passed to the callback must not be manually destroyed.
    ///
    /// [`A::Adapter`]: hal::Api::Adapter
    #[cfg(any(
        not(target_arch = "wasm32"),
        target_os = "emscripten",
        feature = "webgl"
    ))]
    pub unsafe fn as_hal<A: wgc::hal_api::HalApi, F: FnOnce(Option<&A::Adapter>) -> R, R>(
        &self,
        hal_adapter_callback: F,
    ) -> R {
        unsafe {
            self.context
                .as_any()
                .downcast_ref::<crate::backend::Context>()
                .unwrap()
                .adapter_as_hal::<A, F, R>(self.id.into(), hal_adapter_callback)
        }
    }

    /// Returns whether this adapter may present to the passed surface.
    pub fn is_surface_supported(&self, surface: &Surface<'_>) -> bool {
        DynContext::adapter_is_surface_supported(
            &*self.context,
            &self.id,
            self.data.as_ref(),
            &surface.id,
            surface.data.as_ref(),
        )
    }

    /// List all features that are supported with this adapter.
    ///
    /// Features must be explicitly requested in [`Adapter::request_device`] in order
    /// to use them.
    pub fn features(&self) -> Features {
        DynContext::adapter_features(&*self.context, &self.id, self.data.as_ref())
    }

    /// List the "best" limits that are supported by this adapter.
    ///
    /// Limits must be explicitly requested in [`Adapter::request_device`] to set
    /// the values that you are allowed to use.
    pub fn limits(&self) -> Limits {
        DynContext::adapter_limits(&*self.context, &self.id, self.data.as_ref())
    }

    /// Get info about the adapter itself.
    pub fn get_info(&self) -> AdapterInfo {
        DynContext::adapter_get_info(&*self.context, &self.id, self.data.as_ref())
    }

    /// Get info about the adapter itself.
    pub fn get_downlevel_capabilities(&self) -> DownlevelCapabilities {
        DynContext::adapter_downlevel_capabilities(&*self.context, &self.id, self.data.as_ref())
    }

    /// Returns the features supported for a given texture format by this adapter.
    ///
    /// Note that the WebGPU spec further restricts the available usages/features.
    /// To disable these restrictions on a device, request the [`Features::TEXTURE_ADAPTER_SPECIFIC_FORMAT_FEATURES`] feature.
    pub fn get_texture_format_features(&self, format: TextureFormat) -> TextureFormatFeatures {
        DynContext::adapter_get_texture_format_features(
            &*self.context,
            &self.id,
            self.data.as_ref(),
            format,
        )
    }

    /// Generates a timestamp using the clock used by the presentation engine.
    ///
    /// When comparing completely opaque timestamp systems, we need a way of generating timestamps that signal
    /// the exact same time. You can do this by calling your own timestamp function immediately after a call to
    /// this function. This should result in timestamps that are 0.5 to 5 microseconds apart. There are locks
    /// that must be taken during the call, so don't call your function before.
    ///
    /// ```no_run
    /// # let adapter: wgpu::Adapter = panic!();
    /// # let some_code = || wgpu::PresentationTimestamp::INVALID_TIMESTAMP;
    /// use std::time::{Duration, Instant};
    /// let presentation = adapter.get_presentation_timestamp();
    /// let instant = Instant::now();
    ///
    /// // We can now turn a new presentation timestamp into an Instant.
    /// let some_pres_timestamp = some_code();
    /// let duration = Duration::from_nanos((some_pres_timestamp.0 - presentation.0) as u64);
    /// let new_instant: Instant = instant + duration;
    /// ```
    //
    /// [Instant]: std::time::Instant
    pub fn get_presentation_timestamp(&self) -> PresentationTimestamp {
        DynContext::adapter_get_presentation_timestamp(&*self.context, &self.id, self.data.as_ref())
    }
}

impl Device {
    /// Check for resource cleanups and mapping callbacks.
    ///
    /// Return `true` if the queue is empty, or `false` if there are more queue
    /// submissions still in flight. (Note that, unless access to the [`Queue`] is
    /// coordinated somehow, this information could be out of date by the time
    /// the caller receives it. `Queue`s can be shared between threads, so
    /// other threads could submit new work at any time.)
    ///
    /// On the web, this is a no-op. `Device`s are automatically polled.
    pub fn poll(&self, maintain: Maintain) -> bool {
        DynContext::device_poll(&*self.context, &self.id, self.data.as_ref(), maintain)
    }

    /// List all features that may be used with this device.
    ///
    /// Functions may panic if you use unsupported features.
    pub fn features(&self) -> Features {
        DynContext::device_features(&*self.context, &self.id, self.data.as_ref())
    }

    /// List all limits that were requested of this device.
    ///
    /// If any of these limits are exceeded, functions may panic.
    pub fn limits(&self) -> Limits {
        DynContext::device_limits(&*self.context, &self.id, self.data.as_ref())
    }

    /// Creates a shader module from either SPIR-V or WGSL source code.
    pub fn create_shader_module(&self, desc: ShaderModuleDescriptor<'_>) -> ShaderModule {
        let (id, data) = DynContext::device_create_shader_module(
            &*self.context,
            &self.id,
            self.data.as_ref(),
            desc,
            wgt::ShaderBoundChecks::new(),
        );
        ShaderModule {
            context: Arc::clone(&self.context),
            id,
            data,
        }
    }

    /// Creates a shader module from either SPIR-V or WGSL source code without runtime checks.
    ///
    /// # Safety
    /// In contrast with [`create_shader_module`](Self::create_shader_module) this function
    /// creates a shader module without runtime checks which allows shaders to perform
    /// operations which can lead to undefined behavior like indexing out of bounds, thus it's
    /// the caller responsibility to pass a shader which doesn't perform any of this
    /// operations.
    ///
    /// This has no effect on web.
    pub unsafe fn create_shader_module_unchecked(
        &self,
        desc: ShaderModuleDescriptor<'_>,
    ) -> ShaderModule {
        let (id, data) = DynContext::device_create_shader_module(
            &*self.context,
            &self.id,
            self.data.as_ref(),
            desc,
            unsafe { wgt::ShaderBoundChecks::unchecked() },
        );
        ShaderModule {
            context: Arc::clone(&self.context),
            id,
            data,
        }
    }

    /// Creates a shader module from SPIR-V binary directly.
    ///
    /// # Safety
    ///
    /// This function passes binary data to the backend as-is and can potentially result in a
    /// driver crash or bogus behaviour. No attempt is made to ensure that data is valid SPIR-V.
    ///
    /// See also [`include_spirv_raw!`] and [`util::make_spirv_raw`].
    pub unsafe fn create_shader_module_spirv(
        &self,
        desc: &ShaderModuleDescriptorSpirV<'_>,
    ) -> ShaderModule {
        let (id, data) = unsafe {
            DynContext::device_create_shader_module_spirv(
                &*self.context,
                &self.id,
                self.data.as_ref(),
                desc,
            )
        };
        ShaderModule {
            context: Arc::clone(&self.context),
            id,
            data,
        }
    }

    /// Creates an empty [`CommandEncoder`].
    pub fn create_command_encoder(&self, desc: &CommandEncoderDescriptor<'_>) -> CommandEncoder {
        let (id, data) = DynContext::device_create_command_encoder(
            &*self.context,
            &self.id,
            self.data.as_ref(),
            desc,
        );
        CommandEncoder {
            context: Arc::clone(&self.context),
            id: Some(id),
            data,
        }
    }

    /// Creates an empty [`RenderBundleEncoder`].
    pub fn create_render_bundle_encoder(
        &self,
        desc: &RenderBundleEncoderDescriptor<'_>,
    ) -> RenderBundleEncoder<'_> {
        let (id, data) = DynContext::device_create_render_bundle_encoder(
            &*self.context,
            &self.id,
            self.data.as_ref(),
            desc,
        );
        RenderBundleEncoder {
            context: Arc::clone(&self.context),
            id,
            data,
            parent: self,
            _p: Default::default(),
        }
    }

    /// Creates a new [`BindGroup`].
    pub fn create_bind_group(&self, desc: &BindGroupDescriptor<'_>) -> BindGroup {
        let (id, data) = DynContext::device_create_bind_group(
            &*self.context,
            &self.id,
            self.data.as_ref(),
            desc,
        );
        BindGroup {
            context: Arc::clone(&self.context),
            id,
            data,
        }
    }

    /// Creates a [`BindGroupLayout`].
    pub fn create_bind_group_layout(
        &self,
        desc: &BindGroupLayoutDescriptor<'_>,
    ) -> BindGroupLayout {
        let (id, data) = DynContext::device_create_bind_group_layout(
            &*self.context,
            &self.id,
            self.data.as_ref(),
            desc,
        );
        BindGroupLayout {
            context: Arc::clone(&self.context),
            id,
            data,
        }
    }

    /// Creates a [`PipelineLayout`].
    pub fn create_pipeline_layout(&self, desc: &PipelineLayoutDescriptor<'_>) -> PipelineLayout {
        let (id, data) = DynContext::device_create_pipeline_layout(
            &*self.context,
            &self.id,
            self.data.as_ref(),
            desc,
        );
        PipelineLayout {
            context: Arc::clone(&self.context),
            id,
            data,
        }
    }

    /// Creates a [`RenderPipeline`].
    pub fn create_render_pipeline(&self, desc: &RenderPipelineDescriptor<'_>) -> RenderPipeline {
        let (id, data) = DynContext::device_create_render_pipeline(
            &*self.context,
            &self.id,
            self.data.as_ref(),
            desc,
        );
        RenderPipeline {
            context: Arc::clone(&self.context),
            id,
            data,
        }
    }

    /// Creates a [`ComputePipeline`].
    pub fn create_compute_pipeline(&self, desc: &ComputePipelineDescriptor<'_>) -> ComputePipeline {
        let (id, data) = DynContext::device_create_compute_pipeline(
            &*self.context,
            &self.id,
            self.data.as_ref(),
            desc,
        );
        ComputePipeline {
            context: Arc::clone(&self.context),
            id,
            data,
        }
    }

    /// Creates a [`Buffer`].
    pub fn create_buffer(&self, desc: &BufferDescriptor<'_>) -> Buffer {
        let mut map_context = MapContext::new(desc.size);
        if desc.mapped_at_creation {
            map_context.initial_range = 0..desc.size;
        }

        let (id, data) =
            DynContext::device_create_buffer(&*self.context, &self.id, self.data.as_ref(), desc);

        Buffer {
            context: Arc::clone(&self.context),
            id,
            data,
            map_context: Mutex::new(map_context),
            size: desc.size,
            usage: desc.usage,
        }
    }

    /// Creates a new [`Texture`].
    ///
    /// `desc` specifies the general format of the texture.
    pub fn create_texture(&self, desc: &TextureDescriptor<'_>) -> Texture {
        let (id, data) =
            DynContext::device_create_texture(&*self.context, &self.id, self.data.as_ref(), desc);
        Texture {
            context: Arc::clone(&self.context),
            id,
            data,
            owned: true,
            descriptor: TextureDescriptor {
                label: None,
                view_formats: &[],
                ..desc.clone()
            },
        }
    }

    /// Creates a [`Texture`] from a wgpu-hal Texture.
    ///
    /// # Safety
    ///
    /// - `hal_texture` must be created from this device internal handle
    /// - `hal_texture` must be created respecting `desc`
    /// - `hal_texture` must be initialized
    #[cfg(any(
        not(target_arch = "wasm32"),
        target_os = "emscripten",
        feature = "webgl"
    ))]
    pub unsafe fn create_texture_from_hal<A: wgc::hal_api::HalApi>(
        &self,
        hal_texture: A::Texture,
        desc: &TextureDescriptor<'_>,
    ) -> Texture {
        let texture = unsafe {
            self.context
                .as_any()
                .downcast_ref::<crate::backend::Context>()
                .unwrap()
                .create_texture_from_hal::<A>(
                    hal_texture,
                    self.data.as_ref().downcast_ref().unwrap(),
                    desc,
                )
        };
        Texture {
            context: Arc::clone(&self.context),
            id: ObjectId::from(texture.id()),
            data: Box::new(texture),
            owned: true,
            descriptor: TextureDescriptor {
                label: None,
                view_formats: &[],
                ..desc.clone()
            },
        }
    }

    /// Creates a [`Buffer`] from a wgpu-hal Buffer.
    ///
    /// # Safety
    ///
    /// - `hal_buffer` must be created from this device internal handle
    /// - `hal_buffer` must be created respecting `desc`
    /// - `hal_buffer` must be initialized
    #[cfg(any(
        not(target_arch = "wasm32"),
        target_os = "emscripten",
        feature = "webgl"
    ))]
    pub unsafe fn create_buffer_from_hal<A: wgc::hal_api::HalApi>(
        &self,
        hal_buffer: A::Buffer,
        desc: &BufferDescriptor<'_>,
    ) -> Buffer {
        let mut map_context = MapContext::new(desc.size);
        if desc.mapped_at_creation {
            map_context.initial_range = 0..desc.size;
        }

        let (id, buffer) = unsafe {
            self.context
                .as_any()
                .downcast_ref::<crate::backend::Context>()
                .unwrap()
                .create_buffer_from_hal::<A>(
                    hal_buffer,
                    self.data.as_ref().downcast_ref().unwrap(),
                    desc,
                )
        };

        Buffer {
            context: Arc::clone(&self.context),
            id: ObjectId::from(id),
            data: Box::new(buffer),
            map_context: Mutex::new(map_context),
            size: desc.size,
            usage: desc.usage,
        }
    }

    /// Creates a new [`Sampler`].
    ///
    /// `desc` specifies the behavior of the sampler.
    pub fn create_sampler(&self, desc: &SamplerDescriptor<'_>) -> Sampler {
        let (id, data) =
            DynContext::device_create_sampler(&*self.context, &self.id, self.data.as_ref(), desc);
        Sampler {
            context: Arc::clone(&self.context),
            id,
            data,
        }
    }

    /// Creates a new [`QuerySet`].
    pub fn create_query_set(&self, desc: &QuerySetDescriptor<'_>) -> QuerySet {
        let (id, data) =
            DynContext::device_create_query_set(&*self.context, &self.id, self.data.as_ref(), desc);
        QuerySet {
            context: Arc::clone(&self.context),
            id,
            data,
        }
    }

    /// Set a callback for errors that are not handled in error scopes.
    pub fn on_uncaptured_error(&self, handler: Box<dyn UncapturedErrorHandler>) {
        self.context
            .device_on_uncaptured_error(&self.id, self.data.as_ref(), handler);
    }

    /// Push an error scope.
    pub fn push_error_scope(&self, filter: ErrorFilter) {
        self.context
            .device_push_error_scope(&self.id, self.data.as_ref(), filter);
    }

    /// Pop an error scope.
    pub fn pop_error_scope(&self) -> impl Future<Output = Option<Error>> + WasmNotSend {
        self.context
            .device_pop_error_scope(&self.id, self.data.as_ref())
    }

    /// Starts frame capture.
    pub fn start_capture(&self) {
        DynContext::device_start_capture(&*self.context, &self.id, self.data.as_ref())
    }

    /// Stops frame capture.
    pub fn stop_capture(&self) {
        DynContext::device_stop_capture(&*self.context, &self.id, self.data.as_ref())
    }

    /// Apply a callback to this `Device`'s underlying backend device.
    ///
    /// If this `Device` is implemented by the backend API given by `A` (Vulkan,
    /// Dx12, etc.), then apply `hal_device_callback` to `Some(&device)`, where
    /// `device` is the underlying backend device type, [`A::Device`].
    ///
    /// If this `Device` uses a different backend, apply `hal_device_callback`
    /// to `None`.
    ///
    /// The device is locked for reading while `hal_device_callback` runs. If
    /// the callback attempts to perform any `wgpu` operations that require
    /// write access to the device (destroying a buffer, say), deadlock will
    /// occur. The locks are automatically released when the callback returns.
    ///
    /// # Safety
    ///
    /// - The raw handle passed to the callback must not be manually destroyed.
    ///
    /// [`A::Device`]: hal::Api::Device
    #[cfg(any(
        not(target_arch = "wasm32"),
        target_os = "emscripten",
        feature = "webgl"
    ))]
    pub unsafe fn as_hal<A: wgc::hal_api::HalApi, F: FnOnce(Option<&A::Device>) -> R, R>(
        &self,
        hal_device_callback: F,
    ) -> R {
        unsafe {
            self.context
                .as_any()
                .downcast_ref::<crate::backend::Context>()
                .unwrap()
                .device_as_hal::<A, F, R>(
                    self.data.as_ref().downcast_ref().unwrap(),
                    hal_device_callback,
                )
        }
    }

    /// Destroy this device.
    pub fn destroy(&self) {
        DynContext::device_destroy(&*self.context, &self.id, self.data.as_ref())
    }

    /// Set a DeviceLostCallback on this device.
    pub fn set_device_lost_callback(
        &self,
        callback: impl FnOnce(DeviceLostReason, String) + Send + 'static,
    ) {
        DynContext::device_set_device_lost_callback(
            &*self.context,
            &self.id,
            self.data.as_ref(),
            Box::new(callback),
        )
    }
}

impl Drop for Device {
    fn drop(&mut self) {
        if !thread::panicking() {
            self.context.device_drop(&self.id, self.data.as_ref());
        }
    }
}

/// Requesting a device from an [`Adapter`] failed.
#[derive(Clone, Debug)]
pub struct RequestDeviceError {
    inner: RequestDeviceErrorKind,
}
#[derive(Clone, Debug)]
enum RequestDeviceErrorKind {
    /// Error from [`wgpu_core`].
    // must match dependency cfg
    #[cfg(any(
        not(target_arch = "wasm32"),
        feature = "webgl",
        target_os = "emscripten"
    ))]
    Core(core::instance::RequestDeviceError),

    /// Error from web API that was called by `wgpu` to request a device.
    ///
    /// (This is currently never used by the webgl backend, but it could be.)
    #[cfg(all(
        target_arch = "wasm32",
        not(any(target_os = "emscripten", feature = "webgl"))
    ))]
    Web(wasm_bindgen::JsValue),
}

#[cfg(all(
    feature = "fragile-send-sync-non-atomic-wasm",
    not(target_feature = "atomics")
))]
unsafe impl Send for RequestDeviceErrorKind {}
#[cfg(all(
    feature = "fragile-send-sync-non-atomic-wasm",
    not(target_feature = "atomics")
))]
unsafe impl Sync for RequestDeviceErrorKind {}

#[cfg(any(
    not(target_arch = "wasm32"),
    all(
        feature = "fragile-send-sync-non-atomic-wasm",
        not(target_feature = "atomics")
    )
))]
static_assertions::assert_impl_all!(RequestDeviceError: Send, Sync);

impl fmt::Display for RequestDeviceError {
    fn fmt(&self, f: &mut fmt::Formatter<'_>) -> fmt::Result {
        match &self.inner {
            #[cfg(any(
                not(target_arch = "wasm32"),
                feature = "webgl",
                target_os = "emscripten"
            ))]
            RequestDeviceErrorKind::Core(error) => error.fmt(f),
            #[cfg(all(
                target_arch = "wasm32",
                not(any(target_os = "emscripten", feature = "webgl"))
            ))]
            RequestDeviceErrorKind::Web(error_js_value) => {
                // wasm-bindgen provides a reasonable error stringification via `Debug` impl
                write!(f, "{error_js_value:?}")
            }
        }
    }
}

impl error::Error for RequestDeviceError {
    fn source(&self) -> Option<&(dyn error::Error + 'static)> {
        match &self.inner {
            #[cfg(any(
                not(target_arch = "wasm32"),
                feature = "webgl",
                target_os = "emscripten"
            ))]
            RequestDeviceErrorKind::Core(error) => error.source(),
            #[cfg(all(
                target_arch = "wasm32",
                not(any(target_os = "emscripten", feature = "webgl"))
            ))]
            RequestDeviceErrorKind::Web(_) => None,
        }
    }
}

#[cfg(any(
    not(target_arch = "wasm32"),
    feature = "webgl",
    target_os = "emscripten"
))]
impl From<core::instance::RequestDeviceError> for RequestDeviceError {
    fn from(error: core::instance::RequestDeviceError) -> Self {
        Self {
            inner: RequestDeviceErrorKind::Core(error),
        }
    }
}

/// [`Instance::create_surface()`] or a related function failed.
#[derive(Clone, Debug)]
#[non_exhaustive]
pub struct CreateSurfaceError {
    inner: CreateSurfaceErrorKind,
}
#[derive(Clone, Debug)]
enum CreateSurfaceErrorKind {
    /// Error from [`wgpu_hal`].
    #[cfg(any(
        not(target_arch = "wasm32"),
        target_os = "emscripten",
        feature = "webgl"
    ))]
    // must match dependency cfg
    Hal(hal::InstanceError),

    /// Error from WebGPU surface creation.
    #[allow(dead_code)] // may be unused depending on target and features
    Web(String),

    /// Error when trying to get a [`DisplayHandle`] or a [`WindowHandle`] from
    /// `raw_window_handle`.
    RawHandle(raw_window_handle::HandleError),
}
static_assertions::assert_impl_all!(CreateSurfaceError: Send, Sync);

impl fmt::Display for CreateSurfaceError {
    fn fmt(&self, f: &mut fmt::Formatter<'_>) -> fmt::Result {
        match &self.inner {
            #[cfg(any(
                not(target_arch = "wasm32"),
                target_os = "emscripten",
                feature = "webgl"
            ))]
            CreateSurfaceErrorKind::Hal(e) => e.fmt(f),
            CreateSurfaceErrorKind::Web(e) => e.fmt(f),
            CreateSurfaceErrorKind::RawHandle(e) => e.fmt(f),
        }
    }
}

impl error::Error for CreateSurfaceError {
    fn source(&self) -> Option<&(dyn error::Error + 'static)> {
        match &self.inner {
            #[cfg(any(
                not(target_arch = "wasm32"),
                target_os = "emscripten",
                feature = "webgl"
            ))]
            CreateSurfaceErrorKind::Hal(e) => e.source(),
            CreateSurfaceErrorKind::Web(_) => None,
            CreateSurfaceErrorKind::RawHandle(e) => e.source(),
        }
    }
}

#[cfg(any(
    not(target_arch = "wasm32"),
    target_os = "emscripten",
    feature = "webgl"
))]
impl From<hal::InstanceError> for CreateSurfaceError {
    fn from(e: hal::InstanceError) -> Self {
        Self {
            inner: CreateSurfaceErrorKind::Hal(e),
        }
    }
}

/// Error occurred when trying to async map a buffer.
#[derive(Clone, PartialEq, Eq, Debug)]
pub struct BufferAsyncError;
static_assertions::assert_impl_all!(BufferAsyncError: Send, Sync);

impl fmt::Display for BufferAsyncError {
    fn fmt(&self, f: &mut fmt::Formatter<'_>) -> fmt::Result {
        write!(f, "Error occurred when trying to async map a buffer")
    }
}

impl error::Error for BufferAsyncError {}

/// Type of buffer mapping.
#[derive(Debug, Clone, Copy, Eq, PartialEq)]
pub enum MapMode {
    /// Map only for reading
    Read,
    /// Map only for writing
    Write,
}
static_assertions::assert_impl_all!(MapMode: Send, Sync);

fn range_to_offset_size<S: RangeBounds<BufferAddress>>(
    bounds: S,
) -> (BufferAddress, Option<BufferSize>) {
    let offset = match bounds.start_bound() {
        Bound::Included(&bound) => bound,
        Bound::Excluded(&bound) => bound + 1,
        Bound::Unbounded => 0,
    };
    let size = match bounds.end_bound() {
        Bound::Included(&bound) => Some(bound + 1 - offset),
        Bound::Excluded(&bound) => Some(bound - offset),
        Bound::Unbounded => None,
    }
    .map(|size| BufferSize::new(size).expect("Buffer slices can not be empty"));

    (offset, size)
}

/// Read only view into a mapped buffer.
#[derive(Debug)]
pub struct BufferView<'a> {
    slice: BufferSlice<'a>,
    data: Box<dyn crate::context::BufferMappedRange>,
}

/// Write only view into mapped buffer.
///
/// It is possible to read the buffer using this view, but doing so is not
/// recommended, as it is likely to be slow.
#[derive(Debug)]
pub struct BufferViewMut<'a> {
    slice: BufferSlice<'a>,
    data: Box<dyn crate::context::BufferMappedRange>,
    readable: bool,
}

impl std::ops::Deref for BufferView<'_> {
    type Target = [u8];

    #[inline]
    fn deref(&self) -> &[u8] {
        self.data.slice()
    }
}

impl AsRef<[u8]> for BufferView<'_> {
    #[inline]
    fn as_ref(&self) -> &[u8] {
        self.data.slice()
    }
}

impl AsMut<[u8]> for BufferViewMut<'_> {
    #[inline]
    fn as_mut(&mut self) -> &mut [u8] {
        self.data.slice_mut()
    }
}

impl Deref for BufferViewMut<'_> {
    type Target = [u8];

    fn deref(&self) -> &Self::Target {
        if !self.readable {
            log::warn!("Reading from a BufferViewMut is slow and not recommended.");
        }

        self.data.slice()
    }
}

impl DerefMut for BufferViewMut<'_> {
    fn deref_mut(&mut self) -> &mut Self::Target {
        self.data.slice_mut()
    }
}

impl Drop for BufferView<'_> {
    fn drop(&mut self) {
        self.slice
            .buffer
            .map_context
            .lock()
            .remove(self.slice.offset, self.slice.size);
    }
}

impl Drop for BufferViewMut<'_> {
    fn drop(&mut self) {
        self.slice
            .buffer
            .map_context
            .lock()
            .remove(self.slice.offset, self.slice.size);
    }
}

impl Buffer {
    /// Return the binding view of the entire buffer.
    pub fn as_entire_binding(&self) -> BindingResource<'_> {
        BindingResource::Buffer(self.as_entire_buffer_binding())
    }

    /// Return the binding view of the entire buffer.
    pub fn as_entire_buffer_binding(&self) -> BufferBinding<'_> {
        BufferBinding {
            buffer: self,
            offset: 0,
            size: None,
        }
    }

    /// Use only a portion of this Buffer for a given operation. Choosing a range with no end
    /// will use the rest of the buffer. Using a totally unbounded range will use the entire buffer.
    pub fn slice<S: RangeBounds<BufferAddress>>(&self, bounds: S) -> BufferSlice<'_> {
        let (offset, size) = range_to_offset_size(bounds);
        BufferSlice {
            buffer: self,
            offset,
            size,
        }
    }

    /// Flushes any pending write operations and unmaps the buffer from host memory.
    pub fn unmap(&self) {
        self.map_context.lock().reset();
        DynContext::buffer_unmap(&*self.context, &self.id, self.data.as_ref());
    }

    /// Destroy the associated native resources as soon as possible.
    pub fn destroy(&self) {
        DynContext::buffer_destroy(&*self.context, &self.id, self.data.as_ref());
    }

    /// Returns the length of the buffer allocation in bytes.
    ///
    /// This is always equal to the `size` that was specified when creating the buffer.
    pub fn size(&self) -> BufferAddress {
        self.size
    }

    /// Returns the allowed usages for this `Buffer`.
    ///
    /// This is always equal to the `usage` that was specified when creating the buffer.
    pub fn usage(&self) -> BufferUsages {
        self.usage
    }
}

impl<'a> BufferSlice<'a> {
    /// Map the buffer. Buffer is ready to map once the callback is called.
    ///
    /// For the callback to complete, either `queue.submit(..)`, `instance.poll_all(..)`, or `device.poll(..)`
    /// must be called elsewhere in the runtime, possibly integrated into an event loop or run on a separate thread.
    ///
    /// The callback will be called on the thread that first calls the above functions after the gpu work
    /// has completed. There are no restrictions on the code you can run in the callback, however on native the
    /// call to the function will not complete until the callback returns, so prefer keeping callbacks short
    /// and used to set flags, send messages, etc.
    pub fn map_async(
        &self,
        mode: MapMode,
        callback: impl FnOnce(Result<(), BufferAsyncError>) + WasmNotSend + 'static,
    ) {
        let mut mc = self.buffer.map_context.lock();
        assert_eq!(
            mc.initial_range,
            0..0,
            "Buffer {:?} is already mapped",
            self.buffer.id
        );
        let end = match self.size {
            Some(s) => self.offset + s.get(),
            None => mc.total_size,
        };
        mc.initial_range = self.offset..end;

        DynContext::buffer_map_async(
            &*self.buffer.context,
            &self.buffer.id,
            self.buffer.data.as_ref(),
            mode,
            self.offset..end,
            Box::new(callback),
        )
    }

    /// Synchronously and immediately map a buffer for reading. If the buffer is not immediately mappable
    /// through [`BufferDescriptor::mapped_at_creation`] or [`BufferSlice::map_async`], will panic.
    pub fn get_mapped_range(&self) -> BufferView<'a> {
        let end = self.buffer.map_context.lock().add(self.offset, self.size);
        let data = DynContext::buffer_get_mapped_range(
            &*self.buffer.context,
            &self.buffer.id,
            self.buffer.data.as_ref(),
            self.offset..end,
        );
        BufferView { slice: *self, data }
    }

    /// Synchronously and immediately map a buffer for reading. If the buffer is not immediately mappable
    /// through [`BufferDescriptor::mapped_at_creation`] or [`BufferSlice::map_async`], will panic.
    ///
    /// This is useful in wasm builds when you want to pass mapped data directly to js. Unlike `get_mapped_range`
    /// which unconditionally copies mapped data into the wasm heap, this function directly hands you the
    /// ArrayBuffer that we mapped the data into in js.
    #[cfg(all(
        target_arch = "wasm32",
        not(any(target_os = "emscripten", feature = "webgl"))
    ))]
    pub fn get_mapped_range_as_array_buffer(&self) -> js_sys::ArrayBuffer {
        let end = self.buffer.map_context.lock().add(self.offset, self.size);
        DynContext::buffer_get_mapped_range_as_array_buffer(
            &*self.buffer.context,
            &self.buffer.id,
            self.buffer.data.as_ref(),
            self.offset..end,
        )
    }

    /// Synchronously and immediately map a buffer for writing. If the buffer is not immediately mappable
    /// through [`BufferDescriptor::mapped_at_creation`] or [`BufferSlice::map_async`], will panic.
    pub fn get_mapped_range_mut(&self) -> BufferViewMut<'a> {
        let end = self.buffer.map_context.lock().add(self.offset, self.size);
        let data = DynContext::buffer_get_mapped_range(
            &*self.buffer.context,
            &self.buffer.id,
            self.buffer.data.as_ref(),
            self.offset..end,
        );
        BufferViewMut {
            slice: *self,
            data,
            readable: self.buffer.usage.contains(BufferUsages::MAP_READ),
        }
    }
}

impl Drop for Buffer {
    fn drop(&mut self) {
        if !thread::panicking() {
            self.context.buffer_drop(&self.id, self.data.as_ref());
        }
    }
}

impl Texture {
    /// Returns the inner hal Texture using a callback. The hal texture will be `None` if the
    /// backend type argument does not match with this wgpu Texture
    ///
    /// # Safety
    ///
    /// - The raw handle obtained from the hal Texture must not be manually destroyed
    #[cfg(any(
        not(target_arch = "wasm32"),
        target_os = "emscripten",
        feature = "webgl"
    ))]
    pub unsafe fn as_hal<A: wgc::hal_api::HalApi, F: FnOnce(Option<&A::Texture>)>(
        &self,
        hal_texture_callback: F,
    ) {
        let texture = self.data.as_ref().downcast_ref().unwrap();
        unsafe {
            self.context
                .as_any()
                .downcast_ref::<crate::backend::Context>()
                .unwrap()
                .texture_as_hal::<A, F>(texture, hal_texture_callback)
        }
    }

    /// Creates a view of this texture.
    pub fn create_view(&self, desc: &TextureViewDescriptor<'_>) -> TextureView {
        let (id, data) =
            DynContext::texture_create_view(&*self.context, &self.id, self.data.as_ref(), desc);
        TextureView {
            context: Arc::clone(&self.context),
            id,
            data,
        }
    }

    /// Destroy the associated native resources as soon as possible.
    pub fn destroy(&self) {
        DynContext::texture_destroy(&*self.context, &self.id, self.data.as_ref());
    }

    /// Make an `ImageCopyTexture` representing the whole texture.
    pub fn as_image_copy(&self) -> ImageCopyTexture<'_> {
        ImageCopyTexture {
            texture: self,
            mip_level: 0,
            origin: Origin3d::ZERO,
            aspect: TextureAspect::All,
        }
    }

    /// Returns the size of this `Texture`.
    ///
    /// This is always equal to the `size` that was specified when creating the texture.
    pub fn size(&self) -> Extent3d {
        self.descriptor.size
    }

    /// Returns the width of this `Texture`.
    ///
    /// This is always equal to the `size.width` that was specified when creating the texture.
    pub fn width(&self) -> u32 {
        self.descriptor.size.width
    }

    /// Returns the height of this `Texture`.
    ///
    /// This is always equal to the `size.height` that was specified when creating the texture.
    pub fn height(&self) -> u32 {
        self.descriptor.size.height
    }

    /// Returns the depth or layer count of this `Texture`.
    ///
    /// This is always equal to the `size.depth_or_array_layers` that was specified when creating the texture.
    pub fn depth_or_array_layers(&self) -> u32 {
        self.descriptor.size.depth_or_array_layers
    }

    /// Returns the mip_level_count of this `Texture`.
    ///
    /// This is always equal to the `mip_level_count` that was specified when creating the texture.
    pub fn mip_level_count(&self) -> u32 {
        self.descriptor.mip_level_count
    }

    /// Returns the sample_count of this `Texture`.
    ///
    /// This is always equal to the `sample_count` that was specified when creating the texture.
    pub fn sample_count(&self) -> u32 {
        self.descriptor.sample_count
    }

    /// Returns the dimension of this `Texture`.
    ///
    /// This is always equal to the `dimension` that was specified when creating the texture.
    pub fn dimension(&self) -> TextureDimension {
        self.descriptor.dimension
    }

    /// Returns the format of this `Texture`.
    ///
    /// This is always equal to the `format` that was specified when creating the texture.
    pub fn format(&self) -> TextureFormat {
        self.descriptor.format
    }

    /// Returns the allowed usages of this `Texture`.
    ///
    /// This is always equal to the `usage` that was specified when creating the texture.
    pub fn usage(&self) -> TextureUsages {
        self.descriptor.usage
    }
}

impl Drop for Texture {
    fn drop(&mut self) {
        if self.owned && !thread::panicking() {
            self.context.texture_drop(&self.id, self.data.as_ref());
        }
    }
}

impl Drop for TextureView {
    fn drop(&mut self) {
        if !thread::panicking() {
            self.context.texture_view_drop(&self.id, self.data.as_ref());
        }
    }
}

impl CommandEncoder {
    /// Finishes recording and returns a [`CommandBuffer`] that can be submitted for execution.
    pub fn finish(mut self) -> CommandBuffer {
        let (id, data) = DynContext::command_encoder_finish(
            &*self.context,
            self.id.take().unwrap(),
            self.data.as_mut(),
        );
        CommandBuffer {
            context: Arc::clone(&self.context),
            id: Some(id),
            data: Some(data),
        }
    }

    /// Begins recording of a render pass.
    ///
    /// This function returns a [`RenderPass`] object which records a single render pass.
    pub fn begin_render_pass<'pass>(
        &'pass mut self,
        desc: &RenderPassDescriptor<'pass, '_>,
    ) -> RenderPass<'pass> {
        let id = self.id.as_ref().unwrap();
        let (id, data) = DynContext::command_encoder_begin_render_pass(
            &*self.context,
            id,
            self.data.as_ref(),
            desc,
        );
        RenderPass {
            id,
            data,
            parent: self,
        }
    }

    /// Begins recording of a compute pass.
    ///
    /// This function returns a [`ComputePass`] object which records a single compute pass.
    pub fn begin_compute_pass(&mut self, desc: &ComputePassDescriptor<'_>) -> ComputePass<'_> {
        let id = self.id.as_ref().unwrap();
        let (id, data) = DynContext::command_encoder_begin_compute_pass(
            &*self.context,
            id,
            self.data.as_ref(),
            desc,
        );
        ComputePass {
            id,
            data,
            parent: self,
        }
    }

    /// Copy data from one buffer to another.
    ///
    /// # Panics
    ///
    /// - Buffer offsets or copy size not a multiple of [`COPY_BUFFER_ALIGNMENT`].
    /// - Copy would overrun buffer.
    /// - Copy within the same buffer.
    pub fn copy_buffer_to_buffer(
        &mut self,
        source: &Buffer,
        source_offset: BufferAddress,
        destination: &Buffer,
        destination_offset: BufferAddress,
        copy_size: BufferAddress,
    ) {
        DynContext::command_encoder_copy_buffer_to_buffer(
            &*self.context,
            self.id.as_ref().unwrap(),
            self.data.as_ref(),
            &source.id,
            source.data.as_ref(),
            source_offset,
            &destination.id,
            destination.data.as_ref(),
            destination_offset,
            copy_size,
        );
    }

    /// Copy data from a buffer to a texture.
    pub fn copy_buffer_to_texture(
        &mut self,
        source: ImageCopyBuffer<'_>,
        destination: ImageCopyTexture<'_>,
        copy_size: Extent3d,
    ) {
        DynContext::command_encoder_copy_buffer_to_texture(
            &*self.context,
            self.id.as_ref().unwrap(),
            self.data.as_ref(),
            source,
            destination,
            copy_size,
        );
    }

    /// Copy data from a texture to a buffer.
    pub fn copy_texture_to_buffer(
        &mut self,
        source: ImageCopyTexture<'_>,
        destination: ImageCopyBuffer<'_>,
        copy_size: Extent3d,
    ) {
        DynContext::command_encoder_copy_texture_to_buffer(
            &*self.context,
            self.id.as_ref().unwrap(),
            self.data.as_ref(),
            source,
            destination,
            copy_size,
        );
    }

    /// Copy data from one texture to another.
    ///
    /// # Panics
    ///
    /// - Textures are not the same type
    /// - If a depth texture, or a multisampled texture, the entire texture must be copied
    /// - Copy would overrun either texture
    pub fn copy_texture_to_texture(
        &mut self,
        source: ImageCopyTexture<'_>,
        destination: ImageCopyTexture<'_>,
        copy_size: Extent3d,
    ) {
        DynContext::command_encoder_copy_texture_to_texture(
            &*self.context,
            self.id.as_ref().unwrap(),
            self.data.as_ref(),
            source,
            destination,
            copy_size,
        );
    }

    /// Clears texture to zero.
    ///
    /// Note that unlike with clear_buffer, `COPY_DST` usage is not required.
    ///
    /// # Implementation notes
    ///
    /// - implemented either via buffer copies and render/depth target clear, path depends on texture usages
    /// - behaves like texture zero init, but is performed immediately (clearing is *not* delayed via marking it as uninitialized)
    ///
    /// # Panics
    ///
    /// - `CLEAR_TEXTURE` extension not enabled
    /// - Range is out of bounds
    pub fn clear_texture(&mut self, texture: &Texture, subresource_range: &ImageSubresourceRange) {
        DynContext::command_encoder_clear_texture(
            &*self.context,
            self.id.as_ref().unwrap(),
            self.data.as_ref(),
            texture,
            subresource_range,
        );
    }

    /// Clears buffer to zero.
    ///
    /// # Panics
    ///
    /// - Buffer does not have `COPY_DST` usage.
    /// - Range it out of bounds
    pub fn clear_buffer(
        &mut self,
        buffer: &Buffer,
        offset: BufferAddress,
        size: Option<BufferSize>,
    ) {
        DynContext::command_encoder_clear_buffer(
            &*self.context,
            self.id.as_ref().unwrap(),
            self.data.as_ref(),
            buffer,
            offset,
            size,
        );
    }

    /// Inserts debug marker.
    pub fn insert_debug_marker(&mut self, label: &str) {
        let id = self.id.as_ref().unwrap();
        DynContext::command_encoder_insert_debug_marker(
            &*self.context,
            id,
            self.data.as_ref(),
            label,
        );
    }

    /// Start record commands and group it into debug marker group.
    pub fn push_debug_group(&mut self, label: &str) {
        let id = self.id.as_ref().unwrap();
        DynContext::command_encoder_push_debug_group(&*self.context, id, self.data.as_ref(), label);
    }

    /// Stops command recording and creates debug group.
    pub fn pop_debug_group(&mut self) {
        let id = self.id.as_ref().unwrap();
        DynContext::command_encoder_pop_debug_group(&*self.context, id, self.data.as_ref());
    }
}

/// [`Features::TIMESTAMP_QUERY`] must be enabled on the device in order to call these functions.
impl CommandEncoder {
    /// Issue a timestamp command at this point in the queue.
    /// The timestamp will be written to the specified query set, at the specified index.
    ///
    /// Must be multiplied by [`Queue::get_timestamp_period`] to get
    /// the value in nanoseconds. Absolute values have no meaning,
    /// but timestamps can be subtracted to get the time it takes
    /// for a string of operations to complete.
    pub fn write_timestamp(&mut self, query_set: &QuerySet, query_index: u32) {
        DynContext::command_encoder_write_timestamp(
            &*self.context,
            self.id.as_ref().unwrap(),
            self.data.as_mut(),
            &query_set.id,
            query_set.data.as_ref(),
            query_index,
        )
    }
}

/// [`Features::TIMESTAMP_QUERY`] or [`Features::PIPELINE_STATISTICS_QUERY`] must be enabled on the device in order to call these functions.
impl CommandEncoder {
    /// Resolve a query set, writing the results into the supplied destination buffer.
    ///
    /// Queries may be between 8 and 40 bytes each. See [`PipelineStatisticsTypes`] for more information.
    pub fn resolve_query_set(
        &mut self,
        query_set: &QuerySet,
        query_range: Range<u32>,
        destination: &Buffer,
        destination_offset: BufferAddress,
    ) {
        DynContext::command_encoder_resolve_query_set(
            &*self.context,
            self.id.as_ref().unwrap(),
            self.data.as_ref(),
            &query_set.id,
            query_set.data.as_ref(),
            query_range.start,
            query_range.end - query_range.start,
            &destination.id,
            destination.data.as_ref(),
            destination_offset,
        )
    }
}

impl<'a> RenderPass<'a> {
    /// Sets the active bind group for a given bind group index. The bind group layout
    /// in the active pipeline when any `draw_*()` method is called must match the layout of
    /// this bind group.
    ///
    /// If the bind group have dynamic offsets, provide them in binding order.
    /// These offsets have to be aligned to [`Limits::min_uniform_buffer_offset_alignment`]
    /// or [`Limits::min_storage_buffer_offset_alignment`] appropriately.
    ///
    /// Subsequent draw calls’ shader executions will be able to access data in these bind groups.
    pub fn set_bind_group(
        &mut self,
        index: u32,
        bind_group: &'a BindGroup,
        offsets: &[DynamicOffset],
    ) {
        DynContext::render_pass_set_bind_group(
            &*self.parent.context,
            &mut self.id,
            self.data.as_mut(),
            index,
            &bind_group.id,
            bind_group.data.as_ref(),
            offsets,
        )
    }

    /// Sets the active render pipeline.
    ///
    /// Subsequent draw calls will exhibit the behavior defined by `pipeline`.
    pub fn set_pipeline(&mut self, pipeline: &'a RenderPipeline) {
        DynContext::render_pass_set_pipeline(
            &*self.parent.context,
            &mut self.id,
            self.data.as_mut(),
            &pipeline.id,
            pipeline.data.as_ref(),
        )
    }

    /// Sets the blend color as used by some of the blending modes.
    ///
    /// Subsequent blending tests will test against this value.
    /// If this method has not been called, the blend constant defaults to [`Color::TRANSPARENT`]
    /// (all components zero).
    pub fn set_blend_constant(&mut self, color: Color) {
        DynContext::render_pass_set_blend_constant(
            &*self.parent.context,
            &mut self.id,
            self.data.as_mut(),
            color,
        )
    }

    /// Sets the active index buffer.
    ///
    /// Subsequent calls to [`draw_indexed`](RenderPass::draw_indexed) on this [`RenderPass`] will
    /// use `buffer` as the source index buffer.
    pub fn set_index_buffer(&mut self, buffer_slice: BufferSlice<'a>, index_format: IndexFormat) {
        DynContext::render_pass_set_index_buffer(
            &*self.parent.context,
            &mut self.id,
            self.data.as_mut(),
            &buffer_slice.buffer.id,
            buffer_slice.buffer.data.as_ref(),
            index_format,
            buffer_slice.offset,
            buffer_slice.size,
        )
    }

    /// Assign a vertex buffer to a slot.
    ///
    /// Subsequent calls to [`draw`] and [`draw_indexed`] on this
    /// [`RenderPass`] will use `buffer` as one of the source vertex buffers.
    ///
    /// The `slot` refers to the index of the matching descriptor in
    /// [`VertexState::buffers`].
    ///
    /// [`draw`]: RenderPass::draw
    /// [`draw_indexed`]: RenderPass::draw_indexed
    pub fn set_vertex_buffer(&mut self, slot: u32, buffer_slice: BufferSlice<'a>) {
        DynContext::render_pass_set_vertex_buffer(
            &*self.parent.context,
            &mut self.id,
            self.data.as_mut(),
            slot,
            &buffer_slice.buffer.id,
            buffer_slice.buffer.data.as_ref(),
            buffer_slice.offset,
            buffer_slice.size,
        )
    }

    /// Sets the scissor rectangle used during the rasterization stage.
    /// After transformation into [viewport coordinates](https://www.w3.org/TR/webgpu/#viewport-coordinates).
    ///
    /// Subsequent draw calls will discard any fragments which fall outside the scissor rectangle.
    /// If this method has not been called, the scissor rectangle defaults to the entire bounds of
    /// the render targets.
    ///
    /// The function of the scissor rectangle resembles [`set_viewport()`](Self::set_viewport),
    /// but it does not affect the coordinate system, only which fragments are discarded.
    pub fn set_scissor_rect(&mut self, x: u32, y: u32, width: u32, height: u32) {
        DynContext::render_pass_set_scissor_rect(
            &*self.parent.context,
            &mut self.id,
            self.data.as_mut(),
            x,
            y,
            width,
            height,
        );
    }

    /// Sets the viewport used during the rasterization stage to linearly map
    /// from [normalized device coordinates](https://www.w3.org/TR/webgpu/#ndc) to [viewport coordinates](https://www.w3.org/TR/webgpu/#viewport-coordinates).
    ///
    /// Subsequent draw calls will only draw within this region.
    /// If this method has not been called, the viewport defaults to the entire bounds of the render
    /// targets.
    pub fn set_viewport(&mut self, x: f32, y: f32, w: f32, h: f32, min_depth: f32, max_depth: f32) {
        DynContext::render_pass_set_viewport(
            &*self.parent.context,
            &mut self.id,
            self.data.as_mut(),
            x,
            y,
            w,
            h,
            min_depth,
            max_depth,
        );
    }

    /// Sets the stencil reference.
    ///
    /// Subsequent stencil tests will test against this value.
    /// If this method has not been called, the stencil reference value defaults to `0`.
    pub fn set_stencil_reference(&mut self, reference: u32) {
        DynContext::render_pass_set_stencil_reference(
            &*self.parent.context,
            &mut self.id,
            self.data.as_mut(),
            reference,
        );
    }

    /// Draws primitives from the active vertex buffer(s).
    ///
    /// The active vertex buffer(s) can be set with [`RenderPass::set_vertex_buffer`].
    /// Does not use an Index Buffer. If you need this see [`RenderPass::draw_indexed`]
    ///
    /// Panics if vertices Range is outside of the range of the vertices range of any set vertex buffer.
    ///
    /// vertices: The range of vertices to draw.
    /// instances: Range of Instances to draw. Use 0..1 if instance buffers are not used.
    /// E.g.of how its used internally
    /// ```rust ignore
    /// for instance_id in instance_range {
    ///     for vertex_id in vertex_range {
    ///         let vertex = vertex[vertex_id];
    ///         vertex_shader(vertex, vertex_id, instance_id);
    ///     }
    /// }
    /// ```
    ///
    /// This drawing command uses the current render state, as set by preceding `set_*()` methods.
    /// It is not affected by changes to the state that are performed after it is called.
    pub fn draw(&mut self, vertices: Range<u32>, instances: Range<u32>) {
        DynContext::render_pass_draw(
            &*self.parent.context,
            &mut self.id,
            self.data.as_mut(),
            vertices,
            instances,
        )
    }

    /// Inserts debug marker.
    pub fn insert_debug_marker(&mut self, label: &str) {
        DynContext::render_pass_insert_debug_marker(
            &*self.parent.context,
            &mut self.id,
            self.data.as_mut(),
            label,
        );
    }

    /// Start record commands and group it into debug marker group.
    pub fn push_debug_group(&mut self, label: &str) {
        DynContext::render_pass_push_debug_group(
            &*self.parent.context,
            &mut self.id,
            self.data.as_mut(),
            label,
        );
    }

    /// Stops command recording and creates debug group.
    pub fn pop_debug_group(&mut self) {
        DynContext::render_pass_pop_debug_group(
            &*self.parent.context,
            &mut self.id,
            self.data.as_mut(),
        );
    }

    /// Draws indexed primitives using the active index buffer and the active vertex buffers.
    ///
    /// The active index buffer can be set with [`RenderPass::set_index_buffer`]
    /// The active vertex buffers can be set with [`RenderPass::set_vertex_buffer`].
    ///
    /// Panics if indices Range is outside of the range of the indices range of any set index buffer.
    ///
    /// indices: The range of indices to draw.
    /// base_vertex: value added to each index value before indexing into the vertex buffers.
    /// instances: Range of Instances to draw. Use 0..1 if instance buffers are not used.
    /// E.g.of how its used internally
    /// ```rust ignore
    /// for instance_id in instance_range {
    ///     for index_index in index_range {
    ///         let vertex_id = index_buffer[index_index];
    ///         let adjusted_vertex_id = vertex_id + base_vertex;
    ///         let vertex = vertex[adjusted_vertex_id];
    ///         vertex_shader(vertex, adjusted_vertex_id, instance_id);
    ///     }
    /// }
    /// ```
    ///
    /// This drawing command uses the current render state, as set by preceding `set_*()` methods.
    /// It is not affected by changes to the state that are performed after it is called.
    pub fn draw_indexed(&mut self, indices: Range<u32>, base_vertex: i32, instances: Range<u32>) {
        DynContext::render_pass_draw_indexed(
            &*self.parent.context,
            &mut self.id,
            self.data.as_mut(),
            indices,
            base_vertex,
            instances,
        );
    }

    /// Draws primitives from the active vertex buffer(s) based on the contents of the `indirect_buffer`.
    ///
    /// The active vertex buffers can be set with [`RenderPass::set_vertex_buffer`].
    ///
    /// The structure expected in `indirect_buffer` must conform to [`DrawIndirect`](crate::util::DrawIndirect).
    ///
    /// This drawing command uses the current render state, as set by preceding `set_*()` methods.
    /// It is not affected by changes to the state that are performed after it is called.
    pub fn draw_indirect(&mut self, indirect_buffer: &'a Buffer, indirect_offset: BufferAddress) {
        DynContext::render_pass_draw_indirect(
            &*self.parent.context,
            &mut self.id,
            self.data.as_mut(),
            &indirect_buffer.id,
            indirect_buffer.data.as_ref(),
            indirect_offset,
        );
    }

    /// Draws indexed primitives using the active index buffer and the active vertex buffers,
    /// based on the contents of the `indirect_buffer`.
    ///
    /// The active index buffer can be set with [`RenderPass::set_index_buffer`], while the active
    /// vertex buffers can be set with [`RenderPass::set_vertex_buffer`].
    ///
    /// The structure expected in `indirect_buffer` must conform to [`DrawIndexedIndirect`](crate::util::DrawIndexedIndirect).
    ///
    /// This drawing command uses the current render state, as set by preceding `set_*()` methods.
    /// It is not affected by changes to the state that are performed after it is called.
    pub fn draw_indexed_indirect(
        &mut self,
        indirect_buffer: &'a Buffer,
        indirect_offset: BufferAddress,
    ) {
        DynContext::render_pass_draw_indexed_indirect(
            &*self.parent.context,
            &mut self.id,
            self.data.as_mut(),
            &indirect_buffer.id,
            indirect_buffer.data.as_ref(),
            indirect_offset,
        );
    }

    /// Execute a [render bundle][RenderBundle], which is a set of pre-recorded commands
    /// that can be run together.
    ///
    /// Commands in the bundle do not inherit this render pass's current render state, and after the
    /// bundle has executed, the state is **cleared** (reset to defaults, not the previous state).
    pub fn execute_bundles<I: IntoIterator<Item = &'a RenderBundle> + 'a>(
        &mut self,
        render_bundles: I,
    ) {
        DynContext::render_pass_execute_bundles(
            &*self.parent.context,
            &mut self.id,
            self.data.as_mut(),
            Box::new(
                render_bundles
                    .into_iter()
                    .map(|rb| (&rb.id, rb.data.as_ref())),
            ),
        )
    }
}

/// [`Features::MULTI_DRAW_INDIRECT`] must be enabled on the device in order to call these functions.
impl<'a> RenderPass<'a> {
    /// Dispatches multiple draw calls from the active vertex buffer(s) based on the contents of the `indirect_buffer`.
    /// `count` draw calls are issued.
    ///
    /// The active vertex buffers can be set with [`RenderPass::set_vertex_buffer`].
    ///
    /// The structure expected in `indirect_buffer` must conform to [`DrawIndirect`](crate::util::DrawIndirect).
    /// These draw structures are expected to be tightly packed.
    ///
    /// This drawing command uses the current render state, as set by preceding `set_*()` methods.
    /// It is not affected by changes to the state that are performed after it is called.
    pub fn multi_draw_indirect(
        &mut self,
        indirect_buffer: &'a Buffer,
        indirect_offset: BufferAddress,
        count: u32,
    ) {
        DynContext::render_pass_multi_draw_indirect(
            &*self.parent.context,
            &mut self.id,
            self.data.as_mut(),
            &indirect_buffer.id,
            indirect_buffer.data.as_ref(),
            indirect_offset,
            count,
        );
    }

    /// Dispatches multiple draw calls from the active index buffer and the active vertex buffers,
    /// based on the contents of the `indirect_buffer`. `count` draw calls are issued.
    ///
    /// The active index buffer can be set with [`RenderPass::set_index_buffer`], while the active
    /// vertex buffers can be set with [`RenderPass::set_vertex_buffer`].
    ///
    /// The structure expected in `indirect_buffer` must conform to [`DrawIndexedIndirect`](crate::util::DrawIndexedIndirect).
    /// These draw structures are expected to be tightly packed.
    ///
    /// This drawing command uses the current render state, as set by preceding `set_*()` methods.
    /// It is not affected by changes to the state that are performed after it is called.
    pub fn multi_draw_indexed_indirect(
        &mut self,
        indirect_buffer: &'a Buffer,
        indirect_offset: BufferAddress,
        count: u32,
    ) {
        DynContext::render_pass_multi_draw_indexed_indirect(
            &*self.parent.context,
            &mut self.id,
            self.data.as_mut(),
            &indirect_buffer.id,
            indirect_buffer.data.as_ref(),
            indirect_offset,
            count,
        );
    }
}

/// [`Features::MULTI_DRAW_INDIRECT_COUNT`] must be enabled on the device in order to call these functions.
impl<'a> RenderPass<'a> {
    /// Dispatches multiple draw calls from the active vertex buffer(s) based on the contents of the `indirect_buffer`.
    /// The count buffer is read to determine how many draws to issue.
    ///
    /// The indirect buffer must be long enough to account for `max_count` draws, however only `count`
    /// draws will be read. If `count` is greater than `max_count`, `max_count` will be used.
    ///
    /// The active vertex buffers can be set with [`RenderPass::set_vertex_buffer`].
    ///
    /// The structure expected in `indirect_buffer` must conform to [`DrawIndirect`](crate::util::DrawIndirect).
    /// These draw structures are expected to be tightly packed.
    ///
    /// The structure expected in `count_buffer` is the following:
    ///
    /// ```rust
    /// #[repr(C)]
    /// struct DrawIndirectCount {
    ///     count: u32, // Number of draw calls to issue.
    /// }
    /// ```
    ///
    /// This drawing command uses the current render state, as set by preceding `set_*()` methods.
    /// It is not affected by changes to the state that are performed after it is called.
    pub fn multi_draw_indirect_count(
        &mut self,
        indirect_buffer: &'a Buffer,
        indirect_offset: BufferAddress,
        count_buffer: &'a Buffer,
        count_offset: BufferAddress,
        max_count: u32,
    ) {
        DynContext::render_pass_multi_draw_indirect_count(
            &*self.parent.context,
            &mut self.id,
            self.data.as_mut(),
            &indirect_buffer.id,
            indirect_buffer.data.as_ref(),
            indirect_offset,
            &count_buffer.id,
            count_buffer.data.as_ref(),
            count_offset,
            max_count,
        );
    }

    /// Dispatches multiple draw calls from the active index buffer and the active vertex buffers,
    /// based on the contents of the `indirect_buffer`. The count buffer is read to determine how many draws to issue.
    ///
    /// The indirect buffer must be long enough to account for `max_count` draws, however only `count`
    /// draws will be read. If `count` is greater than `max_count`, `max_count` will be used.
    ///
    /// The active index buffer can be set with [`RenderPass::set_index_buffer`], while the active
    /// vertex buffers can be set with [`RenderPass::set_vertex_buffer`].
    ///
    ///
    /// The structure expected in `indirect_buffer` must conform to [`DrawIndexedIndirect`](crate::util::DrawIndexedIndirect).
    ///
    /// These draw structures are expected to be tightly packed.
    ///
    /// The structure expected in `count_buffer` is the following:
    ///
    /// ```rust
    /// #[repr(C)]
    /// struct DrawIndexedIndirectCount {
    ///     count: u32, // Number of draw calls to issue.
    /// }
    /// ```
    ///
    /// This drawing command uses the current render state, as set by preceding `set_*()` methods.
    /// It is not affected by changes to the state that are performed after it is called.
    pub fn multi_draw_indexed_indirect_count(
        &mut self,
        indirect_buffer: &'a Buffer,
        indirect_offset: BufferAddress,
        count_buffer: &'a Buffer,
        count_offset: BufferAddress,
        max_count: u32,
    ) {
        DynContext::render_pass_multi_draw_indexed_indirect_count(
            &*self.parent.context,
            &mut self.id,
            self.data.as_mut(),
            &indirect_buffer.id,
            indirect_buffer.data.as_ref(),
            indirect_offset,
            &count_buffer.id,
            count_buffer.data.as_ref(),
            count_offset,
            max_count,
        );
    }
}

/// [`Features::PUSH_CONSTANTS`] must be enabled on the device in order to call these functions.
impl<'a> RenderPass<'a> {
    /// Set push constant data for subsequent draw calls.
    ///
    /// Write the bytes in `data` at offset `offset` within push constant
    /// storage, all of which are accessible by all the pipeline stages in
    /// `stages`, and no others.  Both `offset` and the length of `data` must be
    /// multiples of [`PUSH_CONSTANT_ALIGNMENT`], which is always 4.
    ///
    /// For example, if `offset` is `4` and `data` is eight bytes long, this
    /// call will write `data` to bytes `4..12` of push constant storage.
    ///
    /// # Stage matching
    ///
    /// Every byte in the affected range of push constant storage must be
    /// accessible to exactly the same set of pipeline stages, which must match
    /// `stages`. If there are two bytes of storage that are accessible by
    /// different sets of pipeline stages - say, one is accessible by fragment
    /// shaders, and the other is accessible by both fragment shaders and vertex
    /// shaders - then no single `set_push_constants` call may affect both of
    /// them; to write both, you must make multiple calls, each with the
    /// appropriate `stages` value.
    ///
    /// Which pipeline stages may access a given byte is determined by the
    /// pipeline's [`PushConstant`] global variable and (if it is a struct) its
    /// members' offsets.
    ///
    /// For example, suppose you have twelve bytes of push constant storage,
    /// where bytes `0..8` are accessed by the vertex shader, and bytes `4..12`
    /// are accessed by the fragment shader. This means there are three byte
    /// ranges each accessed by a different set of stages:
    ///
    /// - Bytes `0..4` are accessed only by the fragment shader.
    ///
    /// - Bytes `4..8` are accessed by both the fragment shader and the vertex shader.
    ///
    /// - Bytes `8..12` are accessed only by the vertex shader.
    ///
    /// To write all twelve bytes requires three `set_push_constants` calls, one
    /// for each range, each passing the matching `stages` mask.
    ///
    /// [`PushConstant`]: https://docs.rs/naga/latest/naga/enum.StorageClass.html#variant.PushConstant
    pub fn set_push_constants(&mut self, stages: ShaderStages, offset: u32, data: &[u8]) {
        DynContext::render_pass_set_push_constants(
            &*self.parent.context,
            &mut self.id,
            self.data.as_mut(),
            stages,
            offset,
            data,
        );
    }
}

/// [`Features::TIMESTAMP_QUERY_INSIDE_PASSES`] must be enabled on the device in order to call these functions.
impl<'a> RenderPass<'a> {
    /// Issue a timestamp command at this point in the queue. The
    /// timestamp will be written to the specified query set, at the specified index.
    ///
    /// Must be multiplied by [`Queue::get_timestamp_period`] to get
    /// the value in nanoseconds. Absolute values have no meaning,
    /// but timestamps can be subtracted to get the time it takes
    /// for a string of operations to complete.
    pub fn write_timestamp(&mut self, query_set: &QuerySet, query_index: u32) {
        DynContext::render_pass_write_timestamp(
            &*self.parent.context,
            &mut self.id,
            self.data.as_mut(),
            &query_set.id,
            query_set.data.as_ref(),
            query_index,
        )
    }
}

impl<'a> RenderPass<'a> {
    /// Start a occlusion query on this render pass. It can be ended with
    /// `end_occlusion_query`. Occlusion queries may not be nested.
    pub fn begin_occlusion_query(&mut self, query_index: u32) {
        DynContext::render_pass_begin_occlusion_query(
            &*self.parent.context,
            &mut self.id,
            self.data.as_mut(),
            query_index,
        );
    }

    /// End the occlusion query on this render pass. It can be started with
    /// `begin_occlusion_query`. Occlusion queries may not be nested.
    pub fn end_occlusion_query(&mut self) {
        DynContext::render_pass_end_occlusion_query(
            &*self.parent.context,
            &mut self.id,
            self.data.as_mut(),
        );
    }
}

/// [`Features::PIPELINE_STATISTICS_QUERY`] must be enabled on the device in order to call these functions.
impl<'a> RenderPass<'a> {
    /// Start a pipeline statistics query on this render pass. It can be ended with
    /// `end_pipeline_statistics_query`. Pipeline statistics queries may not be nested.
    pub fn begin_pipeline_statistics_query(&mut self, query_set: &QuerySet, query_index: u32) {
        DynContext::render_pass_begin_pipeline_statistics_query(
            &*self.parent.context,
            &mut self.id,
            self.data.as_mut(),
            &query_set.id,
            query_set.data.as_ref(),
            query_index,
        );
    }

    /// End the pipeline statistics query on this render pass. It can be started with
    /// `begin_pipeline_statistics_query`. Pipeline statistics queries may not be nested.
    pub fn end_pipeline_statistics_query(&mut self) {
        DynContext::render_pass_end_pipeline_statistics_query(
            &*self.parent.context,
            &mut self.id,
            self.data.as_mut(),
        );
    }
}

impl<'a> Drop for RenderPass<'a> {
    fn drop(&mut self) {
        if !thread::panicking() {
            let parent_id = self.parent.id.as_ref().unwrap();
            self.parent.context.command_encoder_end_render_pass(
                parent_id,
                self.parent.data.as_ref(),
                &mut self.id,
                self.data.as_mut(),
            );
        }
    }
}

impl<'a> ComputePass<'a> {
    /// Sets the active bind group for a given bind group index. The bind group layout
    /// in the active pipeline when the `dispatch()` function is called must match the layout of this bind group.
    ///
    /// If the bind group have dynamic offsets, provide them in the binding order.
    /// These offsets have to be aligned to [`Limits::min_uniform_buffer_offset_alignment`]
    /// or [`Limits::min_storage_buffer_offset_alignment`] appropriately.
    pub fn set_bind_group(
        &mut self,
        index: u32,
        bind_group: &'a BindGroup,
        offsets: &[DynamicOffset],
    ) {
        DynContext::compute_pass_set_bind_group(
            &*self.parent.context,
            &mut self.id,
            self.data.as_mut(),
            index,
            &bind_group.id,
            bind_group.data.as_ref(),
            offsets,
        );
    }

    /// Sets the active compute pipeline.
    pub fn set_pipeline(&mut self, pipeline: &'a ComputePipeline) {
        DynContext::compute_pass_set_pipeline(
            &*self.parent.context,
            &mut self.id,
            self.data.as_mut(),
            &pipeline.id,
            pipeline.data.as_ref(),
        );
    }

    /// Inserts debug marker.
    pub fn insert_debug_marker(&mut self, label: &str) {
        DynContext::compute_pass_insert_debug_marker(
            &*self.parent.context,
            &mut self.id,
            self.data.as_mut(),
            label,
        );
    }

    /// Start record commands and group it into debug marker group.
    pub fn push_debug_group(&mut self, label: &str) {
        DynContext::compute_pass_push_debug_group(
            &*self.parent.context,
            &mut self.id,
            self.data.as_mut(),
            label,
        );
    }

    /// Stops command recording and creates debug group.
    pub fn pop_debug_group(&mut self) {
        DynContext::compute_pass_pop_debug_group(
            &*self.parent.context,
            &mut self.id,
            self.data.as_mut(),
        );
    }

    /// Dispatches compute work operations.
    ///
    /// `x`, `y` and `z` denote the number of work groups to dispatch in each dimension.
    pub fn dispatch_workgroups(&mut self, x: u32, y: u32, z: u32) {
        DynContext::compute_pass_dispatch_workgroups(
            &*self.parent.context,
            &mut self.id,
            self.data.as_mut(),
            x,
            y,
            z,
        );
    }

    /// Dispatches compute work operations, based on the contents of the `indirect_buffer`.
    ///
    /// The structure expected in `indirect_buffer` must conform to [`DispatchIndirect`](crate::util::DispatchIndirect).
    pub fn dispatch_workgroups_indirect(
        &mut self,
        indirect_buffer: &'a Buffer,
        indirect_offset: BufferAddress,
    ) {
        DynContext::compute_pass_dispatch_workgroups_indirect(
            &*self.parent.context,
            &mut self.id,
            self.data.as_mut(),
            &indirect_buffer.id,
            indirect_buffer.data.as_ref(),
            indirect_offset,
        );
    }
}

/// [`Features::PUSH_CONSTANTS`] must be enabled on the device in order to call these functions.
impl<'a> ComputePass<'a> {
    /// Set push constant data for subsequent dispatch calls.
    ///
    /// Write the bytes in `data` at offset `offset` within push constant
    /// storage.  Both `offset` and the length of `data` must be
    /// multiples of [`PUSH_CONSTANT_ALIGNMENT`], which is always 4.
    ///
    /// For example, if `offset` is `4` and `data` is eight bytes long, this
    /// call will write `data` to bytes `4..12` of push constant storage.
    pub fn set_push_constants(&mut self, offset: u32, data: &[u8]) {
        DynContext::compute_pass_set_push_constants(
            &*self.parent.context,
            &mut self.id,
            self.data.as_mut(),
            offset,
            data,
        );
    }
}

/// [`Features::TIMESTAMP_QUERY_INSIDE_PASSES`] must be enabled on the device in order to call these functions.
impl<'a> ComputePass<'a> {
    /// Issue a timestamp command at this point in the queue. The timestamp will be written to the specified query set, at the specified index.
    ///
    /// Must be multiplied by [`Queue::get_timestamp_period`] to get
    /// the value in nanoseconds. Absolute values have no meaning,
    /// but timestamps can be subtracted to get the time it takes
    /// for a string of operations to complete.
    pub fn write_timestamp(&mut self, query_set: &QuerySet, query_index: u32) {
        DynContext::compute_pass_write_timestamp(
            &*self.parent.context,
            &mut self.id,
            self.data.as_mut(),
            &query_set.id,
            query_set.data.as_ref(),
            query_index,
        )
    }
}

/// [`Features::PIPELINE_STATISTICS_QUERY`] must be enabled on the device in order to call these functions.
impl<'a> ComputePass<'a> {
    /// Start a pipeline statistics query on this render pass. It can be ended with
    /// `end_pipeline_statistics_query`. Pipeline statistics queries may not be nested.
    pub fn begin_pipeline_statistics_query(&mut self, query_set: &QuerySet, query_index: u32) {
        DynContext::compute_pass_begin_pipeline_statistics_query(
            &*self.parent.context,
            &mut self.id,
            self.data.as_mut(),
            &query_set.id,
            query_set.data.as_ref(),
            query_index,
        );
    }

    /// End the pipeline statistics query on this render pass. It can be started with
    /// `begin_pipeline_statistics_query`. Pipeline statistics queries may not be nested.
    pub fn end_pipeline_statistics_query(&mut self) {
        DynContext::compute_pass_end_pipeline_statistics_query(
            &*self.parent.context,
            &mut self.id,
            self.data.as_mut(),
        );
    }
}

impl<'a> Drop for ComputePass<'a> {
    fn drop(&mut self) {
        if !thread::panicking() {
            let parent_id = self.parent.id.as_ref().unwrap();
            self.parent.context.command_encoder_end_compute_pass(
                parent_id,
                self.parent.data.as_ref(),
                &mut self.id,
                self.data.as_mut(),
            );
        }
    }
}

impl<'a> RenderBundleEncoder<'a> {
    /// Finishes recording and returns a [`RenderBundle`] that can be executed in other render passes.
    pub fn finish(self, desc: &RenderBundleDescriptor<'_>) -> RenderBundle {
        let (id, data) =
            DynContext::render_bundle_encoder_finish(&*self.context, self.id, self.data, desc);
        RenderBundle {
            context: Arc::clone(&self.context),
            id,
            data,
        }
    }

    /// Sets the active bind group for a given bind group index. The bind group layout
    /// in the active pipeline when any `draw()` function is called must match the layout of this bind group.
    ///
    /// If the bind group have dynamic offsets, provide them in the binding order.
    pub fn set_bind_group(
        &mut self,
        index: u32,
        bind_group: &'a BindGroup,
        offsets: &[DynamicOffset],
    ) {
        DynContext::render_bundle_encoder_set_bind_group(
            &*self.parent.context,
            &mut self.id,
            self.data.as_mut(),
            index,
            &bind_group.id,
            bind_group.data.as_ref(),
            offsets,
        )
    }

    /// Sets the active render pipeline.
    ///
    /// Subsequent draw calls will exhibit the behavior defined by `pipeline`.
    pub fn set_pipeline(&mut self, pipeline: &'a RenderPipeline) {
        DynContext::render_bundle_encoder_set_pipeline(
            &*self.parent.context,
            &mut self.id,
            self.data.as_mut(),
            &pipeline.id,
            pipeline.data.as_ref(),
        )
    }

    /// Sets the active index buffer.
    ///
    /// Subsequent calls to [`draw_indexed`](RenderBundleEncoder::draw_indexed) on this [`RenderBundleEncoder`] will
    /// use `buffer` as the source index buffer.
    pub fn set_index_buffer(&mut self, buffer_slice: BufferSlice<'a>, index_format: IndexFormat) {
        DynContext::render_bundle_encoder_set_index_buffer(
            &*self.parent.context,
            &mut self.id,
            self.data.as_mut(),
            &buffer_slice.buffer.id,
            buffer_slice.buffer.data.as_ref(),
            index_format,
            buffer_slice.offset,
            buffer_slice.size,
        )
    }

    /// Assign a vertex buffer to a slot.
    ///
    /// Subsequent calls to [`draw`] and [`draw_indexed`] on this
    /// [`RenderBundleEncoder`] will use `buffer` as one of the source vertex buffers.
    ///
    /// The `slot` refers to the index of the matching descriptor in
    /// [`VertexState::buffers`].
    ///
    /// [`draw`]: RenderBundleEncoder::draw
    /// [`draw_indexed`]: RenderBundleEncoder::draw_indexed
    pub fn set_vertex_buffer(&mut self, slot: u32, buffer_slice: BufferSlice<'a>) {
        DynContext::render_bundle_encoder_set_vertex_buffer(
            &*self.parent.context,
            &mut self.id,
            self.data.as_mut(),
            slot,
            &buffer_slice.buffer.id,
            buffer_slice.buffer.data.as_ref(),
            buffer_slice.offset,
            buffer_slice.size,
        )
    }

    /// Draws primitives from the active vertex buffer(s).
    ///
    /// The active vertex buffers can be set with [`RenderBundleEncoder::set_vertex_buffer`].
    /// Does not use an Index Buffer. If you need this see [`RenderBundleEncoder::draw_indexed`]
    ///
    /// Panics if vertices Range is outside of the range of the vertices range of any set vertex buffer.
    ///
    /// vertices: The range of vertices to draw.
    /// instances: Range of Instances to draw. Use 0..1 if instance buffers are not used.
    /// E.g.of how its used internally
    /// ```rust ignore
    /// for instance_id in instance_range {
    ///     for vertex_id in vertex_range {
    ///         let vertex = vertex[vertex_id];
    ///         vertex_shader(vertex, vertex_id, instance_id);
    ///     }
    /// }
    /// ```
    pub fn draw(&mut self, vertices: Range<u32>, instances: Range<u32>) {
        DynContext::render_bundle_encoder_draw(
            &*self.parent.context,
            &mut self.id,
            self.data.as_mut(),
            vertices,
            instances,
        )
    }

    /// Draws indexed primitives using the active index buffer and the active vertex buffer(s).
    ///
    /// The active index buffer can be set with [`RenderBundleEncoder::set_index_buffer`].
    /// The active vertex buffer(s) can be set with [`RenderBundleEncoder::set_vertex_buffer`].
    ///
    /// Panics if indices Range is outside of the range of the indices range of any set index buffer.
    ///
    /// indices: The range of indices to draw.
    /// base_vertex: value added to each index value before indexing into the vertex buffers.
    /// instances: Range of Instances to draw. Use 0..1 if instance buffers are not used.
    /// E.g.of how its used internally
    /// ```rust ignore
    /// for instance_id in instance_range {
    ///     for index_index in index_range {
    ///         let vertex_id = index_buffer[index_index];
    ///         let adjusted_vertex_id = vertex_id + base_vertex;
    ///         let vertex = vertex[adjusted_vertex_id];
    ///         vertex_shader(vertex, adjusted_vertex_id, instance_id);
    ///     }
    /// }
    /// ```
    pub fn draw_indexed(&mut self, indices: Range<u32>, base_vertex: i32, instances: Range<u32>) {
        DynContext::render_bundle_encoder_draw_indexed(
            &*self.parent.context,
            &mut self.id,
            self.data.as_mut(),
            indices,
            base_vertex,
            instances,
        );
    }

    /// Draws primitives from the active vertex buffer(s) based on the contents of the `indirect_buffer`.
    ///
    /// The active vertex buffers can be set with [`RenderBundleEncoder::set_vertex_buffer`].
    ///
    /// The structure expected in `indirect_buffer` must conform to [`DrawIndirect`](crate::util::DrawIndirect).
    pub fn draw_indirect(&mut self, indirect_buffer: &'a Buffer, indirect_offset: BufferAddress) {
        DynContext::render_bundle_encoder_draw_indirect(
            &*self.parent.context,
            &mut self.id,
            self.data.as_mut(),
            &indirect_buffer.id,
            indirect_buffer.data.as_ref(),
            indirect_offset,
        );
    }

    /// Draws indexed primitives using the active index buffer and the active vertex buffers,
    /// based on the contents of the `indirect_buffer`.
    ///
    /// The active index buffer can be set with [`RenderBundleEncoder::set_index_buffer`], while the active
    /// vertex buffers can be set with [`RenderBundleEncoder::set_vertex_buffer`].
    ///
    /// The structure expected in `indirect_buffer` must conform to [`DrawIndexedIndirect`](crate::util::DrawIndexedIndirect).
    pub fn draw_indexed_indirect(
        &mut self,
        indirect_buffer: &'a Buffer,
        indirect_offset: BufferAddress,
    ) {
        DynContext::render_bundle_encoder_draw_indexed_indirect(
            &*self.parent.context,
            &mut self.id,
            self.data.as_mut(),
            &indirect_buffer.id,
            indirect_buffer.data.as_ref(),
            indirect_offset,
        );
    }
}

/// [`Features::PUSH_CONSTANTS`] must be enabled on the device in order to call these functions.
impl<'a> RenderBundleEncoder<'a> {
    /// Set push constant data.
    ///
    /// Offset is measured in bytes, but must be a multiple of [`PUSH_CONSTANT_ALIGNMENT`].
    ///
    /// Data size must be a multiple of 4 and must have an alignment of 4.
    /// For example, with an offset of 4 and an array of `[u8; 8]`, that will write to the range
    /// of 4..12.
    ///
    /// For each byte in the range of push constant data written, the union of the stages of all push constant
    /// ranges that covers that byte must be exactly `stages`. There's no good way of explaining this simply,
    /// so here are some examples:
    ///
    /// ```text
    /// For the given ranges:
    /// - 0..4 Vertex
    /// - 4..8 Fragment
    /// ```
    ///
    /// You would need to upload this in two set_push_constants calls. First for the `Vertex` range, second for the `Fragment` range.
    ///
    /// ```text
    /// For the given ranges:
    /// - 0..8  Vertex
    /// - 4..12 Fragment
    /// ```
    ///
    /// You would need to upload this in three set_push_constants calls. First for the `Vertex` only range 0..4, second
    /// for the `Vertex | Fragment` range 4..8, third for the `Fragment` range 8..12.
    pub fn set_push_constants(&mut self, stages: ShaderStages, offset: u32, data: &[u8]) {
        DynContext::render_bundle_encoder_set_push_constants(
            &*self.parent.context,
            &mut self.id,
            self.data.as_mut(),
            stages,
            offset,
            data,
        );
    }
}

/// A write-only view into a staging buffer.
///
/// Reading into this buffer won't yield the contents of the buffer from the
/// GPU and is likely to be slow. Because of this, although [`AsMut`] is
/// implemented for this type, [`AsRef`] is not.
pub struct QueueWriteBufferView<'a> {
    queue: &'a Queue,
    buffer: &'a Buffer,
    offset: BufferAddress,
    inner: Box<dyn context::QueueWriteBuffer>,
}
#[cfg(any(
    not(target_arch = "wasm32"),
    all(
        feature = "fragile-send-sync-non-atomic-wasm",
        not(target_feature = "atomics")
    )
))]
static_assertions::assert_impl_all!(QueueWriteBufferView<'_>: Send, Sync);

impl Deref for QueueWriteBufferView<'_> {
    type Target = [u8];

    fn deref(&self) -> &Self::Target {
        log::warn!("Reading from a QueueWriteBufferView won't yield the contents of the buffer and may be slow.");
        self.inner.slice()
    }
}

impl DerefMut for QueueWriteBufferView<'_> {
    fn deref_mut(&mut self) -> &mut Self::Target {
        self.inner.slice_mut()
    }
}

impl<'a> AsMut<[u8]> for QueueWriteBufferView<'a> {
    fn as_mut(&mut self) -> &mut [u8] {
        self.inner.slice_mut()
    }
}

impl<'a> Drop for QueueWriteBufferView<'a> {
    fn drop(&mut self) {
        DynContext::queue_write_staging_buffer(
            &*self.queue.context,
            &self.queue.id,
            self.queue.data.as_ref(),
            &self.buffer.id,
            self.buffer.data.as_ref(),
            self.offset,
            &*self.inner,
        );
    }
}

impl Queue {
    /// Schedule a data write into `buffer` starting at `offset`.
    ///
    /// This method is intended to have low performance costs.
    /// As such, the write is not immediately submitted, and instead enqueued
    /// internally to happen at the start of the next `submit()` call.
    ///
    /// This method fails if `data` overruns the size of `buffer` starting at `offset`.
    pub fn write_buffer(&self, buffer: &Buffer, offset: BufferAddress, data: &[u8]) {
        DynContext::queue_write_buffer(
            &*self.context,
            &self.id,
            self.data.as_ref(),
            &buffer.id,
            buffer.data.as_ref(),
            offset,
            data,
        )
    }

    /// Schedule a data write into `buffer` starting at `offset` via the returned
    /// [`QueueWriteBufferView`].
    ///
    /// Reading from this buffer is slow and will not yield the actual contents of the buffer.
    ///
    /// This method is intended to have low performance costs.
    /// As such, the write is not immediately submitted, and instead enqueued
    /// internally to happen at the start of the next `submit()` call.
    ///
    /// This method fails if `size` is greater than the size of `buffer` starting at `offset`.
    #[must_use]
    pub fn write_buffer_with<'a>(
        &'a self,
        buffer: &'a Buffer,
        offset: BufferAddress,
        size: BufferSize,
    ) -> Option<QueueWriteBufferView<'a>> {
        profiling::scope!("Queue::write_buffer_with");
        DynContext::queue_validate_write_buffer(
            &*self.context,
            &self.id,
            self.data.as_ref(),
            &buffer.id,
            buffer.data.as_ref(),
            offset,
            size,
        )?;
        let staging_buffer = DynContext::queue_create_staging_buffer(
            &*self.context,
            &self.id,
            self.data.as_ref(),
            size,
        )?;
        Some(QueueWriteBufferView {
            queue: self,
            buffer,
            offset,
            inner: staging_buffer,
        })
    }

    /// Schedule a write of some data into a texture.
    ///
    /// * `data` contains the texels to be written, which must be in
    ///   [the same format as the texture](TextureFormat).
    /// * `data_layout` describes the memory layout of `data`, which does not necessarily
    ///   have to have tightly packed rows.
    /// * `texture` specifies the texture to write into, and the location within the
    ///   texture (coordinate offset, mip level) that will be overwritten.
    /// * `size` is the size, in texels, of the region to be written.
    ///
    /// This method is intended to have low performance costs.
    /// As such, the write is not immediately submitted, and instead enqueued
    /// internally to happen at the start of the next `submit()` call.
    /// However, `data` will be immediately copied into staging memory; so the caller may
    /// discard it any time after this call completes.
    ///
    /// This method fails if `size` overruns the size of `texture`, or if `data` is too short.
    pub fn write_texture(
        &self,
        texture: ImageCopyTexture<'_>,
        data: &[u8],
        data_layout: ImageDataLayout,
        size: Extent3d,
    ) {
        DynContext::queue_write_texture(
            &*self.context,
            &self.id,
            self.data.as_ref(),
            texture,
            data,
            data_layout,
            size,
        )
    }

    /// Schedule a copy of data from `image` into `texture`.
    #[cfg(all(target_arch = "wasm32", not(target_os = "emscripten")))]
    pub fn copy_external_image_to_texture(
        &self,
        source: &wgt::ImageCopyExternalImage,
        dest: ImageCopyTextureTagged<'_>,
        size: Extent3d,
    ) {
        DynContext::queue_copy_external_image_to_texture(
            &*self.context,
            &self.id,
            self.data.as_ref(),
            source,
            dest,
            size,
        )
    }

    /// Submits a series of finished command buffers for execution.
    pub fn submit<I: IntoIterator<Item = CommandBuffer>>(
        &self,
        command_buffers: I,
    ) -> SubmissionIndex {
        let (raw, data) = DynContext::queue_submit(
            &*self.context,
            &self.id,
            self.data.as_ref(),
            Box::new(
                command_buffers
                    .into_iter()
                    .map(|mut comb| (comb.id.take().unwrap(), comb.data.take().unwrap())),
            ),
        );

        SubmissionIndex(raw, data)
    }

    /// Gets the amount of nanoseconds each tick of a timestamp query represents.
    ///
    /// Returns zero if timestamp queries are unsupported.
    ///
    /// Timestamp values are represented in nanosecond values on WebGPU, see `<https://gpuweb.github.io/gpuweb/#timestamp>`
    /// Therefore, this is always 1.0 on the web, but on wgpu-core a manual conversion is required.
    pub fn get_timestamp_period(&self) -> f32 {
        DynContext::queue_get_timestamp_period(&*self.context, &self.id, self.data.as_ref())
    }

    /// Registers a callback when the previous call to submit finishes running on the gpu. This callback
    /// being called implies that all mapped buffer callbacks which were registered before this call will
    /// have been called.
    ///
    /// For the callback to complete, either `queue.submit(..)`, `instance.poll_all(..)`, or `device.poll(..)`
    /// must be called elsewhere in the runtime, possibly integrated into an event loop or run on a separate thread.
    ///
    /// The callback will be called on the thread that first calls the above functions after the gpu work
    /// has completed. There are no restrictions on the code you can run in the callback, however on native the
    /// call to the function will not complete until the callback returns, so prefer keeping callbacks short
    /// and used to set flags, send messages, etc.
    pub fn on_submitted_work_done(&self, callback: impl FnOnce() + Send + 'static) {
        DynContext::queue_on_submitted_work_done(
            &*self.context,
            &self.id,
            self.data.as_ref(),
            Box::new(callback),
        )
    }
}

impl SurfaceTexture {
    /// Schedule this texture to be presented on the owning surface.
    ///
    /// Needs to be called after any work on the texture is scheduled via [`Queue::submit`].
    pub fn present(mut self) {
        self.presented = true;
        DynContext::surface_present(
            &*self.texture.context,
            &self.texture.id,
            // This call to as_ref is essential because we want the DynContext implementation to see the inner
            // value of the Box (T::SurfaceOutputDetail), not the Box itself.
            self.detail.as_ref(),
        );
    }
}

impl Drop for SurfaceTexture {
    fn drop(&mut self) {
        if !self.presented && !thread::panicking() {
            DynContext::surface_texture_discard(
                &*self.texture.context,
                &self.texture.id,
                // This call to as_ref is essential because we want the DynContext implementation to see the inner
                // value of the Box (T::SurfaceOutputDetail), not the Box itself.
                self.detail.as_ref(),
            );
        }
    }
}

impl Surface<'_> {
    /// Returns the capabilities of the surface when used with the given adapter.
    ///
    /// Returns specified values (see [`SurfaceCapabilities`]) if surface is incompatible with the adapter.
    pub fn get_capabilities(&self, adapter: &Adapter) -> SurfaceCapabilities {
        DynContext::surface_get_capabilities(
            &*self.context,
            &self.id,
            self.data.as_ref(),
            &adapter.id,
            adapter.data.as_ref(),
        )
    }

    /// Return a default `SurfaceConfiguration` from width and height to use for the [`Surface`] with this adapter.
    ///
    /// Returns None if the surface isn't supported by this adapter
    pub fn get_default_config(
        &self,
        adapter: &Adapter,
        width: u32,
        height: u32,
    ) -> Option<SurfaceConfiguration> {
        let caps = self.get_capabilities(adapter);
        Some(SurfaceConfiguration {
            usage: wgt::TextureUsages::RENDER_ATTACHMENT,
            format: *caps.formats.get(0)?,
            width,
            height,
            present_mode: *caps.present_modes.get(0)?,
            alpha_mode: wgt::CompositeAlphaMode::Auto,
            view_formats: vec![],
        })
    }

    /// Initializes [`Surface`] for presentation.
    ///
    /// # Panics
    ///
    /// - A old [`SurfaceTexture`] is still alive referencing an old surface.
    /// - Texture format requested is unsupported on the surface.
    /// - `config.width` or `config.height` is zero.
    pub fn configure(&self, device: &Device, config: &SurfaceConfiguration) {
        DynContext::surface_configure(
            &*self.context,
            &self.id,
            self.data.as_ref(),
            &device.id,
            device.data.as_ref(),
            config,
        );

        let mut conf = self.config.lock();
        *conf = Some(config.clone());
    }

    /// Returns the next texture to be presented by the swapchain for drawing.
    ///
    /// In order to present the [`SurfaceTexture`] returned by this method,
    /// first a [`Queue::submit`] needs to be done with some work rendering to this texture.
    /// Then [`SurfaceTexture::present`] needs to be called.
    ///
    /// If a SurfaceTexture referencing this surface is alive when the swapchain is recreated,
    /// recreating the swapchain will panic.
    pub fn get_current_texture(&self) -> Result<SurfaceTexture, SurfaceError> {
        let (texture_id, texture_data, status, detail) =
            DynContext::surface_get_current_texture(&*self.context, &self.id, self.data.as_ref());

        let suboptimal = match status {
            SurfaceStatus::Good => false,
            SurfaceStatus::Suboptimal => true,
            SurfaceStatus::Timeout => return Err(SurfaceError::Timeout),
            SurfaceStatus::Outdated => return Err(SurfaceError::Outdated),
            SurfaceStatus::Lost => return Err(SurfaceError::Lost),
        };

        let guard = self.config.lock();
        let config = guard
            .as_ref()
            .expect("This surface has not been configured yet.");

        let descriptor = TextureDescriptor {
            label: None,
            size: Extent3d {
                width: config.width,
                height: config.height,
                depth_or_array_layers: 1,
            },
            format: config.format,
            usage: config.usage,
            mip_level_count: 1,
            sample_count: 1,
            dimension: TextureDimension::D2,
            view_formats: &[],
        };

        texture_id
            .zip(texture_data)
            .map(|(id, data)| SurfaceTexture {
                texture: Texture {
                    context: Arc::clone(&self.context),
                    id,
                    data,
                    owned: false,
                    descriptor,
                },
                suboptimal,
                presented: false,
                detail,
            })
            .ok_or(SurfaceError::Lost)
    }

    /// Returns the inner hal Surface using a callback. The hal surface will be `None` if the
    /// backend type argument does not match with this wgpu Surface
    ///
    /// # Safety
    ///
    /// - The raw handle obtained from the hal Surface must not be manually destroyed
    #[cfg(any(
        not(target_arch = "wasm32"),
        target_os = "emscripten",
        feature = "webgl"
    ))]
    pub unsafe fn as_hal<A: wgc::hal_api::HalApi, F: FnOnce(Option<&A::Surface>) -> R, R>(
        &mut self,
        hal_surface_callback: F,
    ) -> R {
        unsafe {
            self.context
                .as_any()
                .downcast_ref::<crate::backend::Context>()
                .unwrap()
                .surface_as_hal::<A, F, R>(self.data.downcast_ref().unwrap(), hal_surface_callback)
        }
    }
}

/// Opaque globally-unique identifier
#[cfg(feature = "expose-ids")]
#[cfg_attr(docsrs, doc(cfg(feature = "expose-ids")))]
#[repr(transparent)]
pub struct Id<T>(::core::num::NonZeroU64, std::marker::PhantomData<*mut T>);

// SAFETY: `Id` is a bare `NonZeroU64`, the type parameter is a marker purely to avoid confusing Ids
// returned for different types , so `Id` can safely implement Send and Sync.
#[cfg(feature = "expose-ids")]
unsafe impl<T> Send for Id<T> {}

// SAFETY: See the implementation for `Send`.
#[cfg(feature = "expose-ids")]
unsafe impl<T> Sync for Id<T> {}

#[cfg(feature = "expose-ids")]
impl<T> Clone for Id<T> {
    fn clone(&self) -> Self {
        *self
    }
}

#[cfg(feature = "expose-ids")]
impl<T> Copy for Id<T> {}

#[cfg(feature = "expose-ids")]
impl<T> fmt::Debug for Id<T> {
    fn fmt(&self, f: &mut fmt::Formatter<'_>) -> fmt::Result {
        f.debug_tuple("Id").field(&self.0).finish()
    }
}

#[cfg(feature = "expose-ids")]
impl<T> PartialEq for Id<T> {
    fn eq(&self, other: &Id<T>) -> bool {
        self.0 == other.0
    }
}

#[cfg(feature = "expose-ids")]
impl<T> Eq for Id<T> {}

#[cfg(feature = "expose-ids")]
impl<T> std::hash::Hash for Id<T> {
    fn hash<H: std::hash::Hasher>(&self, state: &mut H) {
        self.0.hash(state)
    }
}

#[cfg(feature = "expose-ids")]
impl Adapter {
    /// Returns a globally-unique identifier for this `Adapter`.
    ///
    /// Calling this method multiple times on the same object will always return the same value.
    /// The returned value is guaranteed to be different for all resources created from the same `Instance`.
    #[cfg_attr(docsrs, doc(cfg(feature = "expose-ids")))]
    pub fn global_id(&self) -> Id<Self> {
        Id(self.id.global_id(), std::marker::PhantomData)
    }
}

#[cfg(feature = "expose-ids")]
impl Device {
    /// Returns a globally-unique identifier for this `Device`.
    ///
    /// Calling this method multiple times on the same object will always return the same value.
    /// The returned value is guaranteed to be different for all resources created from the same `Instance`.
    #[cfg_attr(docsrs, doc(cfg(feature = "expose-ids")))]
    pub fn global_id(&self) -> Id<Self> {
        Id(self.id.global_id(), std::marker::PhantomData)
    }
}

#[cfg(feature = "expose-ids")]
impl Queue {
    /// Returns a globally-unique identifier for this `Queue`.
    ///
    /// Calling this method multiple times on the same object will always return the same value.
    /// The returned value is guaranteed to be different for all resources created from the same `Instance`.
    #[cfg_attr(docsrs, doc(cfg(feature = "expose-ids")))]
    pub fn global_id(&self) -> Id<Self> {
        Id(self.id.global_id(), std::marker::PhantomData)
    }
}

#[cfg(feature = "expose-ids")]
impl ShaderModule {
    /// Returns a globally-unique identifier for this `ShaderModule`.
    ///
    /// Calling this method multiple times on the same object will always return the same value.
    /// The returned value is guaranteed to be different for all resources created from the same `Instance`.
    #[cfg_attr(docsrs, doc(cfg(feature = "expose-ids")))]
    pub fn global_id(&self) -> Id<Self> {
        Id(self.id.global_id(), std::marker::PhantomData)
    }
}

#[cfg(feature = "expose-ids")]
impl BindGroupLayout {
    /// Returns a globally-unique identifier for this `BindGroupLayout`.
    ///
    /// Calling this method multiple times on the same object will always return the same value.
    /// The returned value is guaranteed to be different for all resources created from the same `Instance`.
    #[cfg_attr(docsrs, doc(cfg(feature = "expose-ids")))]
    pub fn global_id(&self) -> Id<Self> {
        Id(self.id.global_id(), std::marker::PhantomData)
    }
}

#[cfg(feature = "expose-ids")]
impl BindGroup {
    /// Returns a globally-unique identifier for this `BindGroup`.
    ///
    /// Calling this method multiple times on the same object will always return the same value.
    /// The returned value is guaranteed to be different for all resources created from the same `Instance`.
    #[cfg_attr(docsrs, doc(cfg(feature = "expose-ids")))]
    pub fn global_id(&self) -> Id<Self> {
        Id(self.id.global_id(), std::marker::PhantomData)
    }
}

#[cfg(feature = "expose-ids")]
impl TextureView {
    /// Returns a globally-unique identifier for this `TextureView`.
    ///
    /// Calling this method multiple times on the same object will always return the same value.
    /// The returned value is guaranteed to be different for all resources created from the same `Instance`.
    #[cfg_attr(docsrs, doc(cfg(feature = "expose-ids")))]
    pub fn global_id(&self) -> Id<Self> {
        Id(self.id.global_id(), std::marker::PhantomData)
    }
}

#[cfg(feature = "expose-ids")]
impl Sampler {
    /// Returns a globally-unique identifier for this `Sampler`.
    ///
    /// Calling this method multiple times on the same object will always return the same value.
    /// The returned value is guaranteed to be different for all resources created from the same `Instance`.
    #[cfg_attr(docsrs, doc(cfg(feature = "expose-ids")))]
    pub fn global_id(&self) -> Id<Self> {
        Id(self.id.global_id(), std::marker::PhantomData)
    }
}

#[cfg(feature = "expose-ids")]
impl Buffer {
    /// Returns a globally-unique identifier for this `Buffer`.
    ///
    /// Calling this method multiple times on the same object will always return the same value.
    /// The returned value is guaranteed to be different for all resources created from the same `Instance`.
    #[cfg_attr(docsrs, doc(cfg(feature = "expose-ids")))]
    pub fn global_id(&self) -> Id<Self> {
        Id(self.id.global_id(), std::marker::PhantomData)
    }
}

#[cfg(feature = "expose-ids")]
impl Texture {
    /// Returns a globally-unique identifier for this `Texture`.
    ///
    /// Calling this method multiple times on the same object will always return the same value.
    /// The returned value is guaranteed to be different for all resources created from the same `Instance`.
    #[cfg_attr(docsrs, doc(cfg(feature = "expose-ids")))]
    pub fn global_id(&self) -> Id<Self> {
        Id(self.id.global_id(), std::marker::PhantomData)
    }
}

#[cfg(feature = "expose-ids")]
impl QuerySet {
    /// Returns a globally-unique identifier for this `QuerySet`.
    ///
    /// Calling this method multiple times on the same object will always return the same value.
    /// The returned value is guaranteed to be different for all resources created from the same `Instance`.
    #[cfg_attr(docsrs, doc(cfg(feature = "expose-ids")))]
    pub fn global_id(&self) -> Id<Self> {
        Id(self.id.global_id(), std::marker::PhantomData)
    }
}

#[cfg(feature = "expose-ids")]
impl PipelineLayout {
    /// Returns a globally-unique identifier for this `PipelineLayout`.
    ///
    /// Calling this method multiple times on the same object will always return the same value.
    /// The returned value is guaranteed to be different for all resources created from the same `Instance`.
    #[cfg_attr(docsrs, doc(cfg(feature = "expose-ids")))]
    pub fn global_id(&self) -> Id<Self> {
        Id(self.id.global_id(), std::marker::PhantomData)
    }
}

#[cfg(feature = "expose-ids")]
impl RenderPipeline {
    /// Returns a globally-unique identifier for this `RenderPipeline`.
    ///
    /// Calling this method multiple times on the same object will always return the same value.
    /// The returned value is guaranteed to be different for all resources created from the same `Instance`.
    #[cfg_attr(docsrs, doc(cfg(feature = "expose-ids")))]
    pub fn global_id(&self) -> Id<Self> {
        Id(self.id.global_id(), std::marker::PhantomData)
    }
}

#[cfg(feature = "expose-ids")]
impl ComputePipeline {
    /// Returns a globally-unique identifier for this `ComputePipeline`.
    ///
    /// Calling this method multiple times on the same object will always return the same value.
    /// The returned value is guaranteed to be different for all resources created from the same `Instance`.
    #[cfg_attr(docsrs, doc(cfg(feature = "expose-ids")))]
    pub fn global_id(&self) -> Id<Self> {
        Id(self.id.global_id(), std::marker::PhantomData)
    }
}

#[cfg(feature = "expose-ids")]
impl RenderBundle {
    /// Returns a globally-unique identifier for this `RenderBundle`.
    ///
    /// Calling this method multiple times on the same object will always return the same value.
    /// The returned value is guaranteed to be different for all resources created from the same `Instance`.
    #[cfg_attr(docsrs, doc(cfg(feature = "expose-ids")))]
    pub fn global_id(&self) -> Id<Self> {
        Id(self.id.global_id(), std::marker::PhantomData)
    }
}

#[cfg(feature = "expose-ids")]
impl Surface<'_> {
    /// Returns a globally-unique identifier for this `Surface`.
    ///
    /// Calling this method multiple times on the same object will always return the same value.
    /// The returned value is guaranteed to be different for all resources created from the same `Instance`.
    #[cfg_attr(docsrs, doc(cfg(feature = "expose-ids")))]
<<<<<<< HEAD
    pub fn global_id(&self) -> Id<Self> {
=======
    pub fn global_id(&self) -> Id<Surface<'_>> {
>>>>>>> fd53ea90
        Id(self.id.global_id(), std::marker::PhantomData)
    }
}

/// Type for the callback of uncaptured error handler
pub trait UncapturedErrorHandler: Fn(Error) + Send + 'static {}
impl<T> UncapturedErrorHandler for T where T: Fn(Error) + Send + 'static {}

/// Error type
#[derive(Debug)]
pub enum Error {
    /// Out of memory error
    OutOfMemory {
        /// Lower level source of the error.
        #[cfg(any(
            not(target_arch = "wasm32"),
            all(
                feature = "fragile-send-sync-non-atomic-wasm",
                not(target_feature = "atomics")
            )
        ))]
        source: Box<dyn error::Error + Send + 'static>,
        /// Lower level source of the error.
        #[cfg(not(any(
            not(target_arch = "wasm32"),
            all(
                feature = "fragile-send-sync-non-atomic-wasm",
                not(target_feature = "atomics")
            )
        )))]
        source: Box<dyn error::Error + 'static>,
    },
    /// Validation error, signifying a bug in code or data
    Validation {
        /// Lower level source of the error.
        #[cfg(any(
            not(target_arch = "wasm32"),
            all(
                feature = "fragile-send-sync-non-atomic-wasm",
                not(target_feature = "atomics")
            )
        ))]
        source: Box<dyn error::Error + Send + 'static>,
        /// Lower level source of the error.
        #[cfg(not(any(
            not(target_arch = "wasm32"),
            all(
                feature = "fragile-send-sync-non-atomic-wasm",
                not(target_feature = "atomics")
            )
        )))]
        source: Box<dyn error::Error + 'static>,
        /// Description of the validation error.
        description: String,
    },
}
#[cfg(any(
    not(target_arch = "wasm32"),
    all(
        feature = "fragile-send-sync-non-atomic-wasm",
        not(target_feature = "atomics")
    )
))]
static_assertions::assert_impl_all!(Error: Send);

impl error::Error for Error {
    fn source(&self) -> Option<&(dyn error::Error + 'static)> {
        match self {
            Error::OutOfMemory { source } => Some(source.as_ref()),
            Error::Validation { source, .. } => Some(source.as_ref()),
        }
    }
}

impl fmt::Display for Error {
    fn fmt(&self, f: &mut fmt::Formatter<'_>) -> fmt::Result {
        match self {
            Error::OutOfMemory { .. } => f.write_str("Out of Memory"),
            Error::Validation { description, .. } => f.write_str(description),
        }
    }
}

use send_sync::*;

mod send_sync {
    use std::any::Any;
    use std::fmt;

    use wgt::WasmNotSendSync;

    pub trait AnyWasmNotSendSync: Any + WasmNotSendSync {
        fn upcast_any_ref(&self) -> &dyn Any;
    }
    impl<T: Any + WasmNotSendSync> AnyWasmNotSendSync for T {
        #[inline]
        fn upcast_any_ref(&self) -> &dyn Any {
            self
        }
    }

    impl dyn AnyWasmNotSendSync + 'static {
        #[inline]
        pub fn downcast_ref<T: 'static>(&self) -> Option<&T> {
            self.upcast_any_ref().downcast_ref::<T>()
        }
    }

    impl fmt::Debug for dyn AnyWasmNotSendSync {
        fn fmt(&self, f: &mut fmt::Formatter<'_>) -> fmt::Result {
            f.debug_struct("Any").finish_non_exhaustive()
        }
    }
}

#[cfg(test)]
mod tests {
    use crate::BufferSize;

    #[test]
    fn range_to_offset_size_works() {
        assert_eq!(crate::range_to_offset_size(0..2), (0, BufferSize::new(2)));
        assert_eq!(crate::range_to_offset_size(2..5), (2, BufferSize::new(3)));
        assert_eq!(crate::range_to_offset_size(..), (0, None));
        assert_eq!(crate::range_to_offset_size(21..), (21, None));
        assert_eq!(crate::range_to_offset_size(0..), (0, None));
        assert_eq!(crate::range_to_offset_size(..21), (0, BufferSize::new(21)));
    }

    #[test]
    #[should_panic]
    fn range_to_offset_size_panics_for_empty_range() {
        crate::range_to_offset_size(123..123);
    }

    #[test]
    #[should_panic]
    fn range_to_offset_size_panics_for_unbounded_empty_range() {
        crate::range_to_offset_size(..0);
    }
}<|MERGE_RESOLUTION|>--- conflicted
+++ resolved
@@ -5354,11 +5354,7 @@
     /// Calling this method multiple times on the same object will always return the same value.
     /// The returned value is guaranteed to be different for all resources created from the same `Instance`.
     #[cfg_attr(docsrs, doc(cfg(feature = "expose-ids")))]
-<<<<<<< HEAD
-    pub fn global_id(&self) -> Id<Self> {
-=======
     pub fn global_id(&self) -> Id<Surface<'_>> {
->>>>>>> fd53ea90
         Id(self.id.global_id(), std::marker::PhantomData)
     }
 }

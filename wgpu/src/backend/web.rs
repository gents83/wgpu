--- conflicted
+++ resolved
@@ -2097,46 +2097,6 @@
         }
 
         if let Some(dsa) = &desc.depth_stencil_attachment {
-<<<<<<< HEAD
-            let mut depth_clear_value = 0.0;
-            let mut stencil_clear_value = 0;
-            let (depth_load_op, depth_store_op) = match dsa.depth_ops {
-                Some(ref ops) => {
-                    let load_op = match ops.load {
-                        crate::LoadOp::Clear(v) => {
-                            depth_clear_value = v;
-                            web_sys::GpuLoadOp::Clear
-                        }
-                        crate::LoadOp::Load => web_sys::GpuLoadOp::Load,
-                    };
-                    (load_op, map_store_op(ops.store))
-                }
-                None => (web_sys::GpuLoadOp::Load, web_sys::GpuStoreOp::Store),
-            };
-            let (stencil_load_op, stencil_store_op) = match dsa.stencil_ops {
-                Some(ref ops) => {
-                    let load_op = match ops.load {
-                        crate::LoadOp::Clear(v) => {
-                            stencil_clear_value = v;
-                            web_sys::GpuLoadOp::Clear
-                        }
-                        crate::LoadOp::Load => web_sys::GpuLoadOp::Load,
-                    };
-                    (load_op, map_store_op(ops.store))
-                }
-                None => (web_sys::GpuLoadOp::Load, web_sys::GpuStoreOp::Store),
-            };
-            let dsa_view: &<Context as crate::Context>::TextureViewData =
-                downcast_ref(dsa.view.data.as_ref());
-            let mut mapped_depth_stencil_attachment =
-                web_sys::GpuRenderPassDepthStencilAttachment::new(&dsa_view.0);
-            mapped_depth_stencil_attachment.depth_clear_value(depth_clear_value);
-            mapped_depth_stencil_attachment.depth_load_op(depth_load_op);
-            mapped_depth_stencil_attachment.depth_store_op(depth_store_op);
-            mapped_depth_stencil_attachment.stencil_clear_value(stencil_clear_value);
-            mapped_depth_stencil_attachment.stencil_load_op(stencil_load_op);
-            mapped_depth_stencil_attachment.stencil_store_op(stencil_store_op);
-=======
             let depth_stencil_attachment: &<Context as crate::Context>::TextureViewData =
                 downcast_ref(&dsa.view.data);
             let mut mapped_depth_stencil_attachment =
@@ -2163,7 +2123,6 @@
                 mapped_depth_stencil_attachment.stencil_load_op(load_op);
                 mapped_depth_stencil_attachment.stencil_store_op(map_store_op(ops.store));
             }
->>>>>>> f3bf0f78
             mapped_desc.depth_stencil_attachment(&mapped_depth_stencil_attachment);
         }
 

/*! Presentation.

## Lifecycle

Whenever a submission detects the use of any surface texture, it adds it to the device
tracker for the duration of the submission (temporarily, while recording).
It's added with `UNINITIALIZED` state and transitioned into `empty()` state.
When this texture is presented, we remove it from the device tracker as well as
extract it from the hub.
!*/

use std::{
    borrow::Borrow,
    sync::{
        atomic::{AtomicBool, Ordering},
        Arc,
    },
};

#[cfg(feature = "trace")]
use crate::device::trace::Action;
use crate::{
    conv,
<<<<<<< HEAD
    device::any_device::AnyDevice,
    device::{DeviceError, MissingDownlevelFlags},
=======
    device::{DeviceError, MissingDownlevelFlags, WaitIdleError},
>>>>>>> 9a919535
    global::Global,
    hal_api::HalApi,
    id::{SurfaceId, TextureId},
    identity::{GlobalIdentityHandlerFactory, Input},
    init_tracker::TextureInitTracker,
    resource::{self, ResourceInfo},
    track,
};

use hal::{Queue as _, Surface as _};
use parking_lot::RwLock;
use thiserror::Error;
use wgt::SurfaceStatus as Status;

const FRAME_TIMEOUT_MS: u32 = 1000;
pub const DESIRED_NUM_FRAMES: u32 = 3;

#[derive(Debug)]
pub(crate) struct Presentation {
    pub(crate) device: AnyDevice,
    pub(crate) config: wgt::SurfaceConfiguration<Vec<wgt::TextureFormat>>,
    #[allow(unused)]
    pub(crate) num_frames: u32,
    pub(crate) acquired_texture: Option<TextureId>,
}

#[derive(Clone, Debug, Error)]
#[non_exhaustive]
pub enum SurfaceError {
    #[error("Surface is invalid")]
    Invalid,
    #[error("Surface is not configured for presentation")]
    NotConfigured,
    #[error(transparent)]
    Device(#[from] DeviceError),
    #[error("Surface image is already acquired")]
    AlreadyAcquired,
    #[error("Acquired frame is still referenced")]
    StillReferenced,
}

#[derive(Clone, Debug, Error)]
#[non_exhaustive]
pub enum ConfigureSurfaceError {
    #[error(transparent)]
    Device(#[from] DeviceError),
    #[error("Invalid surface")]
    InvalidSurface,
    #[error("The view format {0:?} is not compatible with texture format {1:?}, only changing srgb-ness is allowed.")]
    InvalidViewFormat(wgt::TextureFormat, wgt::TextureFormat),
    #[error(transparent)]
    MissingDownlevelFlags(#[from] MissingDownlevelFlags),
    #[error("`SurfaceOutput` must be dropped before a new `Surface` is made")]
    PreviousOutputExists,
    #[error("Both `Surface` width and height must be non-zero. Wait to recreate the `Surface` until the window has non-zero area.")]
    ZeroArea,
    #[error("Surface does not support the adapter's queue family")]
    UnsupportedQueueFamily,
    #[error("Requested format {requested:?} is not in list of supported formats: {available:?}")]
    UnsupportedFormat {
        requested: wgt::TextureFormat,
        available: Vec<wgt::TextureFormat>,
    },
    #[error("Requested present mode {requested:?} is not in the list of supported present modes: {available:?}")]
    UnsupportedPresentMode {
        requested: wgt::PresentMode,
        available: Vec<wgt::PresentMode>,
    },
    #[error("Requested alpha mode {requested:?} is not in the list of supported alpha modes: {available:?}")]
    UnsupportedAlphaMode {
        requested: wgt::CompositeAlphaMode,
        available: Vec<wgt::CompositeAlphaMode>,
    },
    #[error("Requested usage is not supported")]
    UnsupportedUsage,
    #[error("Gpu got stuck :(")]
    StuckGpu,
}

impl From<WaitIdleError> for ConfigureSurfaceError {
    fn from(e: WaitIdleError) -> Self {
        match e {
            WaitIdleError::Device(d) => ConfigureSurfaceError::Device(d),
            WaitIdleError::WrongSubmissionIndex(..) => unreachable!(),
            WaitIdleError::StuckGpu => ConfigureSurfaceError::StuckGpu,
        }
    }
}

#[repr(C)]
#[derive(Debug)]
pub struct SurfaceOutput {
    pub status: Status,
    pub texture_id: Option<TextureId>,
}

impl<G: GlobalIdentityHandlerFactory> Global<G> {
    pub fn surface_get_current_texture<A: HalApi>(
        &self,
        surface_id: SurfaceId,
        texture_id_in: Input<G, TextureId>,
    ) -> Result<SurfaceOutput, SurfaceError> {
        profiling::scope!("SwapChain::get_next_texture");

        let hub = A::hub(self);

        let fid = hub.textures.prepare::<G>(texture_id_in);

        let surface = self
            .surfaces
            .get(surface_id)
            .map_err(|_| SurfaceError::Invalid)?;

        let (device, config) = if let Some(ref present) = *surface.presentation.lock() {
            match present.device.downcast_clone::<A>() {
                Some(device) => (device, present.config.clone()),
                None => return Err(SurfaceError::NotConfigured),
            }
        } else {
            return Err(SurfaceError::NotConfigured);
        };

        #[cfg(feature = "trace")]
        if let Some(ref mut trace) = *device.trace.lock() {
            trace.add(Action::GetSurfaceTexture {
                id: fid.id(),
                parent_id: surface_id,
            });
        }
        #[cfg(not(feature = "trace"))]
        let _ = device;

        let suf = A::get_surface(surface.as_ref());
        let (texture_id, status) = match unsafe {
            suf.unwrap()
                .raw
                .acquire_texture(Some(std::time::Duration::from_millis(
                    FRAME_TIMEOUT_MS as u64,
                )))
        } {
            Ok(Some(ast)) => {
                let texture_desc = wgt::TextureDescriptor {
                    label: (),
                    size: wgt::Extent3d {
                        width: config.width,
                        height: config.height,
                        depth_or_array_layers: 1,
                    },
                    sample_count: 1,
                    mip_level_count: 1,
                    format: config.format,
                    dimension: wgt::TextureDimension::D2,
                    usage: config.usage,
                    view_formats: config.view_formats,
                };
                let hal_usage = conv::map_texture_usage(config.usage, config.format.into());
                let format_features = wgt::TextureFormatFeatures {
                    allowed_usages: wgt::TextureUsages::RENDER_ATTACHMENT,
                    flags: wgt::TextureFormatFeatureFlags::MULTISAMPLE_X4
                        | wgt::TextureFormatFeatureFlags::MULTISAMPLE_RESOLVE,
                };
                let clear_view_desc = hal::TextureViewDescriptor {
                    label: Some("(wgpu internal) clear surface texture view"),
                    format: config.format,
                    dimension: wgt::TextureViewDimension::D2,
                    usage: hal::TextureUses::COLOR_TARGET,
                    range: wgt::ImageSubresourceRange::default(),
                };
                let clear_view = unsafe {
                    hal::Device::create_texture_view(
                        device.raw(),
                        ast.texture.borrow(),
                        &clear_view_desc,
                    )
                }
                .map_err(DeviceError::from)?;

                let mut presentation = surface.presentation.lock();
                let present = presentation.as_mut().unwrap();
                let texture = resource::Texture {
                    inner: Some(resource::TextureInner::Surface {
                        raw: ast.texture,
                        parent_id: surface_id,
                        has_work: AtomicBool::new(false),
                    }),
                    device: device.clone(),
                    desc: texture_desc,
                    hal_usage,
                    format_features,
                    initialization_status: RwLock::new(TextureInitTracker::new(1, 1)),
                    full_range: track::TextureSelector {
                        layers: 0..1,
                        mips: 0..1,
                    },
                    info: ResourceInfo::new("<Surface>"),
                    clear_mode: RwLock::new(resource::TextureClearMode::Surface {
                        clear_view: Some(clear_view),
                    }),
                };

                let (id, resource) = fid.assign(texture);
                log::info!("Created CURRENT Surface Texture {:?}", id);

                {
                    // register it in the device tracker as uninitialized
                    let mut trackers = device.trackers.lock();
                    trackers
                        .textures
                        .insert_single(id, resource, hal::TextureUses::UNINITIALIZED);
                }

                if present.acquired_texture.is_some() {
                    return Err(SurfaceError::AlreadyAcquired);
                }
                present.acquired_texture = Some(id);

                let status = if ast.suboptimal {
                    Status::Suboptimal
                } else {
                    Status::Good
                };
                (Some(id), status)
            }
            Ok(None) => (None, Status::Timeout),
            Err(err) => (
                None,
                match err {
                    hal::SurfaceError::Lost => Status::Lost,
                    hal::SurfaceError::Device(err) => {
                        return Err(DeviceError::from(err).into());
                    }
                    hal::SurfaceError::Outdated => Status::Outdated,
                    hal::SurfaceError::Other(msg) => {
                        log::error!("acquire error: {}", msg);
                        Status::Lost
                    }
                },
            ),
        };

        Ok(SurfaceOutput { status, texture_id })
    }

    pub fn surface_present<A: HalApi>(
        &self,
        surface_id: SurfaceId,
    ) -> Result<Status, SurfaceError> {
        profiling::scope!("SwapChain::present");

        let hub = A::hub(self);

        let surface = self
            .surfaces
            .get(surface_id)
            .map_err(|_| SurfaceError::Invalid)?;

        let mut presentation = surface.presentation.lock();
        let present = match presentation.as_mut() {
            Some(present) => present,
            None => return Err(SurfaceError::NotConfigured),
        };

        let device = present.device.downcast_ref::<A>().unwrap();
        let queue_id = device.queue_id.read().unwrap();
        let queue = hub.queues.get(queue_id).unwrap();

        #[cfg(feature = "trace")]
        if let Some(ref mut trace) = *device.trace.lock() {
            trace.add(Action::Present(surface_id));
        }

        let result = {
            let texture_id = present
                .acquired_texture
                .take()
                .ok_or(SurfaceError::AlreadyAcquired)?;

            // The texture ID got added to the device tracker by `submit()`,
            // and now we are moving it away.
            log::debug!(
                "Removing swapchain texture {:?} from the device tracker",
                texture_id
            );
            device.trackers.lock().textures.remove(texture_id);

            let texture = hub.textures.unregister(texture_id);
            if let Some(texture) = texture {
<<<<<<< HEAD
                if let Ok(mut texture) = Arc::try_unwrap(texture) {
                    let mut clear_mode = texture.clear_mode.write();
                    let clear_mode = &mut *clear_mode;
                    if let resource::TextureClearMode::Surface {
                        ref mut clear_view, ..
                    } = *clear_mode
                    {
                        let view = clear_view.take().unwrap();
                        unsafe {
                            use hal::Device;
                            device.raw().destroy_texture_view(view);
                        }
                    }
=======
                texture.clear_mode.destroy_clear_views(&device.raw);
>>>>>>> 9a919535

                    let suf = A::get_surface(&surface);
                    match texture.inner.take().unwrap() {
                        resource::TextureInner::Surface {
                            raw,
                            parent_id,
                            has_work,
                        } => {
                            if surface_id != parent_id {
                                log::error!("Presented frame is from a different surface");
                                Err(hal::SurfaceError::Lost)
                            } else if !has_work.load(Ordering::Relaxed) {
                                log::error!("No work has been submitted for this frame");
                                unsafe { suf.unwrap().raw.discard_texture(raw) };
                                Err(hal::SurfaceError::Outdated)
                            } else {
                                unsafe {
                                    queue.raw.as_ref().unwrap().present(&suf.unwrap().raw, raw)
                                }
                            }
                        }
                        resource::TextureInner::Native { .. } => unreachable!(),
                    }
                } else {
                    Err(hal::SurfaceError::Other(
                        "Surface cannot be destroyed because is still in use",
                    ))
                }
            } else {
                Err(hal::SurfaceError::Outdated) //TODO?
            }
        };

        log::debug!("Presented. End of Frame");

        match result {
            Ok(()) => Ok(Status::Good),
            Err(err) => match err {
                hal::SurfaceError::Lost => Ok(Status::Lost),
                hal::SurfaceError::Device(err) => Err(SurfaceError::from(DeviceError::from(err))),
                hal::SurfaceError::Outdated => Ok(Status::Outdated),
                hal::SurfaceError::Other(msg) => {
                    log::error!("acquire error: {}", msg);
                    Err(SurfaceError::Invalid)
                }
            },
        }
    }

    pub fn surface_texture_discard<A: HalApi>(
        &self,
        surface_id: SurfaceId,
    ) -> Result<(), SurfaceError> {
        profiling::scope!("SwapChain::discard");

        let hub = A::hub(self);

        let surface = self
            .surfaces
            .get(surface_id)
            .map_err(|_| SurfaceError::Invalid)?;
        let mut presentation = surface.presentation.lock();
        let present = match presentation.as_mut() {
            Some(present) => present,
            None => return Err(SurfaceError::NotConfigured),
        };

        let device = present.device.downcast_ref::<A>().unwrap();

        #[cfg(feature = "trace")]
        if let Some(ref mut trace) = *device.trace.lock() {
            trace.add(Action::DiscardSurfaceTexture(surface_id));
        }

        {
            let texture_id = present
                .acquired_texture
                .take()
                .ok_or(SurfaceError::AlreadyAcquired)?;

            // The texture ID got added to the device tracker by `submit()`,
            // and now we are moving it away.
<<<<<<< HEAD
            device.trackers.lock().textures.remove(texture_id);
=======
            log::debug!(
                "Removing swapchain texture {:?} from the device tracker",
                texture_id.value
            );
            device.trackers.lock().textures.remove(texture_id.value);
>>>>>>> 9a919535

            let texture = hub.textures.unregister(texture_id);
            if let Some(texture) = texture {
<<<<<<< HEAD
                if let Ok(mut texture) = Arc::try_unwrap(texture) {
                    let suf = A::get_surface(&surface);
                    match texture.inner.take().unwrap() {
                        resource::TextureInner::Surface {
                            raw,
                            parent_id,
                            has_work: _,
                        } => {
                            if surface_id == parent_id {
                                unsafe { suf.unwrap().raw.discard_texture(raw) };
                            } else {
                                log::warn!("Surface texture is outdated");
                            }
=======
                texture.clear_mode.destroy_clear_views(&device.raw);

                let suf = A::get_surface_mut(surface);
                match texture.inner {
                    resource::TextureInner::Surface {
                        raw,
                        parent_id,
                        has_work: _,
                    } => {
                        if surface_id == parent_id.0 {
                            unsafe { suf.unwrap().raw.discard_texture(raw) };
                        } else {
                            log::warn!("Surface texture is outdated");
>>>>>>> 9a919535
                        }
                        resource::TextureInner::Native { .. } => unreachable!(),
                    }
                } else {
                    return Err(SurfaceError::StillReferenced);
                }
            }
        }

        Ok(())
    }
}<|MERGE_RESOLUTION|>--- conflicted
+++ resolved
@@ -21,12 +21,8 @@
 use crate::device::trace::Action;
 use crate::{
     conv,
-<<<<<<< HEAD
     device::any_device::AnyDevice,
-    device::{DeviceError, MissingDownlevelFlags},
-=======
     device::{DeviceError, MissingDownlevelFlags, WaitIdleError},
->>>>>>> 9a919535
     global::Global,
     hal_api::HalApi,
     id::{SurfaceId, TextureId},
@@ -314,23 +310,8 @@
 
             let texture = hub.textures.unregister(texture_id);
             if let Some(texture) = texture {
-<<<<<<< HEAD
                 if let Ok(mut texture) = Arc::try_unwrap(texture) {
-                    let mut clear_mode = texture.clear_mode.write();
-                    let clear_mode = &mut *clear_mode;
-                    if let resource::TextureClearMode::Surface {
-                        ref mut clear_view, ..
-                    } = *clear_mode
-                    {
-                        let view = clear_view.take().unwrap();
-                        unsafe {
-                            use hal::Device;
-                            device.raw().destroy_texture_view(view);
-                        }
-                    }
-=======
-                texture.clear_mode.destroy_clear_views(&device.raw);
->>>>>>> 9a919535
+                    texture.clear_mode.destroy_clear_views(device.raw());
 
                     let suf = A::get_surface(&surface);
                     match texture.inner.take().unwrap() {
@@ -413,20 +394,17 @@
 
             // The texture ID got added to the device tracker by `submit()`,
             // and now we are moving it away.
-<<<<<<< HEAD
-            device.trackers.lock().textures.remove(texture_id);
-=======
             log::debug!(
                 "Removing swapchain texture {:?} from the device tracker",
                 texture_id.value
             );
-            device.trackers.lock().textures.remove(texture_id.value);
->>>>>>> 9a919535
+            device.trackers.lock().textures.remove(texture_id);
 
             let texture = hub.textures.unregister(texture_id);
             if let Some(texture) = texture {
-<<<<<<< HEAD
                 if let Ok(mut texture) = Arc::try_unwrap(texture) {
+                    texture.clear_mode.destroy_clear_views(device.raw());
+                  
                     let suf = A::get_surface(&surface);
                     match texture.inner.take().unwrap() {
                         resource::TextureInner::Surface {
@@ -439,21 +417,6 @@
                             } else {
                                 log::warn!("Surface texture is outdated");
                             }
-=======
-                texture.clear_mode.destroy_clear_views(&device.raw);
-
-                let suf = A::get_surface_mut(surface);
-                match texture.inner {
-                    resource::TextureInner::Surface {
-                        raw,
-                        parent_id,
-                        has_work: _,
-                    } => {
-                        if surface_id == parent_id.0 {
-                            unsafe { suf.unwrap().raw.discard_texture(raw) };
-                        } else {
-                            log::warn!("Surface texture is outdated");
->>>>>>> 9a919535
                         }
                         resource::TextureInner::Native { .. } => unreachable!(),
                     }

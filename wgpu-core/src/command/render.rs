--- conflicted
+++ resolved
@@ -1316,20 +1316,9 @@
                 });
             }
 
-<<<<<<< HEAD
             let device = &cmd_buf.device;
             if !device.is_valid() {
-                return Err(RenderPassErrorInner::InvalidDevice(
-                    cmd_buf.device.as_info().id(),
-                ))
-                .map_pass_err(init_scope);
-=======
-            let device_id = cmd_buf.device_id.value;
-
-            let device = &device_guard[device_id];
-            if !device.is_valid() {
                 return Err(DeviceError::Invalid).map_pass_err(init_scope);
->>>>>>> c85cbea3
             }
 
             let encoder = &mut cmd_buf_data.encoder;

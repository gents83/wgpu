use crate::resource::Resource;
use crate::{
    binding_model::{
        BindError, BindGroup, LateMinBufferBindingSizeMismatch, PushConstantUploadError,
    },
    command::{
        bind::Binder,
        end_pipeline_statistics_query,
        memory_init::{fixup_discarded_surfaces, SurfacesInDiscardState},
        BasePass, BasePassRef, BindGroupStateChange, CommandBuffer, CommandEncoderError,
        CommandEncoderStatus, MapPassErr, PassErrorScope, QueryUseError, StateChange,
    },
    device::{MissingDownlevelFlags, MissingFeatures},
    error::{ErrorFormatter, PrettyError},
    global::Global,
    hal_api::HalApi,
    id,
    id::DeviceId,
    identity::GlobalIdentityHandlerFactory,
    init_tracker::MemoryInitKind,
    pipeline,
    resource::{self},
    storage::Storage,
    track::{Tracker, UsageConflict, UsageScope},
    validation::{check_buffer_usage, MissingBufferUsageError},
    Label,
};

use hal::CommandEncoder as _;
#[cfg(any(feature = "serial-pass", feature = "replay"))]
use serde::Deserialize;
#[cfg(any(feature = "serial-pass", feature = "trace"))]
use serde::Serialize;

use thiserror::Error;

use std::{fmt, mem, str};

#[doc(hidden)]
#[derive(Clone, Copy, Debug)]
#[cfg_attr(
    any(feature = "serial-pass", feature = "trace"),
    derive(serde::Serialize)
)]
#[cfg_attr(
    any(feature = "serial-pass", feature = "replay"),
    derive(serde::Deserialize)
)]
pub enum ComputeCommand {
    SetBindGroup {
        index: u32,
        num_dynamic_offsets: u8,
        bind_group_id: id::BindGroupId,
    },
    SetPipeline(id::ComputePipelineId),

    /// Set a range of push constants to values stored in [`BasePass::push_constant_data`].
    SetPushConstant {
        /// The byte offset within the push constant storage to write to. This
        /// must be a multiple of four.
        offset: u32,

        /// The number of bytes to write. This must be a multiple of four.
        size_bytes: u32,

        /// Index in [`BasePass::push_constant_data`] of the start of the data
        /// to be written.
        ///
        /// Note: this is not a byte offset like `offset`. Rather, it is the
        /// index of the first `u32` element in `push_constant_data` to read.
        values_offset: u32,
    },

    Dispatch([u32; 3]),
    DispatchIndirect {
        buffer_id: id::BufferId,
        offset: wgt::BufferAddress,
    },
    PushDebugGroup {
        color: u32,
        len: usize,
    },
    PopDebugGroup,
    InsertDebugMarker {
        color: u32,
        len: usize,
    },
    WriteTimestamp {
        query_set_id: id::QuerySetId,
        query_index: u32,
    },
    BeginPipelineStatisticsQuery {
        query_set_id: id::QuerySetId,
        query_index: u32,
    },
    EndPipelineStatisticsQuery,
}

#[cfg_attr(feature = "serial-pass", derive(serde::Deserialize, serde::Serialize))]
pub struct ComputePass {
    base: BasePass<ComputeCommand>,
    parent_id: id::CommandEncoderId,
    timestamp_writes: Option<ComputePassTimestampWrites>,

    // Resource binding dedupe state.
    #[cfg_attr(feature = "serial-pass", serde(skip))]
    current_bind_groups: BindGroupStateChange,
    #[cfg_attr(feature = "serial-pass", serde(skip))]
    current_pipeline: StateChange<id::ComputePipelineId>,
}

impl ComputePass {
    pub fn new(parent_id: id::CommandEncoderId, desc: &ComputePassDescriptor) -> Self {
        Self {
            base: BasePass::new(&desc.label),
            parent_id,
            timestamp_writes: desc.timestamp_writes.cloned(),

            current_bind_groups: BindGroupStateChange::new(),
            current_pipeline: StateChange::new(),
        }
    }

    pub fn parent_id(&self) -> id::CommandEncoderId {
        self.parent_id
    }

    #[cfg(feature = "trace")]
    pub fn into_command(self) -> crate::device::trace::Command {
        crate::device::trace::Command::RunComputePass {
            base: self.base,
            timestamp_writes: self.timestamp_writes,
        }
    }
}

impl fmt::Debug for ComputePass {
    fn fmt(&self, f: &mut fmt::Formatter<'_>) -> fmt::Result {
        write!(
            f,
            "ComputePass {{ encoder_id: {:?}, data: {:?} commands and {:?} dynamic offsets }}",
            self.parent_id,
            self.base.commands.len(),
            self.base.dynamic_offsets.len()
        )
    }
}

/// Describes the writing of timestamp values in a compute pass.
#[repr(C)]
#[derive(Clone, Debug, PartialEq, Eq)]
#[cfg_attr(any(feature = "serial-pass", feature = "trace"), derive(Serialize))]
#[cfg_attr(any(feature = "serial-pass", feature = "replay"), derive(Deserialize))]
pub struct ComputePassTimestampWrites {
    /// The query set to write the timestamps to.
    pub query_set: id::QuerySetId,
    /// The index of the query set at which a start timestamp of this pass is written, if any.
    pub beginning_of_pass_write_index: Option<u32>,
    /// The index of the query set at which an end timestamp of this pass is written, if any.
    pub end_of_pass_write_index: Option<u32>,
}

#[derive(Clone, Debug, Default)]
pub struct ComputePassDescriptor<'a> {
    pub label: Label<'a>,
    /// Defines where and when timestamp values will be written for this pass.
    pub timestamp_writes: Option<&'a ComputePassTimestampWrites>,
}

#[derive(Clone, Debug, Error, Eq, PartialEq)]
#[non_exhaustive]
pub enum DispatchError {
    #[error("Compute pipeline must be set")]
    MissingPipeline,
    #[error("The pipeline layout, associated with the current compute pipeline, contains a bind group layout at index {index} which is incompatible with the bind group layout associated with the bind group at {index}")]
    IncompatibleBindGroup {
        index: u32,
        //expected: BindGroupLayoutId,
        //provided: Option<(BindGroupLayoutId, BindGroupId)>,
    },
    #[error(
        "Each current dispatch group size dimension ({current:?}) must be less or equal to {limit}"
    )]
    InvalidGroupSize { current: [u32; 3], limit: u32 },
    #[error(transparent)]
    BindingSizeTooSmall(#[from] LateMinBufferBindingSizeMismatch),
}

/// Error encountered when performing a compute pass.
#[derive(Clone, Debug, Error)]
pub enum ComputePassErrorInner {
    #[error(transparent)]
    Encoder(#[from] CommandEncoderError),
    #[error("Bind group {0:?} is invalid")]
    InvalidBindGroup(id::BindGroupId),
    #[error("Device {0:?} is invalid")]
    InvalidDevice(DeviceId),
    #[error("Bind group index {index} is greater than the device's requested `max_bind_group` limit {max}")]
    BindGroupIndexOutOfRange { index: u32, max: u32 },
    #[error("Compute pipeline {0:?} is invalid")]
    InvalidPipeline(id::ComputePipelineId),
    #[error("QuerySet {0:?} is invalid")]
    InvalidQuerySet(id::QuerySetId),
    #[error("Indirect buffer {0:?} is invalid or destroyed")]
    InvalidIndirectBuffer(id::BufferId),
    #[error("Indirect buffer uses bytes {offset}..{end_offset} which overruns indirect buffer of size {buffer_size}")]
    IndirectBufferOverrun {
        offset: u64,
        end_offset: u64,
        buffer_size: u64,
    },
    #[error("Buffer {0:?} is invalid or destroyed")]
    InvalidBuffer(id::BufferId),
    #[error(transparent)]
    ResourceUsageConflict(#[from] UsageConflict),
    #[error(transparent)]
    MissingBufferUsage(#[from] MissingBufferUsageError),
    #[error("Cannot pop debug group, because number of pushed debug groups is zero")]
    InvalidPopDebugGroup,
    #[error(transparent)]
    Dispatch(#[from] DispatchError),
    #[error(transparent)]
    Bind(#[from] BindError),
    #[error(transparent)]
    PushConstants(#[from] PushConstantUploadError),
    #[error(transparent)]
    QueryUse(#[from] QueryUseError),
    #[error(transparent)]
    MissingFeatures(#[from] MissingFeatures),
    #[error(transparent)]
    MissingDownlevelFlags(#[from] MissingDownlevelFlags),
}

impl PrettyError for ComputePassErrorInner {
    fn fmt_pretty(&self, fmt: &mut ErrorFormatter) {
        fmt.error(self);
        match *self {
            Self::InvalidBindGroup(id) => {
                fmt.bind_group_label(&id);
            }
            Self::InvalidPipeline(id) => {
                fmt.compute_pipeline_label(&id);
            }
            Self::InvalidIndirectBuffer(id) => {
                fmt.buffer_label(&id);
            }
            _ => {}
        };
    }
}

/// Error encountered when performing a compute pass.
#[derive(Clone, Debug, Error)]
#[error("{scope}")]
pub struct ComputePassError {
    pub scope: PassErrorScope,
    #[source]
    inner: ComputePassErrorInner,
}
impl PrettyError for ComputePassError {
    fn fmt_pretty(&self, fmt: &mut ErrorFormatter) {
        // This error is wrapper for the inner error,
        // but the scope has useful labels
        fmt.error(self);
        self.scope.fmt_pretty(fmt);
    }
}

impl<T, E> MapPassErr<T, ComputePassError> for Result<T, E>
where
    E: Into<ComputePassErrorInner>,
{
    fn map_pass_err(self, scope: PassErrorScope) -> Result<T, ComputePassError> {
        self.map_err(|inner| ComputePassError {
            scope,
            inner: inner.into(),
        })
    }
}

struct State<A: HalApi> {
    binder: Binder<A>,
    pipeline: Option<id::ComputePipelineId>,
    scope: UsageScope<A>,
    debug_scope_depth: u32,
}

impl<A: HalApi> State<A> {
    fn is_ready(&self) -> Result<(), DispatchError> {
        let bind_mask = self.binder.invalid_mask();
        if bind_mask != 0 {
            //let (expected, provided) = self.binder.entries[index as usize].info();
            return Err(DispatchError::IncompatibleBindGroup {
                index: bind_mask.trailing_zeros(),
            });
        }
        if self.pipeline.is_none() {
            return Err(DispatchError::MissingPipeline);
        }
        self.binder.check_late_buffer_bindings()?;

        Ok(())
    }

    // `extra_buffer` is there to represent the indirect buffer that is also
    // part of the usage scope.
    fn flush_states(
        &mut self,
        raw_encoder: &mut A::CommandEncoder,
        base_trackers: &mut Tracker<A>,
        bind_group_guard: &Storage<BindGroup<A>, id::BindGroupId>,
        indirect_buffer: Option<id::BufferId>,
    ) -> Result<(), UsageConflict> {
        for id in self.binder.list_active() {
            unsafe { self.scope.merge_bind_group(&bind_group_guard[id].used)? };
            // Note: stateless trackers are not merged: the lifetime reference
            // is held to the bind group itself.
        }

        for id in self.binder.list_active() {
            unsafe {
                base_trackers.set_and_remove_from_usage_scope_sparse(
                    &mut self.scope,
                    &bind_group_guard[id].used,
                )
            }
        }

        // Add the state of the indirect buffer if it hasn't been hit before.
        unsafe {
            base_trackers
                .buffers
                .set_and_remove_from_usage_scope_sparse(&mut self.scope.buffers, indirect_buffer);
        }

        log::trace!("Encoding dispatch barriers");

        CommandBuffer::drain_barriers(raw_encoder, base_trackers);
        Ok(())
    }
}

// Common routines between render/compute

impl<G: GlobalIdentityHandlerFactory> Global<G> {
    pub fn command_encoder_run_compute_pass<A: HalApi>(
        &self,
        encoder_id: id::CommandEncoderId,
        pass: &ComputePass,
    ) -> Result<(), ComputePassError> {
        self.command_encoder_run_compute_pass_impl::<A>(
            encoder_id,
            pass.base.as_ref(),
            pass.timestamp_writes.as_ref(),
        )
    }

    #[doc(hidden)]
    pub fn command_encoder_run_compute_pass_impl<A: HalApi>(
        &self,
        encoder_id: id::CommandEncoderId,
        base: BasePassRef<ComputeCommand>,
        timestamp_writes: Option<&ComputePassTimestampWrites>,
    ) -> Result<(), ComputePassError> {
        profiling::scope!("CommandEncoder::run_compute_pass");
        let init_scope = PassErrorScope::Pass(encoder_id);

        let hub = A::hub(self);

<<<<<<< HEAD
        let cmd_buf = CommandBuffer::get_encoder(hub, encoder_id).map_pass_err(init_scope)?;
        let mut cmd_buf_data = cmd_buf.data.lock();
        let cmd_buf_data = cmd_buf_data.as_mut().unwrap();
=======
        let device = &device_guard[cmd_buf.device_id.value];
        if !device.is_valid() {
            return Err(ComputePassErrorInner::InvalidDevice(
                cmd_buf.device_id.value.0,
            ))
            .map_pass_err(init_scope);
        }
>>>>>>> 9a76c483

        #[cfg(feature = "trace")]
        if let Some(ref mut list) = cmd_buf_data.commands {
            list.push(crate::device::trace::Command::RunComputePass {
                base: BasePass::from_ref(base),
                timestamp_writes: timestamp_writes.cloned(),
            });
        }

        let encoder = &mut cmd_buf_data.encoder;
        let status = &mut cmd_buf_data.status;
        let tracker = &mut cmd_buf_data.trackers;
        let buffer_memory_init_actions = &mut cmd_buf_data.buffer_memory_init_actions;
        let texture_memory_actions = &mut cmd_buf_data.texture_memory_actions;

        // We automatically keep extending command buffers over time, and because
        // we want to insert a command buffer _before_ what we're about to record,
        // we need to make sure to close the previous one.
        encoder.close();
        // will be reset to true if recording is done without errors
        *status = CommandEncoderStatus::Error;
        let raw = encoder.open();
        let device = &cmd_buf.device;

        let bind_group_guard = hub.bind_groups.read();
        let pipeline_guard = hub.compute_pipelines.read();
        let query_set_guard = hub.query_sets.read();
        let buffer_guard = hub.buffers.read();
        let texture_guard = hub.textures.read();

        let mut state = State {
            binder: Binder::new(),
            pipeline: None,
            scope: UsageScope::new(&*buffer_guard, &*texture_guard),
            debug_scope_depth: 0,
        };
        let mut temp_offsets = Vec::new();
        let mut dynamic_offset_count = 0;
        let mut string_offset = 0;
        let mut active_query = None;

        let timestamp_writes = if let Some(tw) = timestamp_writes {
            let query_set: &resource::QuerySet<A> = tracker
                .query_sets
                .add_single(&*query_set_guard, tw.query_set)
                .ok_or(ComputePassErrorInner::InvalidQuerySet(tw.query_set))
                .map_pass_err(init_scope)?;

            // Unlike in render passes we can't delay resetting the query sets since
            // there is no auxillary pass.
            let range = if let (Some(index_a), Some(index_b)) =
                (tw.beginning_of_pass_write_index, tw.end_of_pass_write_index)
            {
                Some(index_a.min(index_b)..index_a.max(index_b) + 1)
            } else {
                tw.beginning_of_pass_write_index
                    .or(tw.end_of_pass_write_index)
                    .map(|i| i..i + 1)
            };
            // Range should always be Some, both values being None should lead to a validation error.
            // But no point in erroring over that nuance here!
            if let Some(range) = range {
                unsafe {
                    raw.reset_queries(query_set.raw.as_ref().unwrap(), range);
                }
            }

            Some(hal::ComputePassTimestampWrites {
                query_set: query_set.raw.as_ref().unwrap(),
                beginning_of_pass_write_index: tw.beginning_of_pass_write_index,
                end_of_pass_write_index: tw.end_of_pass_write_index,
            })
        } else {
            None
        };

        tracker.set_size(
            Some(&*buffer_guard),
            Some(&*texture_guard),
            None,
            None,
            Some(&*bind_group_guard),
            Some(&*pipeline_guard),
            None,
            None,
            Some(&*query_set_guard),
        );

        let hal_desc = hal::ComputePassDescriptor {
            label: base.label,
            timestamp_writes,
        };

        unsafe {
            raw.begin_compute_pass(&hal_desc);
        }

        let mut intermediate_trackers = Tracker::<A>::new();

        // Immediate texture inits required because of prior discards. Need to
        // be inserted before texture reads.
        let mut pending_discard_init_fixups = SurfacesInDiscardState::new();

        for command in base.commands {
            match *command {
                ComputeCommand::SetBindGroup {
                    index,
                    num_dynamic_offsets,
                    bind_group_id,
                } => {
                    let scope = PassErrorScope::SetBindGroup(bind_group_id);

                    let max_bind_groups = cmd_buf.limits.max_bind_groups;
                    if index >= max_bind_groups {
                        return Err(ComputePassErrorInner::BindGroupIndexOutOfRange {
                            index,
                            max: max_bind_groups,
                        })
                        .map_pass_err(scope);
                    }

                    temp_offsets.clear();
                    temp_offsets.extend_from_slice(
                        &base.dynamic_offsets[dynamic_offset_count
                            ..dynamic_offset_count + (num_dynamic_offsets as usize)],
                    );
                    dynamic_offset_count += num_dynamic_offsets as usize;

                    let bind_group: &BindGroup<A> = tracker
                        .bind_groups
                        .add_single(&*bind_group_guard, bind_group_id)
                        .ok_or(ComputePassErrorInner::InvalidBindGroup(bind_group_id))
                        .map_pass_err(scope)?;
                    bind_group
                        .validate_dynamic_bindings(index, &temp_offsets, &cmd_buf.limits)
                        .map_pass_err(scope)?;

                    buffer_memory_init_actions.extend(
                        bind_group
                            .used_buffer_ranges
                            .read()
                            .iter()
                            .filter_map(|action| {
                                action
                                    .buffer
                                    .initialization_status
                                    .read()
                                    .check_action(action)
                            }),
                    );

                    for action in bind_group.used_texture_ranges.read().iter() {
                        pending_discard_init_fixups
                            .extend(texture_memory_actions.register_init_action(action));
                    }

                    let pipeline_layout = &state.binder.pipeline_layout;
                    let pipeline_layout = pipeline_layout.as_ref().unwrap().clone();
                    let entries = state.binder.assign_group(
                        index as usize,
                        bind_group_id,
                        bind_group,
                        &temp_offsets,
                    );
                    if !entries.is_empty() {
                        let pipeline_layout = pipeline_layout.raw();
                        for (i, e) in entries.iter().enumerate() {
                            let raw_bg = bind_group_guard[*e.group_id.as_ref().unwrap()].raw();
                            unsafe {
                                raw.set_bind_group(
                                    pipeline_layout,
                                    index + i as u32,
                                    raw_bg,
                                    &e.dynamic_offsets,
                                );
                            }
                        }
                    }
                }
                ComputeCommand::SetPipeline(pipeline_id) => {
                    let scope = PassErrorScope::SetPipelineCompute(pipeline_id);

                    state.pipeline = Some(pipeline_id);

                    let pipeline: &pipeline::ComputePipeline<A> = tracker
                        .compute_pipelines
                        .add_single(&*pipeline_guard, pipeline_id)
                        .ok_or(ComputePassErrorInner::InvalidPipeline(pipeline_id))
                        .map_pass_err(scope)?;

                    unsafe {
                        raw.set_compute_pipeline(pipeline.raw());
                    }

                    // Rebind resources
                    if state.binder.pipeline_layout.is_none()
                        || !state
                            .binder
                            .pipeline_layout
                            .as_ref()
                            .unwrap()
                            .is_equal(&pipeline.layout)
                    {
                        let (start_index, entries) = state.binder.change_pipeline_layout(
                            &pipeline.layout,
                            &pipeline.late_sized_buffer_groups,
                        );
                        if !entries.is_empty() {
                            for (i, e) in entries.iter().enumerate() {
                                let raw_bg = bind_group_guard[*e.group_id.as_ref().unwrap()].raw();
                                unsafe {
                                    raw.set_bind_group(
                                        pipeline.layout.raw(),
                                        start_index as u32 + i as u32,
                                        raw_bg,
                                        &e.dynamic_offsets,
                                    );
                                }
                            }
                        }

                        // Clear push constant ranges
                        let non_overlapping = super::bind::compute_nonoverlapping_ranges(
                            &pipeline.layout.push_constant_ranges,
                        );
                        for range in non_overlapping {
                            let offset = range.range.start;
                            let size_bytes = range.range.end - offset;
                            super::push_constant_clear(
                                offset,
                                size_bytes,
                                |clear_offset, clear_data| unsafe {
                                    raw.set_push_constants(
                                        pipeline.layout.raw(),
                                        wgt::ShaderStages::COMPUTE,
                                        clear_offset,
                                        clear_data,
                                    );
                                },
                            );
                        }
                    }
                }
                ComputeCommand::SetPushConstant {
                    offset,
                    size_bytes,
                    values_offset,
                } => {
                    let scope = PassErrorScope::SetPushConstant;

                    let end_offset_bytes = offset + size_bytes;
                    let values_end_offset =
                        (values_offset + size_bytes / wgt::PUSH_CONSTANT_ALIGNMENT) as usize;
                    let data_slice =
                        &base.push_constant_data[(values_offset as usize)..values_end_offset];

                    let pipeline_layout = state
                        .binder
                        .pipeline_layout
                        .as_ref()
                        //TODO: don't error here, lazily update the push constants
                        .ok_or(ComputePassErrorInner::Dispatch(
                            DispatchError::MissingPipeline,
                        ))
                        .map_pass_err(scope)?;

                    pipeline_layout
                        .validate_push_constant_ranges(
                            wgt::ShaderStages::COMPUTE,
                            offset,
                            end_offset_bytes,
                        )
                        .map_pass_err(scope)?;

                    unsafe {
                        raw.set_push_constants(
                            pipeline_layout.raw(),
                            wgt::ShaderStages::COMPUTE,
                            offset,
                            data_slice,
                        );
                    }
                }
                ComputeCommand::Dispatch(groups) => {
                    let scope = PassErrorScope::Dispatch {
                        indirect: false,
                        pipeline: state.pipeline,
                    };
                    state.is_ready().map_pass_err(scope)?;

                    state
                        .flush_states(raw, &mut intermediate_trackers, &*bind_group_guard, None)
                        .map_pass_err(scope)?;

                    let groups_size_limit = cmd_buf.limits.max_compute_workgroups_per_dimension;

                    if groups[0] > groups_size_limit
                        || groups[1] > groups_size_limit
                        || groups[2] > groups_size_limit
                    {
                        return Err(ComputePassErrorInner::Dispatch(
                            DispatchError::InvalidGroupSize {
                                current: groups,
                                limit: groups_size_limit,
                            },
                        ))
                        .map_pass_err(scope);
                    }

                    unsafe {
                        raw.dispatch(groups);
                    }
                }
                ComputeCommand::DispatchIndirect { buffer_id, offset } => {
                    let scope = PassErrorScope::Dispatch {
                        indirect: true,
                        pipeline: state.pipeline,
                    };

                    state.is_ready().map_pass_err(scope)?;

                    device
                        .require_downlevel_flags(wgt::DownlevelFlags::INDIRECT_EXECUTION)
                        .map_pass_err(scope)?;

                    let indirect_buffer = state
                        .scope
                        .buffers
                        .merge_single(&*buffer_guard, buffer_id, hal::BufferUses::INDIRECT)
                        .map_pass_err(scope)?;
                    check_buffer_usage(indirect_buffer.usage, wgt::BufferUsages::INDIRECT)
                        .map_pass_err(scope)?;

                    let end_offset = offset + mem::size_of::<wgt::DispatchIndirectArgs>() as u64;
                    if end_offset > indirect_buffer.size {
                        return Err(ComputePassErrorInner::IndirectBufferOverrun {
                            offset,
                            end_offset,
                            buffer_size: indirect_buffer.size,
                        })
                        .map_pass_err(scope);
                    }

                    let buf_raw = indirect_buffer
                        .raw
                        .as_ref()
                        .ok_or(ComputePassErrorInner::InvalidIndirectBuffer(buffer_id))
                        .map_pass_err(scope)?;

                    let stride = 3 * 4; // 3 integers, x/y/z group size

                    buffer_memory_init_actions.extend(
                        indirect_buffer.initialization_status.read().create_action(
                            indirect_buffer,
                            offset..(offset + stride),
                            MemoryInitKind::NeedsInitializedMemory,
                        ),
                    );

                    state
                        .flush_states(
                            raw,
                            &mut intermediate_trackers,
                            &*bind_group_guard,
                            Some(buffer_id),
                        )
                        .map_pass_err(scope)?;
                    unsafe {
                        raw.dispatch_indirect(buf_raw, offset);
                    }
                }
                ComputeCommand::PushDebugGroup { color: _, len } => {
                    state.debug_scope_depth += 1;
                    let label =
                        str::from_utf8(&base.string_data[string_offset..string_offset + len])
                            .unwrap();
                    string_offset += len;
                    unsafe {
                        raw.begin_debug_marker(label);
                    }
                }
                ComputeCommand::PopDebugGroup => {
                    let scope = PassErrorScope::PopDebugGroup;

                    if state.debug_scope_depth == 0 {
                        return Err(ComputePassErrorInner::InvalidPopDebugGroup)
                            .map_pass_err(scope);
                    }
                    state.debug_scope_depth -= 1;
                    unsafe {
                        raw.end_debug_marker();
                    }
                }
                ComputeCommand::InsertDebugMarker { color: _, len } => {
                    let label =
                        str::from_utf8(&base.string_data[string_offset..string_offset + len])
                            .unwrap();
                    string_offset += len;
                    unsafe { raw.insert_debug_marker(label) }
                }
                ComputeCommand::WriteTimestamp {
                    query_set_id,
                    query_index,
                } => {
                    let scope = PassErrorScope::WriteTimestamp;

                    device
                        .require_features(wgt::Features::TIMESTAMP_QUERY_INSIDE_PASSES)
                        .map_pass_err(scope)?;

                    let query_set: &resource::QuerySet<A> = tracker
                        .query_sets
                        .add_single(&*query_set_guard, query_set_id)
                        .ok_or(ComputePassErrorInner::InvalidQuerySet(query_set_id))
                        .map_pass_err(scope)?;

                    query_set
                        .validate_and_write_timestamp(raw, query_set_id, query_index, None)
                        .map_pass_err(scope)?;
                }
                ComputeCommand::BeginPipelineStatisticsQuery {
                    query_set_id,
                    query_index,
                } => {
                    let scope = PassErrorScope::BeginPipelineStatisticsQuery;

                    let query_set: &resource::QuerySet<A> = tracker
                        .query_sets
                        .add_single(&*query_set_guard, query_set_id)
                        .ok_or(ComputePassErrorInner::InvalidQuerySet(query_set_id))
                        .map_pass_err(scope)?;

                    query_set
                        .validate_and_begin_pipeline_statistics_query(
                            raw,
                            query_set_id,
                            query_index,
                            None,
                            &mut active_query,
                        )
                        .map_pass_err(scope)?;
                }
                ComputeCommand::EndPipelineStatisticsQuery => {
                    let scope = PassErrorScope::EndPipelineStatisticsQuery;

                    end_pipeline_statistics_query(raw, &*query_set_guard, &mut active_query)
                        .map_pass_err(scope)?;
                }
            }
        }

        unsafe {
            raw.end_compute_pass();
        }

        // We've successfully recorded the compute pass, bring the
        // command buffer out of the error state.
        *status = CommandEncoderStatus::Recording;

        // Stop the current command buffer.
        encoder.close();

        // Create a new command buffer, which we will insert _before_ the body of the compute pass.
        //
        // Use that buffer to insert barriers and clear discarded images.
        let transit = encoder.open();
        fixup_discarded_surfaces(
            pending_discard_init_fixups.into_iter(),
            transit,
            &mut tracker.textures,
            device,
        );
        CommandBuffer::insert_barriers_from_tracker(transit, tracker, &intermediate_trackers);
        // Close the command buffer, and swap it with the previous.
        encoder.close_and_swap();

        Ok(())
    }
}

pub mod compute_ffi {
    use super::{ComputeCommand, ComputePass};
    use crate::{id, RawString};
    use std::{convert::TryInto, ffi, slice};
    use wgt::{BufferAddress, DynamicOffset};

    /// # Safety
    ///
    /// This function is unsafe as there is no guarantee that the given pointer is
    /// valid for `offset_length` elements.
    #[no_mangle]
    pub unsafe extern "C" fn wgpu_compute_pass_set_bind_group(
        pass: &mut ComputePass,
        index: u32,
        bind_group_id: id::BindGroupId,
        offsets: *const DynamicOffset,
        offset_length: usize,
    ) {
        let redundant = unsafe {
            pass.current_bind_groups.set_and_check_redundant(
                bind_group_id,
                index,
                &mut pass.base.dynamic_offsets,
                offsets,
                offset_length,
            )
        };

        if redundant {
            return;
        }

        pass.base.commands.push(ComputeCommand::SetBindGroup {
            index,
            num_dynamic_offsets: offset_length.try_into().unwrap(),
            bind_group_id,
        });
    }

    #[no_mangle]
    pub extern "C" fn wgpu_compute_pass_set_pipeline(
        pass: &mut ComputePass,
        pipeline_id: id::ComputePipelineId,
    ) {
        if pass.current_pipeline.set_and_check_redundant(pipeline_id) {
            return;
        }

        pass.base
            .commands
            .push(ComputeCommand::SetPipeline(pipeline_id));
    }

    /// # Safety
    ///
    /// This function is unsafe as there is no guarantee that the given pointer is
    /// valid for `size_bytes` bytes.
    #[no_mangle]
    pub unsafe extern "C" fn wgpu_compute_pass_set_push_constant(
        pass: &mut ComputePass,
        offset: u32,
        size_bytes: u32,
        data: *const u8,
    ) {
        assert_eq!(
            offset & (wgt::PUSH_CONSTANT_ALIGNMENT - 1),
            0,
            "Push constant offset must be aligned to 4 bytes."
        );
        assert_eq!(
            size_bytes & (wgt::PUSH_CONSTANT_ALIGNMENT - 1),
            0,
            "Push constant size must be aligned to 4 bytes."
        );
        let data_slice = unsafe { slice::from_raw_parts(data, size_bytes as usize) };
        let value_offset = pass.base.push_constant_data.len().try_into().expect(
            "Ran out of push constant space. Don't set 4gb of push constants per ComputePass.",
        );

        pass.base.push_constant_data.extend(
            data_slice
                .chunks_exact(wgt::PUSH_CONSTANT_ALIGNMENT as usize)
                .map(|arr| u32::from_ne_bytes([arr[0], arr[1], arr[2], arr[3]])),
        );

        pass.base.commands.push(ComputeCommand::SetPushConstant {
            offset,
            size_bytes,
            values_offset: value_offset,
        });
    }

    #[no_mangle]
    pub extern "C" fn wgpu_compute_pass_dispatch_workgroups(
        pass: &mut ComputePass,
        groups_x: u32,
        groups_y: u32,
        groups_z: u32,
    ) {
        pass.base
            .commands
            .push(ComputeCommand::Dispatch([groups_x, groups_y, groups_z]));
    }

    #[no_mangle]
    pub extern "C" fn wgpu_compute_pass_dispatch_workgroups_indirect(
        pass: &mut ComputePass,
        buffer_id: id::BufferId,
        offset: BufferAddress,
    ) {
        pass.base
            .commands
            .push(ComputeCommand::DispatchIndirect { buffer_id, offset });
    }

    /// # Safety
    ///
    /// This function is unsafe as there is no guarantee that the given `label`
    /// is a valid null-terminated string.
    #[no_mangle]
    pub unsafe extern "C" fn wgpu_compute_pass_push_debug_group(
        pass: &mut ComputePass,
        label: RawString,
        color: u32,
    ) {
        let bytes = unsafe { ffi::CStr::from_ptr(label) }.to_bytes();
        pass.base.string_data.extend_from_slice(bytes);

        pass.base.commands.push(ComputeCommand::PushDebugGroup {
            color,
            len: bytes.len(),
        });
    }

    #[no_mangle]
    pub extern "C" fn wgpu_compute_pass_pop_debug_group(pass: &mut ComputePass) {
        pass.base.commands.push(ComputeCommand::PopDebugGroup);
    }

    /// # Safety
    ///
    /// This function is unsafe as there is no guarantee that the given `label`
    /// is a valid null-terminated string.
    #[no_mangle]
    pub unsafe extern "C" fn wgpu_compute_pass_insert_debug_marker(
        pass: &mut ComputePass,
        label: RawString,
        color: u32,
    ) {
        let bytes = unsafe { ffi::CStr::from_ptr(label) }.to_bytes();
        pass.base.string_data.extend_from_slice(bytes);

        pass.base.commands.push(ComputeCommand::InsertDebugMarker {
            color,
            len: bytes.len(),
        });
    }

    #[no_mangle]
    pub extern "C" fn wgpu_compute_pass_write_timestamp(
        pass: &mut ComputePass,
        query_set_id: id::QuerySetId,
        query_index: u32,
    ) {
        pass.base.commands.push(ComputeCommand::WriteTimestamp {
            query_set_id,
            query_index,
        });
    }

    #[no_mangle]
    pub extern "C" fn wgpu_compute_pass_begin_pipeline_statistics_query(
        pass: &mut ComputePass,
        query_set_id: id::QuerySetId,
        query_index: u32,
    ) {
        pass.base
            .commands
            .push(ComputeCommand::BeginPipelineStatisticsQuery {
                query_set_id,
                query_index,
            });
    }

    #[no_mangle]
    pub extern "C" fn wgpu_compute_pass_end_pipeline_statistics_query(pass: &mut ComputePass) {
        pass.base
            .commands
            .push(ComputeCommand::EndPipelineStatisticsQuery);
    }
}<|MERGE_RESOLUTION|>--- conflicted
+++ resolved
@@ -367,19 +367,17 @@
 
         let hub = A::hub(self);
 
-<<<<<<< HEAD
         let cmd_buf = CommandBuffer::get_encoder(hub, encoder_id).map_pass_err(init_scope)?;
-        let mut cmd_buf_data = cmd_buf.data.lock();
-        let cmd_buf_data = cmd_buf_data.as_mut().unwrap();
-=======
-        let device = &device_guard[cmd_buf.device_id.value];
+        let device = &cmd_buf.device;
         if !device.is_valid() {
             return Err(ComputePassErrorInner::InvalidDevice(
                 cmd_buf.device_id.value.0,
             ))
             .map_pass_err(init_scope);
         }
->>>>>>> 9a76c483
+      
+        let mut cmd_buf_data = cmd_buf.data.lock();
+        let cmd_buf_data = cmd_buf_data.as_mut().unwrap();
 
         #[cfg(feature = "trace")]
         if let Some(ref mut list) = cmd_buf_data.commands {
@@ -402,7 +400,6 @@
         // will be reset to true if recording is done without errors
         *status = CommandEncoderStatus::Error;
         let raw = encoder.open();
-        let device = &cmd_buf.device;
 
         let bind_group_guard = hub.bind_groups.read();
         let pipeline_guard = hub.compute_pipelines.read();

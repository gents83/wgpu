--- conflicted
+++ resolved
@@ -1,15 +1,9 @@
 #[cfg(feature = "trace")]
 use crate::device::trace;
 use crate::{
-<<<<<<< HEAD
-    binding_model, command, conv,
+    binding_model::{self, get_bind_group_layout, try_get_bind_group_layout}, command, conv,
     device::life::{LifetimeTracker, WaitIdleError},
     device::queue::PendingWrites,
-=======
-    binding_model::{self, get_bind_group_layout, try_get_bind_group_layout},
-    command, conv,
-    device::life::WaitIdleError,
->>>>>>> 1ced67f0
     device::{
         AttachmentData, CommandAllocator, MissingDownlevelFlags, MissingFeatures,
         RenderPassContext, CLEANUP_WAIT_MS,
@@ -1381,20 +1375,8 @@
     ) -> Option<id::BindGroupLayoutId> {
         guard
             .iter(self_id.backend())
-<<<<<<< HEAD
-            .find(|&(_, bgl)| bgl.device.info.id().0 == self_id && bgl.entries == *entry_map)
+            .find(|&(_, bgl)| bgl.device.info.id().0 == self_id && bgl.compatible_layout.is_none() && bgl.entries == *entry_map)
             .map(|(id, _)| id)
-=======
-            .find(|&(_, bgl)| {
-                bgl.device_id.value.0 == self_id
-                    && bgl.compatible_layout.is_none()
-                    && bgl.entries == *entry_map
-            })
-            .map(|(id, value)| {
-                value.multi_ref_count.inc();
-                id
-            })
->>>>>>> 1ced67f0
     }
 
     pub(crate) fn get_introspection_bind_group_layouts<'a>(
@@ -2047,20 +2029,10 @@
         };
 
         Ok(binding_model::BindGroup {
-<<<<<<< HEAD
             raw: Some(raw),
             device: self.clone(),
-            layout_id: id::Valid(desc.layout),
+            layout_id,
             info: ResourceInfo::new(desc.label.borrow_or_default()),
-=======
-            raw,
-            device_id: Stored {
-                value: id::Valid(self_id),
-                ref_count: self.life_guard.add_ref(),
-            },
-            layout_id,
-            life_guard: LifeGuard::new(desc.label.borrow_or_default()),
->>>>>>> 1ced67f0
             used,
             used_buffer_ranges,
             used_texture_ranges,
@@ -2307,11 +2279,7 @@
         let bgl_vec = desc
             .bind_group_layouts
             .iter()
-<<<<<<< HEAD
-            .map(|&id| bgl_guard.get(id).unwrap().raw())
-=======
-            .map(|&id| &try_get_bind_group_layout(bgl_guard, id).unwrap().raw)
->>>>>>> 1ced67f0
+            .map(|&id| &try_get_bind_group_layout(bgl_guard, id).unwrap().raw())
             .collect::<Vec<_>>();
         let hal_desc = hal::PipelineLayoutDescriptor {
             label: desc.label.borrow_option(),
@@ -2335,16 +2303,12 @@
             bind_group_layout_ids: desc
                 .bind_group_layouts
                 .iter()
-<<<<<<< HEAD
-                .map(|&id| id::Valid(id))
-=======
                 .map(|&id| {
                     // manually add a dependency to BGL
                     let (id, layout) = get_bind_group_layout(bgl_guard, id::Valid(id));
                     layout.multi_ref_count.inc();
                     id
                 })
->>>>>>> 1ced67f0
                 .collect(),
             push_constant_ranges: desc.push_constant_ranges.iter().cloned().collect(),
         })

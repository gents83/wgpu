#[cfg(feature = "trace")]
use crate::device::trace;
use crate::{
    binding_model::{
<<<<<<< HEAD
        self, get_bind_group_layout, try_get_bind_group_layout, BindGroupLayout,
        BindGroupLayoutEntryError,
=======
        self, get_bind_group_layout, try_get_bind_group_layout, BglOrDuplicate,
        BindGroupLayoutInner,
>>>>>>> c85cbea3
    },
    command, conv,
    device::life::{LifetimeTracker, WaitIdleError},
    device::queue::PendingWrites,
    device::{
        AttachmentData, CommandAllocator, MissingDownlevelFlags, MissingFeatures,
        RenderPassContext, CLEANUP_WAIT_MS,
    },
    hal_api::HalApi,
    hub::Hub,
    id::{self, DeviceId, QueueId},
    init_tracker::{
        BufferInitTracker, BufferInitTrackerAction, MemoryInitKind, TextureInitRange,
        TextureInitTracker, TextureInitTrackerAction,
    },
    instance::Adapter,
    pipeline,
    registry::Registry,
    resource::ResourceInfo,
    resource::{
        self, Buffer, QuerySet, Resource, ResourceType, Sampler, Texture, TextureView,
        TextureViewNotRenderableReason,
    },
    storage::Storage,
    track::{BindGroupStates, TextureSelector, Tracker},
    validation::{self, check_buffer_usage, check_texture_usage},
    FastHashMap, LabelHelpers as _, SubmissionIndex,
};

use arrayvec::ArrayVec;
use hal::{CommandEncoder as _, Device as _};
use parking_lot::{Mutex, MutexGuard, RwLock};

use smallvec::SmallVec;
use thiserror::Error;
use wgt::{TextureFormat, TextureSampleType, TextureViewDimension};

use std::{
    borrow::Cow,
    iter,
    num::NonZeroU32,
    sync::{
        atomic::{AtomicBool, AtomicU64, Ordering},
        Arc,
    },
};

use super::{
    life::{self, ResourceMaps},
    queue::{self},
    DeviceDescriptor, DeviceError, ImplicitPipelineContext, UserClosures, EP_FAILURE,
    IMPLICIT_FAILURE, ZERO_BUFFER_SIZE,
};

/// Structure describing a logical device. Some members are internally mutable,
/// stored behind mutexes.
///
/// TODO: establish clear order of locking for these:
/// `life_tracker`, `trackers`, `render_passes`, `pending_writes`, `trace`.
///
/// Currently, the rules are:
/// 1. `life_tracker` is locked after `hub.devices`, enforced by the type system
/// 1. `self.trackers` is locked last (unenforced)
/// 1. `self.trace` is locked last (unenforced)
///
/// Right now avoid locking twice same resource or registry in a call execution
/// and minimize the locking to the minimum scope possibile
/// Unless otherwise specified, no lock may be acquired while holding another lock.
/// This means that you must inspect function calls made while a lock is held
/// to see what locks the callee may try to acquire.
///
/// As far as this point:
/// device_maintain_ids locks Device::lifetime_tracker, and calls...
/// triage_suspected locks Device::trackers, and calls...
/// Registry::unregister locks Registry::storage
///
/// Important:
/// When locking pending_writes please check that trackers is not locked
/// trackers should be locked only when needed for the shortest time possible
pub struct Device<A: HalApi> {
    raw: Option<A::Device>,
    pub(crate) adapter: Arc<Adapter<A>>,
    pub(crate) queue_id: RwLock<Option<QueueId>>,
    queue_to_drop: RwLock<Option<A::Queue>>,
    pub(crate) zero_buffer: Option<A::Buffer>,
    pub(crate) info: ResourceInfo<DeviceId>,

    pub(crate) command_allocator: Mutex<Option<CommandAllocator<A>>>,
    //Note: The submission index here corresponds to the last submission that is done.
    pub(crate) active_submission_index: AtomicU64, //SubmissionIndex,
    pub(crate) fence: RwLock<Option<A::Fence>>,

    /// Is this device valid? Valid is closely associated with "lose the device",
    /// which can be triggered by various methods, including at the end of device
    /// destroy, and by any GPU errors that cause us to no longer trust the state
    /// of the device. Ideally we would like to fold valid into the storage of
    /// the device itself (for example as an Error enum), but unfortunately we
    /// need to continue to be able to retrieve the device in poll_devices to
    /// determine if it can be dropped. If our internal accesses of devices were
    /// done through ref-counted references and external accesses checked for
    /// Error enums, we wouldn't need this. For now, we need it. All the call
    /// sites where we check it are areas that should be revisited if we start
    /// using ref-counted references for internal access.
    pub(crate) valid: AtomicBool,

    /// All live resources allocated with this [`Device`].
    ///
    /// Has to be locked temporarily only (locked last)
    /// and never before pending_writes
    pub(crate) trackers: Mutex<Tracker<A>>,
    // Life tracker should be locked right after the device and before anything else.
    life_tracker: Mutex<LifetimeTracker<A>>,
    /// Temporary storage for resource management functions. Cleared at the end
    /// of every call (unless an error occurs).
    pub(crate) temp_suspected: Mutex<Option<ResourceMaps>>,
    pub(crate) alignments: hal::Alignments,
    pub(crate) limits: wgt::Limits,
    pub(crate) features: wgt::Features,
    pub(crate) downlevel: wgt::DownlevelCapabilities,
    pub(crate) pending_writes: Mutex<Option<PendingWrites<A>>>,
    #[cfg(feature = "trace")]
    pub(crate) trace: Mutex<Option<trace::Trace>>,
}

impl<A: HalApi> std::fmt::Debug for Device<A> {
    fn fmt(&self, f: &mut std::fmt::Formatter<'_>) -> std::fmt::Result {
        f.debug_struct("Device")
            .field("adapter", &self.adapter.info.label())
            .field("limits", &self.limits)
            .field("features", &self.features)
            .field("downlevel", &self.downlevel)
            .finish()
    }
}

impl<A: HalApi> Drop for Device<A> {
    fn drop(&mut self) {
        log::info!("Destroying Device {:?}", self.info.label());
        let raw = self.raw.take().unwrap();
        let pending_writes = self.pending_writes.lock().take().unwrap();
        pending_writes.dispose(&raw);
        self.command_allocator.lock().take().unwrap().dispose(&raw);
        unsafe {
            raw.destroy_buffer(self.zero_buffer.take().unwrap());
            raw.destroy_fence(self.fence.write().take().unwrap());
            let queue = self.queue_to_drop.write().take().unwrap();
            raw.exit(queue);
        }
    }
}

#[derive(Clone, Debug, Error)]
pub enum CreateDeviceError {
    #[error("Not enough memory left to create device")]
    OutOfMemory,
    #[error("Failed to create internal buffer for initializing textures")]
    FailedToCreateZeroBuffer(#[from] DeviceError),
}

impl<A: HalApi> Device<A> {
    pub(crate) fn raw(&self) -> &A::Device {
        self.raw.as_ref().unwrap()
    }
    pub(crate) fn require_features(&self, feature: wgt::Features) -> Result<(), MissingFeatures> {
        if self.features.contains(feature) {
            Ok(())
        } else {
            Err(MissingFeatures(feature))
        }
    }

    pub(crate) fn require_downlevel_flags(
        &self,
        flags: wgt::DownlevelFlags,
    ) -> Result<(), MissingDownlevelFlags> {
        if self.downlevel.flags.contains(flags) {
            Ok(())
        } else {
            Err(MissingDownlevelFlags(flags))
        }
    }
}

impl<A: HalApi> Device<A> {
    pub(crate) fn new(
        raw_device: A::Device,
        raw_queue: &A::Queue,
        adapter: &Arc<Adapter<A>>,
        alignments: hal::Alignments,
        downlevel: wgt::DownlevelCapabilities,
        desc: &DeviceDescriptor,
        trace_path: Option<&std::path::Path>,
    ) -> Result<Self, CreateDeviceError> {
        #[cfg(not(feature = "trace"))]
        if let Some(_) = trace_path {
            log::error!("Feature 'trace' is not enabled");
        }
        let fence =
            unsafe { raw_device.create_fence() }.map_err(|_| CreateDeviceError::OutOfMemory)?;

        let mut com_alloc = CommandAllocator {
            free_encoders: Vec::new(),
        };
        let pending_encoder = com_alloc
            .acquire_encoder(&raw_device, raw_queue)
            .map_err(|_| CreateDeviceError::OutOfMemory)?;
        let mut pending_writes = queue::PendingWrites::<A>::new(pending_encoder);

        // Create zeroed buffer used for texture clears.
        let zero_buffer = unsafe {
            raw_device
                .create_buffer(&hal::BufferDescriptor {
                    label: Some("(wgpu internal) zero init buffer"),
                    size: ZERO_BUFFER_SIZE,
                    usage: hal::BufferUses::COPY_SRC | hal::BufferUses::COPY_DST,
                    memory_flags: hal::MemoryFlags::empty(),
                })
                .map_err(DeviceError::from)?
        };
        pending_writes.activate();
        unsafe {
            pending_writes
                .command_encoder
                .transition_buffers(iter::once(hal::BufferBarrier {
                    buffer: &zero_buffer,
                    usage: hal::BufferUses::empty()..hal::BufferUses::COPY_DST,
                }));
            pending_writes
                .command_encoder
                .clear_buffer(&zero_buffer, 0..ZERO_BUFFER_SIZE);
            pending_writes
                .command_encoder
                .transition_buffers(iter::once(hal::BufferBarrier {
                    buffer: &zero_buffer,
                    usage: hal::BufferUses::COPY_DST..hal::BufferUses::COPY_SRC,
                }));
        }

        Ok(Self {
            raw: Some(raw_device),
            adapter: adapter.clone(),
            queue_id: RwLock::new(None),
            queue_to_drop: RwLock::new(None),
            zero_buffer: Some(zero_buffer),
            info: ResourceInfo::new("<device>"),
            command_allocator: Mutex::new(Some(com_alloc)),
            active_submission_index: AtomicU64::new(0),
            fence: RwLock::new(Some(fence)),
            valid: AtomicBool::new(true),
            trackers: Mutex::new(Tracker::new()),
            life_tracker: Mutex::new(life::LifetimeTracker::new()),
            temp_suspected: Mutex::new(Some(life::ResourceMaps::new::<A>())),
            #[cfg(feature = "trace")]
            trace: Mutex::new(trace_path.and_then(|path| match trace::Trace::new(path) {
                Ok(mut trace) => {
                    trace.add(trace::Action::Init {
                        desc: desc.clone(),
                        backend: A::VARIANT,
                    });
                    Some(trace)
                }
                Err(e) => {
                    log::error!("Unable to start a trace in '{:?}': {:?}", path, e);
                    None
                }
            })),
            alignments,
            limits: desc.limits.clone(),
            features: desc.features,
            downlevel,
            pending_writes: Mutex::new(Some(pending_writes)),
        })
    }

    pub fn is_valid(&self) -> bool {
        self.valid.load(Ordering::Acquire)
    }

    pub(crate) fn release_queue(&self, queue: A::Queue) {
        self.queue_to_drop.write().replace(queue);
    }

    pub(crate) fn lock_life<'a>(&'a self) -> MutexGuard<'a, LifetimeTracker<A>> {
        self.life_tracker.lock()
    }

    /// Check this device for completed commands.
    ///
    /// The `maintain` argument tells how the maintence function should behave, either
    /// blocking or just polling the current state of the gpu.
    ///
    /// Return a pair `(closures, queue_empty)`, where:
    ///
    /// - `closures` is a list of actions to take: mapping buffers, notifying the user
    ///
    /// - `queue_empty` is a boolean indicating whether there are more queue
    ///   submissions still in flight. (We have to take the locks needed to
    ///   produce this information for other reasons, so we might as well just
    ///   return it to our callers.)
    pub(crate) fn maintain<'this>(
        &'this self,
        hub: &Hub<A>,
        fence: &A::Fence,
        maintain: wgt::Maintain<queue::WrappedSubmissionIndex>,
    ) -> Result<(UserClosures, bool), WaitIdleError> {
        profiling::scope!("Device::maintain");
        {
            let mut life_tracker = self.lock_life();

            // Normally, `temp_suspected` exists only to save heap
            // allocations: it's cleared at the start of the function
            // call, and cleared by the end. But `Global::queue_submit` is
            // fallible; if it exits early, it may leave some resources in
            // `temp_suspected`.
            {
                let temp_suspected = self.temp_suspected.lock().take().unwrap();
                life_tracker.suspected_resources.extend(temp_suspected);
            }
            self.temp_suspected.lock().replace(ResourceMaps::new::<A>());

            life_tracker.triage_suspected(
                hub,
                &self.trackers,
                #[cfg(feature = "trace")]
                self.trace.lock().as_mut(),
            );
            life_tracker.triage_mapped();
        }

        let last_done_index = if maintain.is_wait() {
            let index_to_wait_for = match maintain {
                wgt::Maintain::WaitForSubmissionIndex(submission_index) => {
                    // We don't need to check to see if the queue id matches
                    // as we already checked this from inside the poll call.
                    submission_index.index
                }
                _ => self.active_submission_index.load(Ordering::Relaxed),
            };
            unsafe {
                self.raw
                    .as_ref()
                    .unwrap()
                    .wait(fence, index_to_wait_for, CLEANUP_WAIT_MS)
                    .map_err(DeviceError::from)?
            };
            index_to_wait_for
        } else {
            unsafe {
                self.raw
                    .as_ref()
                    .unwrap()
                    .get_fence_value(fence)
                    .map_err(DeviceError::from)?
            }
        };

        let mut life_tracker = self.lock_life();
        let submission_closures = life_tracker.triage_submissions(
            last_done_index,
            self.command_allocator.lock().as_mut().unwrap(),
        );
        let mapping_closures = life_tracker.handle_mapping(hub, self.raw(), &self.trackers);

        //Cleaning up resources and released all unused suspected ones
        life_tracker.cleanup();

        let closures = UserClosures {
            mappings: mapping_closures,
            submissions: submission_closures,
        };
        Ok((closures, life_tracker.queue_empty()))
    }

    pub(crate) fn untrack(&self, trackers: &Tracker<A>) {
        let mut temp_suspected = self.temp_suspected.lock().take().unwrap();
        temp_suspected.clear();
        // As the tracker is cleared/dropped, we need to consider all the resources
        // that it references for destruction in the next GC pass.
        {
            for resource in trackers.buffers.used_resources() {
                if resource.is_unique() {
                    temp_suspected.insert(resource.as_info().id(), resource.clone());
                }
            }
            for resource in trackers.textures.used_resources() {
                if resource.is_unique() {
                    temp_suspected.insert(resource.as_info().id(), resource.clone());
                }
            }
            for resource in trackers.views.used_resources() {
                if resource.is_unique() {
                    temp_suspected.insert(resource.as_info().id(), resource.clone());
                }
            }
            for resource in trackers.bind_groups.used_resources() {
                if resource.is_unique() {
                    temp_suspected.insert(resource.as_info().id(), resource.clone());
                }
            }
            for resource in trackers.samplers.used_resources() {
                if resource.is_unique() {
                    temp_suspected.insert(resource.as_info().id(), resource.clone());
                }
            }
            for resource in trackers.compute_pipelines.used_resources() {
                if resource.is_unique() {
                    temp_suspected.insert(resource.as_info().id(), resource.clone());
                }
            }
            for resource in trackers.render_pipelines.used_resources() {
                if resource.is_unique() {
                    temp_suspected.insert(resource.as_info().id(), resource.clone());
                }
            }
            for resource in trackers.query_sets.used_resources() {
                if resource.is_unique() {
                    temp_suspected.insert(resource.as_info().id(), resource.clone());
                }
            }
        }
        self.lock_life().suspected_resources.extend(temp_suspected);
        self.temp_suspected.lock().replace(ResourceMaps::new::<A>());
    }

    pub(crate) fn create_buffer(
        self: &Arc<Self>,
        self_id: DeviceId,
        desc: &resource::BufferDescriptor,
        transient: bool,
    ) -> Result<Buffer<A>, resource::CreateBufferError> {
        debug_assert_eq!(self_id.backend(), A::VARIANT);

        if desc.size > self.limits.max_buffer_size {
            return Err(resource::CreateBufferError::MaxBufferSize {
                requested: desc.size,
                maximum: self.limits.max_buffer_size,
            });
        }

        if desc.usage.contains(wgt::BufferUsages::INDEX)
            && desc.usage.contains(
                wgt::BufferUsages::VERTEX
                    | wgt::BufferUsages::UNIFORM
                    | wgt::BufferUsages::INDIRECT
                    | wgt::BufferUsages::STORAGE,
            )
        {
            self.require_downlevel_flags(wgt::DownlevelFlags::UNRESTRICTED_INDEX_BUFFER)?;
        }

        let mut usage = conv::map_buffer_usage(desc.usage);

        if desc.usage.is_empty() || desc.usage.contains_invalid_bits() {
            return Err(resource::CreateBufferError::InvalidUsage(desc.usage));
        }

        if !self
            .features
            .contains(wgt::Features::MAPPABLE_PRIMARY_BUFFERS)
        {
            use wgt::BufferUsages as Bu;
            let write_mismatch = desc.usage.contains(Bu::MAP_WRITE)
                && !(Bu::MAP_WRITE | Bu::COPY_SRC).contains(desc.usage);
            let read_mismatch = desc.usage.contains(Bu::MAP_READ)
                && !(Bu::MAP_READ | Bu::COPY_DST).contains(desc.usage);
            if write_mismatch || read_mismatch {
                return Err(resource::CreateBufferError::UsageMismatch(desc.usage));
            }
        }

        if desc.mapped_at_creation {
            if desc.size % wgt::COPY_BUFFER_ALIGNMENT != 0 {
                return Err(resource::CreateBufferError::UnalignedSize);
            }
            if !desc.usage.contains(wgt::BufferUsages::MAP_WRITE) {
                // we are going to be copying into it, internally
                usage |= hal::BufferUses::COPY_DST;
            }
        } else {
            // We are required to zero out (initialize) all memory. This is done
            // on demand using clear_buffer which requires write transfer usage!
            usage |= hal::BufferUses::COPY_DST;
        }

        let actual_size = if desc.size == 0 {
            wgt::COPY_BUFFER_ALIGNMENT
        } else if desc.usage.contains(wgt::BufferUsages::VERTEX) {
            // Bumping the size by 1 so that we can bind an empty range at the
            // end of the buffer.
            desc.size + 1
        } else {
            desc.size
        };
        let clear_remainder = actual_size % wgt::COPY_BUFFER_ALIGNMENT;
        let aligned_size = if clear_remainder != 0 {
            actual_size + wgt::COPY_BUFFER_ALIGNMENT - clear_remainder
        } else {
            actual_size
        };

        let mut memory_flags = hal::MemoryFlags::empty();
        memory_flags.set(hal::MemoryFlags::TRANSIENT, transient);

        let hal_desc = hal::BufferDescriptor {
            label: desc.label.borrow_option(),
            size: aligned_size,
            usage,
            memory_flags,
        };
        let buffer = unsafe { self.raw().create_buffer(&hal_desc) }.map_err(DeviceError::from)?;

        Ok(Buffer {
            raw: Some(buffer),
            device: self.clone(),
            usage: desc.usage,
            size: desc.size,
            initialization_status: RwLock::new(BufferInitTracker::new(desc.size)),
            sync_mapped_writes: Mutex::new(None),
            map_state: Mutex::new(resource::BufferMapState::Idle),
            info: ResourceInfo::new(desc.label.borrow_or_default()),
        })
    }

    pub(crate) fn create_texture_from_hal(
        self: &Arc<Self>,
        hal_texture: A::Texture,
        hal_usage: hal::TextureUses,
        self_id: DeviceId,
        desc: &resource::TextureDescriptor,
        format_features: wgt::TextureFormatFeatures,
        clear_mode: resource::TextureClearMode<A>,
    ) -> Texture<A> {
        debug_assert_eq!(self_id.backend(), A::VARIANT);

        Texture {
            inner: RwLock::new(Some(resource::TextureInner::Native {
                raw: Some(hal_texture),
            })),
            device: self.clone(),
            desc: desc.map_label(|_| ()),
            hal_usage,
            format_features,
            initialization_status: RwLock::new(TextureInitTracker::new(
                desc.mip_level_count,
                desc.array_layer_count(),
            )),
            full_range: TextureSelector {
                mips: 0..desc.mip_level_count,
                layers: 0..desc.array_layer_count(),
            },
            info: ResourceInfo::new(desc.label.borrow_or_default()),
            clear_mode: RwLock::new(clear_mode),
        }
    }

    pub fn create_buffer_from_hal(
        self: &Arc<Self>,
        hal_buffer: A::Buffer,
        self_id: DeviceId,
        desc: &resource::BufferDescriptor,
    ) -> Buffer<A> {
        debug_assert_eq!(self_id.backend(), A::VARIANT);

        Buffer {
            raw: Some(hal_buffer),
            device: self.clone(),
            usage: desc.usage,
            size: desc.size,
            initialization_status: RwLock::new(BufferInitTracker::new(0)),
            sync_mapped_writes: Mutex::new(None),
            map_state: Mutex::new(resource::BufferMapState::Idle),
            info: ResourceInfo::new(desc.label.borrow_or_default()),
        }
    }

    pub(crate) fn create_texture(
        self: &Arc<Self>,
        self_id: DeviceId,
        adapter: &Adapter<A>,
        desc: &resource::TextureDescriptor,
    ) -> Result<Texture<A>, resource::CreateTextureError> {
        use resource::{CreateTextureError, TextureDimensionError};

        if desc.usage.is_empty() || desc.usage.contains_invalid_bits() {
            return Err(CreateTextureError::InvalidUsage(desc.usage));
        }

        conv::check_texture_dimension_size(
            desc.dimension,
            desc.size,
            desc.sample_count,
            &self.limits,
        )?;

        if desc.dimension != wgt::TextureDimension::D2 {
            // Depth textures can only be 2D
            if desc.format.is_depth_stencil_format() {
                return Err(CreateTextureError::InvalidDepthDimension(
                    desc.dimension,
                    desc.format,
                ));
            }
            // Renderable textures can only be 2D
            if desc.usage.contains(wgt::TextureUsages::RENDER_ATTACHMENT) {
                return Err(CreateTextureError::InvalidDimensionUsages(
                    wgt::TextureUsages::RENDER_ATTACHMENT,
                    desc.dimension,
                ));
            }

            // Compressed textures can only be 2D
            if desc.format.is_compressed() {
                return Err(CreateTextureError::InvalidCompressedDimension(
                    desc.dimension,
                    desc.format,
                ));
            }
        }

        if desc.format.is_compressed() {
            let (block_width, block_height) = desc.format.block_dimensions();

            if desc.size.width % block_width != 0 {
                return Err(CreateTextureError::InvalidDimension(
                    TextureDimensionError::NotMultipleOfBlockWidth {
                        width: desc.size.width,
                        block_width,
                        format: desc.format,
                    },
                ));
            }

            if desc.size.height % block_height != 0 {
                return Err(CreateTextureError::InvalidDimension(
                    TextureDimensionError::NotMultipleOfBlockHeight {
                        height: desc.size.height,
                        block_height,
                        format: desc.format,
                    },
                ));
            }
        }

        let format_features = self
            .describe_format_features(adapter, desc.format)
            .map_err(|error| CreateTextureError::MissingFeatures(desc.format, error))?;

        if desc.sample_count > 1 {
            if desc.mip_level_count != 1 {
                return Err(CreateTextureError::InvalidMipLevelCount {
                    requested: desc.mip_level_count,
                    maximum: 1,
                });
            }

            if desc.size.depth_or_array_layers != 1 {
                return Err(CreateTextureError::InvalidDimension(
                    TextureDimensionError::MultisampledDepthOrArrayLayer(
                        desc.size.depth_or_array_layers,
                    ),
                ));
            }

            if desc.usage.contains(wgt::TextureUsages::STORAGE_BINDING) {
                return Err(CreateTextureError::InvalidMultisampledStorageBinding);
            }

            if !desc.usage.contains(wgt::TextureUsages::RENDER_ATTACHMENT) {
                return Err(CreateTextureError::MultisampledNotRenderAttachment);
            }

            if !format_features.flags.intersects(
                wgt::TextureFormatFeatureFlags::MULTISAMPLE_X4
                    | wgt::TextureFormatFeatureFlags::MULTISAMPLE_X2
                    | wgt::TextureFormatFeatureFlags::MULTISAMPLE_X8
                    | wgt::TextureFormatFeatureFlags::MULTISAMPLE_X16,
            ) {
                return Err(CreateTextureError::InvalidMultisampledFormat(desc.format));
            }

            if !format_features
                .flags
                .sample_count_supported(desc.sample_count)
            {
                return Err(CreateTextureError::InvalidSampleCount(
                    desc.sample_count,
                    desc.format,
                ));
            };
        }

        let mips = desc.mip_level_count;
        let max_levels_allowed = desc.size.max_mips(desc.dimension).min(hal::MAX_MIP_LEVELS);
        if mips == 0 || mips > max_levels_allowed {
            return Err(CreateTextureError::InvalidMipLevelCount {
                requested: mips,
                maximum: max_levels_allowed,
            });
        }

        let missing_allowed_usages = desc.usage - format_features.allowed_usages;
        if !missing_allowed_usages.is_empty() {
            // detect downlevel incompatibilities
            let wgpu_allowed_usages = desc
                .format
                .guaranteed_format_features(self.features)
                .allowed_usages;
            let wgpu_missing_usages = desc.usage - wgpu_allowed_usages;
            return Err(CreateTextureError::InvalidFormatUsages(
                missing_allowed_usages,
                desc.format,
                wgpu_missing_usages.is_empty(),
            ));
        }

        let mut hal_view_formats = vec![];
        for format in desc.view_formats.iter() {
            if desc.format == *format {
                continue;
            }
            if desc.format.remove_srgb_suffix() != format.remove_srgb_suffix() {
                return Err(CreateTextureError::InvalidViewFormat(*format, desc.format));
            }
            hal_view_formats.push(*format);
        }
        if !hal_view_formats.is_empty() {
            self.require_downlevel_flags(wgt::DownlevelFlags::VIEW_FORMATS)?;
        }

        let hal_usage = conv::map_texture_usage_for_texture(desc, &format_features);

        let hal_desc = hal::TextureDescriptor {
            label: desc.label.borrow_option(),
            size: desc.size,
            mip_level_count: desc.mip_level_count,
            sample_count: desc.sample_count,
            dimension: desc.dimension,
            format: desc.format,
            usage: hal_usage,
            memory_flags: hal::MemoryFlags::empty(),
            view_formats: hal_view_formats,
        };

        let raw_texture = unsafe {
            self.raw
                .as_ref()
                .unwrap()
                .create_texture(&hal_desc)
                .map_err(DeviceError::from)?
        };

        let clear_mode = if hal_usage
            .intersects(hal::TextureUses::DEPTH_STENCIL_WRITE | hal::TextureUses::COLOR_TARGET)
        {
            let (is_color, usage) = if desc.format.is_depth_stencil_format() {
                (false, hal::TextureUses::DEPTH_STENCIL_WRITE)
            } else {
                (true, hal::TextureUses::COLOR_TARGET)
            };
            let dimension = match desc.dimension {
                wgt::TextureDimension::D1 => wgt::TextureViewDimension::D1,
                wgt::TextureDimension::D2 => wgt::TextureViewDimension::D2,
                wgt::TextureDimension::D3 => unreachable!(),
            };

            let mut clear_views = SmallVec::new();
            for mip_level in 0..desc.mip_level_count {
                for array_layer in 0..desc.size.depth_or_array_layers {
                    let desc = hal::TextureViewDescriptor {
                        label: Some("(wgpu internal) clear texture view"),
                        format: desc.format,
                        dimension,
                        usage,
                        range: wgt::ImageSubresourceRange {
                            aspect: wgt::TextureAspect::All,
                            base_mip_level: mip_level,
                            mip_level_count: Some(1),
                            base_array_layer: array_layer,
                            array_layer_count: Some(1),
                        },
                    };
                    clear_views.push(Some(
                        unsafe { self.raw().create_texture_view(&raw_texture, &desc) }
                            .map_err(DeviceError::from)?,
                    ));
                }
            }
            resource::TextureClearMode::RenderPass {
                clear_views,
                is_color,
            }
        } else {
            resource::TextureClearMode::BufferCopy
        };

        let mut texture = self.create_texture_from_hal(
            raw_texture,
            hal_usage,
            self_id,
            desc,
            format_features,
            clear_mode,
        );
        texture.hal_usage = hal_usage;
        Ok(texture)
    }

    pub(crate) fn create_texture_view(
        self: &Arc<Self>,
        texture: &Arc<Texture<A>>,
        desc: &resource::TextureViewDescriptor,
    ) -> Result<TextureView<A>, resource::CreateTextureViewError> {
        let inner = texture.inner();
        let texture_raw = inner
            .as_ref()
            .unwrap()
            .as_raw()
            .ok_or(resource::CreateTextureViewError::InvalidTexture)?;
        // resolve TextureViewDescriptor defaults
        // https://gpuweb.github.io/gpuweb/#abstract-opdef-resolving-gputextureviewdescriptor-defaults

        let resolved_format = desc.format.unwrap_or_else(|| {
            texture
                .desc
                .format
                .aspect_specific_format(desc.range.aspect)
                .unwrap_or(texture.desc.format)
        });

        let resolved_dimension = desc
            .dimension
            .unwrap_or_else(|| match texture.desc.dimension {
                wgt::TextureDimension::D1 => wgt::TextureViewDimension::D1,
                wgt::TextureDimension::D2 => {
                    if texture.desc.array_layer_count() == 1 {
                        wgt::TextureViewDimension::D2
                    } else {
                        wgt::TextureViewDimension::D2Array
                    }
                }
                wgt::TextureDimension::D3 => wgt::TextureViewDimension::D3,
            });

        let resolved_mip_level_count = desc.range.mip_level_count.unwrap_or_else(|| {
            texture
                .desc
                .mip_level_count
                .saturating_sub(desc.range.base_mip_level)
        });

        let resolved_array_layer_count =
            desc.range
                .array_layer_count
                .unwrap_or_else(|| match resolved_dimension {
                    wgt::TextureViewDimension::D1
                    | wgt::TextureViewDimension::D2
                    | wgt::TextureViewDimension::D3 => 1,
                    wgt::TextureViewDimension::Cube => 6,
                    wgt::TextureViewDimension::D2Array | wgt::TextureViewDimension::CubeArray => {
                        texture
                            .desc
                            .array_layer_count()
                            .saturating_sub(desc.range.base_array_layer)
                    }
                });

        // validate TextureViewDescriptor

        let aspects = hal::FormatAspects::new(texture.desc.format, desc.range.aspect);
        if aspects.is_empty() {
            return Err(resource::CreateTextureViewError::InvalidAspect {
                texture_format: texture.desc.format,
                requested_aspect: desc.range.aspect,
            });
        }

        let format_is_good = if desc.range.aspect == wgt::TextureAspect::All {
            resolved_format == texture.desc.format
                || texture.desc.view_formats.contains(&resolved_format)
        } else {
            Some(resolved_format)
                == texture
                    .desc
                    .format
                    .aspect_specific_format(desc.range.aspect)
        };
        if !format_is_good {
            return Err(resource::CreateTextureViewError::FormatReinterpretation {
                texture: texture.desc.format,
                view: resolved_format,
            });
        }

        // check if multisampled texture is seen as anything but 2D
        if texture.desc.sample_count > 1 && resolved_dimension != wgt::TextureViewDimension::D2 {
            return Err(
                resource::CreateTextureViewError::InvalidMultisampledTextureViewDimension(
                    resolved_dimension,
                ),
            );
        }

        // check if the dimension is compatible with the texture
        if texture.desc.dimension != resolved_dimension.compatible_texture_dimension() {
            return Err(
                resource::CreateTextureViewError::InvalidTextureViewDimension {
                    view: resolved_dimension,
                    texture: texture.desc.dimension,
                },
            );
        }

        match resolved_dimension {
            TextureViewDimension::D1 | TextureViewDimension::D2 | TextureViewDimension::D3 => {
                if resolved_array_layer_count != 1 {
                    return Err(resource::CreateTextureViewError::InvalidArrayLayerCount {
                        requested: resolved_array_layer_count,
                        dim: resolved_dimension,
                    });
                }
            }
            TextureViewDimension::Cube => {
                if resolved_array_layer_count != 6 {
                    return Err(
                        resource::CreateTextureViewError::InvalidCubemapTextureDepth {
                            depth: resolved_array_layer_count,
                        },
                    );
                }
            }
            TextureViewDimension::CubeArray => {
                if resolved_array_layer_count % 6 != 0 {
                    return Err(
                        resource::CreateTextureViewError::InvalidCubemapArrayTextureDepth {
                            depth: resolved_array_layer_count,
                        },
                    );
                }
            }
            _ => {}
        }

        match resolved_dimension {
            TextureViewDimension::Cube | TextureViewDimension::CubeArray => {
                if texture.desc.size.width != texture.desc.size.height {
                    return Err(resource::CreateTextureViewError::InvalidCubeTextureViewSize);
                }
            }
            _ => {}
        }

        if resolved_mip_level_count == 0 {
            return Err(resource::CreateTextureViewError::ZeroMipLevelCount);
        }

        let mip_level_end = desc
            .range
            .base_mip_level
            .saturating_add(resolved_mip_level_count);

        let level_end = texture.desc.mip_level_count;
        if mip_level_end > level_end {
            return Err(resource::CreateTextureViewError::TooManyMipLevels {
                requested: mip_level_end,
                total: level_end,
            });
        }

        if resolved_array_layer_count == 0 {
            return Err(resource::CreateTextureViewError::ZeroArrayLayerCount);
        }

        let array_layer_end = desc
            .range
            .base_array_layer
            .saturating_add(resolved_array_layer_count);

        let layer_end = texture.desc.array_layer_count();
        if array_layer_end > layer_end {
            return Err(resource::CreateTextureViewError::TooManyArrayLayers {
                requested: array_layer_end,
                total: layer_end,
            });
        };

        // https://gpuweb.github.io/gpuweb/#abstract-opdef-renderable-texture-view
        let render_extent = 'b: loop {
            if !texture
                .desc
                .usage
                .contains(wgt::TextureUsages::RENDER_ATTACHMENT)
            {
                break 'b Err(TextureViewNotRenderableReason::Usage(texture.desc.usage));
            }

            if !(resolved_dimension == TextureViewDimension::D2
                || (self.features.contains(wgt::Features::MULTIVIEW)
                    && resolved_dimension == TextureViewDimension::D2Array))
            {
                break 'b Err(TextureViewNotRenderableReason::Dimension(
                    resolved_dimension,
                ));
            }

            if resolved_mip_level_count != 1 {
                break 'b Err(TextureViewNotRenderableReason::MipLevelCount(
                    resolved_mip_level_count,
                ));
            }

            if resolved_array_layer_count != 1
                && !(self.features.contains(wgt::Features::MULTIVIEW))
            {
                break 'b Err(TextureViewNotRenderableReason::ArrayLayerCount(
                    resolved_array_layer_count,
                ));
            }

            if aspects != hal::FormatAspects::from(texture.desc.format) {
                break 'b Err(TextureViewNotRenderableReason::Aspects(aspects));
            }

            break 'b Ok(texture
                .desc
                .compute_render_extent(desc.range.base_mip_level));
        };

        // filter the usages based on the other criteria
        let usage = {
            let mask_copy = !(hal::TextureUses::COPY_SRC | hal::TextureUses::COPY_DST);
            let mask_dimension = match resolved_dimension {
                wgt::TextureViewDimension::Cube | wgt::TextureViewDimension::CubeArray => {
                    hal::TextureUses::RESOURCE
                }
                wgt::TextureViewDimension::D3 => {
                    hal::TextureUses::RESOURCE
                        | hal::TextureUses::STORAGE_READ
                        | hal::TextureUses::STORAGE_READ_WRITE
                }
                _ => hal::TextureUses::all(),
            };
            let mask_mip_level = if resolved_mip_level_count == 1 {
                hal::TextureUses::all()
            } else {
                hal::TextureUses::RESOURCE
            };
            texture.hal_usage & mask_copy & mask_dimension & mask_mip_level
        };

        log::debug!(
            "Create view for texture {:?} filters usages to {:?}",
            texture.as_info().id(),
            usage
        );

        // use the combined depth-stencil format for the view
        let format = if resolved_format.is_depth_stencil_component(texture.desc.format) {
            texture.desc.format
        } else {
            resolved_format
        };

        let resolved_range = wgt::ImageSubresourceRange {
            aspect: desc.range.aspect,
            base_mip_level: desc.range.base_mip_level,
            mip_level_count: Some(resolved_mip_level_count),
            base_array_layer: desc.range.base_array_layer,
            array_layer_count: Some(resolved_array_layer_count),
        };

        let hal_desc = hal::TextureViewDescriptor {
            label: desc.label.borrow_option(),
            format,
            dimension: resolved_dimension,
            usage,
            range: resolved_range,
        };

        let raw = unsafe {
            self.raw
                .as_ref()
                .unwrap()
                .create_texture_view(texture_raw, &hal_desc)
                .map_err(|_| resource::CreateTextureViewError::OutOfMemory)?
        };

        let selector = TextureSelector {
            mips: desc.range.base_mip_level..mip_level_end,
            layers: desc.range.base_array_layer..array_layer_end,
        };

        Ok(TextureView {
            raw: Some(raw),
            parent: RwLock::new(Some(texture.clone())),
            device: self.clone(),
            desc: resource::HalTextureViewDescriptor {
                format: resolved_format,
                dimension: resolved_dimension,
                range: resolved_range,
            },
            format_features: texture.format_features,
            render_extent,
            samples: texture.desc.sample_count,
            selector,
            info: ResourceInfo::new(desc.label.borrow_or_default()),
        })
    }

    pub(crate) fn create_sampler(
        self: &Arc<Self>,
        desc: &resource::SamplerDescriptor,
    ) -> Result<Sampler<A>, resource::CreateSamplerError> {
        if desc
            .address_modes
            .iter()
            .any(|am| am == &wgt::AddressMode::ClampToBorder)
        {
            self.require_features(wgt::Features::ADDRESS_MODE_CLAMP_TO_BORDER)?;
        }

        if desc.border_color == Some(wgt::SamplerBorderColor::Zero) {
            self.require_features(wgt::Features::ADDRESS_MODE_CLAMP_TO_ZERO)?;
        }

        if desc.lod_min_clamp < 0.0 {
            return Err(resource::CreateSamplerError::InvalidLodMinClamp(
                desc.lod_min_clamp,
            ));
        }
        if desc.lod_max_clamp < desc.lod_min_clamp {
            return Err(resource::CreateSamplerError::InvalidLodMaxClamp {
                lod_min_clamp: desc.lod_min_clamp,
                lod_max_clamp: desc.lod_max_clamp,
            });
        }

        if desc.anisotropy_clamp < 1 {
            return Err(resource::CreateSamplerError::InvalidAnisotropy(
                desc.anisotropy_clamp,
            ));
        }

        if desc.anisotropy_clamp != 1 {
            if !matches!(desc.min_filter, wgt::FilterMode::Linear) {
                return Err(
                    resource::CreateSamplerError::InvalidFilterModeWithAnisotropy {
                        filter_type: resource::SamplerFilterErrorType::MinFilter,
                        filter_mode: desc.min_filter,
                        anisotropic_clamp: desc.anisotropy_clamp,
                    },
                );
            }
            if !matches!(desc.mag_filter, wgt::FilterMode::Linear) {
                return Err(
                    resource::CreateSamplerError::InvalidFilterModeWithAnisotropy {
                        filter_type: resource::SamplerFilterErrorType::MagFilter,
                        filter_mode: desc.mag_filter,
                        anisotropic_clamp: desc.anisotropy_clamp,
                    },
                );
            }
            if !matches!(desc.mipmap_filter, wgt::FilterMode::Linear) {
                return Err(
                    resource::CreateSamplerError::InvalidFilterModeWithAnisotropy {
                        filter_type: resource::SamplerFilterErrorType::MipmapFilter,
                        filter_mode: desc.mipmap_filter,
                        anisotropic_clamp: desc.anisotropy_clamp,
                    },
                );
            }
        }

        let anisotropy_clamp = if self
            .downlevel
            .flags
            .contains(wgt::DownlevelFlags::ANISOTROPIC_FILTERING)
        {
            // Clamp anisotropy clamp to [1, 16] per the wgpu-hal interface
            desc.anisotropy_clamp.min(16)
        } else {
            // If it isn't supported, set this unconditionally to 1
            1
        };

        //TODO: check for wgt::DownlevelFlags::COMPARISON_SAMPLERS

        let hal_desc = hal::SamplerDescriptor {
            label: desc.label.borrow_option(),
            address_modes: desc.address_modes,
            mag_filter: desc.mag_filter,
            min_filter: desc.min_filter,
            mipmap_filter: desc.mipmap_filter,
            lod_clamp: desc.lod_min_clamp..desc.lod_max_clamp,
            compare: desc.compare,
            anisotropy_clamp,
            border_color: desc.border_color,
        };

        let raw = unsafe {
            self.raw
                .as_ref()
                .unwrap()
                .create_sampler(&hal_desc)
                .map_err(DeviceError::from)?
        };
        Ok(Sampler {
            raw: Some(raw),
            device: self.clone(),
            info: ResourceInfo::new(desc.label.borrow_or_default()),
            comparison: desc.compare.is_some(),
            filtering: desc.min_filter == wgt::FilterMode::Linear
                || desc.mag_filter == wgt::FilterMode::Linear,
        })
    }

    pub(crate) fn create_shader_module<'a>(
        self: &Arc<Self>,
        desc: &pipeline::ShaderModuleDescriptor<'a>,
        source: pipeline::ShaderModuleSource<'a>,
    ) -> Result<pipeline::ShaderModule<A>, pipeline::CreateShaderModuleError> {
        let (module, source) = match source {
            #[cfg(feature = "wgsl")]
            pipeline::ShaderModuleSource::Wgsl(code) => {
                profiling::scope!("naga::wgsl::parse_str");
                let module = naga::front::wgsl::parse_str(&code).map_err(|inner| {
                    pipeline::CreateShaderModuleError::Parsing(pipeline::ShaderError {
                        source: code.to_string(),
                        label: desc.label.as_ref().map(|l| l.to_string()),
                        inner: Box::new(inner),
                    })
                })?;
                (Cow::Owned(module), code.into_owned())
            }
            pipeline::ShaderModuleSource::Naga(module) => (module, String::new()),
            pipeline::ShaderModuleSource::Dummy(_) => panic!("found `ShaderModuleSource::Dummy`"),
        };
        for (_, var) in module.global_variables.iter() {
            match var.binding {
                Some(ref br) if br.group >= self.limits.max_bind_groups => {
                    return Err(pipeline::CreateShaderModuleError::InvalidGroupIndex {
                        bind: br.clone(),
                        group: br.group,
                        limit: self.limits.max_bind_groups,
                    });
                }
                _ => continue,
            };
        }

        use naga::valid::Capabilities as Caps;
        profiling::scope!("naga::validate");

        let mut caps = Caps::empty();
        caps.set(
            Caps::PUSH_CONSTANT,
            self.features.contains(wgt::Features::PUSH_CONSTANTS),
        );
        caps.set(
            Caps::FLOAT64,
            self.features.contains(wgt::Features::SHADER_F64),
        );
        caps.set(
            Caps::PRIMITIVE_INDEX,
            self.features
                .contains(wgt::Features::SHADER_PRIMITIVE_INDEX),
        );
        caps.set(
            Caps::SAMPLED_TEXTURE_AND_STORAGE_BUFFER_ARRAY_NON_UNIFORM_INDEXING,
            self.features.contains(
                wgt::Features::SAMPLED_TEXTURE_AND_STORAGE_BUFFER_ARRAY_NON_UNIFORM_INDEXING,
            ),
        );
        caps.set(
            Caps::UNIFORM_BUFFER_AND_STORAGE_TEXTURE_ARRAY_NON_UNIFORM_INDEXING,
            self.features.contains(
                wgt::Features::UNIFORM_BUFFER_AND_STORAGE_TEXTURE_ARRAY_NON_UNIFORM_INDEXING,
            ),
        );
        // TODO: This needs a proper wgpu feature
        caps.set(
            Caps::SAMPLER_NON_UNIFORM_INDEXING,
            self.features.contains(
                wgt::Features::SAMPLED_TEXTURE_AND_STORAGE_BUFFER_ARRAY_NON_UNIFORM_INDEXING,
            ),
        );
        caps.set(
            Caps::STORAGE_TEXTURE_16BIT_NORM_FORMATS,
            self.features
                .contains(wgt::Features::TEXTURE_FORMAT_16BIT_NORM),
        );
        caps.set(
            Caps::MULTIVIEW,
            self.features.contains(wgt::Features::MULTIVIEW),
        );
        caps.set(
            Caps::EARLY_DEPTH_TEST,
            self.features
                .contains(wgt::Features::SHADER_EARLY_DEPTH_TEST),
        );
        caps.set(
            Caps::MULTISAMPLED_SHADING,
            self.downlevel
                .flags
                .contains(wgt::DownlevelFlags::MULTISAMPLED_SHADING),
        );
        caps.set(
            Caps::DUAL_SOURCE_BLENDING,
            self.features.contains(wgt::Features::DUAL_SOURCE_BLENDING),
        );

        let info = naga::valid::Validator::new(naga::valid::ValidationFlags::all(), caps)
            .validate(&module)
            .map_err(|inner| {
                pipeline::CreateShaderModuleError::Validation(pipeline::ShaderError {
                    source,
                    label: desc.label.as_ref().map(|l| l.to_string()),
                    inner: Box::new(inner),
                })
            })?;
        let interface =
            validation::Interface::new(&module, &info, self.limits.clone(), self.features);
        let hal_shader = hal::ShaderInput::Naga(hal::NagaShader { module, info });

        let hal_desc = hal::ShaderModuleDescriptor {
            label: desc.label.borrow_option(),
            runtime_checks: desc.shader_bound_checks.runtime_checks(),
        };
        let raw = match unsafe {
            self.raw
                .as_ref()
                .unwrap()
                .create_shader_module(&hal_desc, hal_shader)
        } {
            Ok(raw) => raw,
            Err(error) => {
                return Err(match error {
                    hal::ShaderError::Device(error) => {
                        pipeline::CreateShaderModuleError::Device(error.into())
                    }
                    hal::ShaderError::Compilation(ref msg) => {
                        log::error!("Shader error: {}", msg);
                        pipeline::CreateShaderModuleError::Generation
                    }
                })
            }
        };

        Ok(pipeline::ShaderModule {
            raw: Some(raw),
            device: self.clone(),
            interface: Some(interface),
            info: ResourceInfo::new(desc.label.borrow_or_default()),
            #[cfg(debug_assertions)]
            label: desc.label.borrow_or_default().to_string(),
        })
    }

    #[allow(unused_unsafe)]
    pub(crate) unsafe fn create_shader_module_spirv<'a>(
        self: &Arc<Self>,
        desc: &pipeline::ShaderModuleDescriptor<'a>,
        source: &'a [u32],
    ) -> Result<pipeline::ShaderModule<A>, pipeline::CreateShaderModuleError> {
        self.require_features(wgt::Features::SPIRV_SHADER_PASSTHROUGH)?;
        let hal_desc = hal::ShaderModuleDescriptor {
            label: desc.label.borrow_option(),
            runtime_checks: desc.shader_bound_checks.runtime_checks(),
        };
        let hal_shader = hal::ShaderInput::SpirV(source);
        let raw = match unsafe {
            self.raw
                .as_ref()
                .unwrap()
                .create_shader_module(&hal_desc, hal_shader)
        } {
            Ok(raw) => raw,
            Err(error) => {
                return Err(match error {
                    hal::ShaderError::Device(error) => {
                        pipeline::CreateShaderModuleError::Device(error.into())
                    }
                    hal::ShaderError::Compilation(ref msg) => {
                        log::error!("Shader error: {}", msg);
                        pipeline::CreateShaderModuleError::Generation
                    }
                })
            }
        };

        Ok(pipeline::ShaderModule {
            raw: Some(raw),
            device: self.clone(),
            interface: None,
            info: ResourceInfo::new(desc.label.borrow_or_default()),
            #[cfg(debug_assertions)]
            label: desc.label.borrow_or_default().to_string(),
        })
    }

    pub(crate) fn deduplicate_bind_group_layout<'a>(
        self_id: DeviceId,
        entry_map: &'a binding_model::BindEntryMap,
        guard: &'a Storage<BindGroupLayout<A>, id::BindGroupLayoutId>,
    ) -> Option<(id::BindGroupLayoutId, &'a Arc<BindGroupLayout<A>>)> {
        guard
            .iter(self_id.backend())
            .find(|&(_, bgl)| {
<<<<<<< HEAD
                bgl.device.info.id() == self_id
                    && bgl.compatible_layout.is_none()
                    && bgl.entries == *entry_map
=======
                bgl.device_id.value.0 == self_id
                    && bgl
                        .as_inner()
                        .map_or(false, |inner| inner.entries == *entry_map)
>>>>>>> c85cbea3
            })
            .map(|(id, resource)| (id, resource))
    }

    pub(crate) fn get_introspection_bind_group_layouts<'a>(
        pipeline_layout: &'a binding_model::PipelineLayout<A>,
    ) -> ArrayVec<&'a binding_model::BindEntryMap, { hal::MAX_BIND_GROUPS }> {
        pipeline_layout
            .bind_group_layouts
            .iter()
<<<<<<< HEAD
            .map(|layout| &layout.entries)
=======
            .map(|&id| {
                &get_bind_group_layout(bgl_guard, id)
                    .1
                    .assume_deduplicated()
                    .entries
            })
>>>>>>> c85cbea3
            .collect()
    }

    /// Generate information about late-validated buffer bindings for pipelines.
    //TODO: should this be combined with `get_introspection_bind_group_layouts` in some way?
    pub(crate) fn make_late_sized_buffer_groups(
        shader_binding_sizes: &FastHashMap<naga::ResourceBinding, wgt::BufferSize>,
        layout: &binding_model::PipelineLayout<A>,
    ) -> ArrayVec<pipeline::LateSizedBufferGroup, { hal::MAX_BIND_GROUPS }> {
        // Given the shader-required binding sizes and the pipeline layout,
        // return the filtered list of them in the layout order,
        // removing those with given `min_binding_size`.
        layout
            .bind_group_layouts
            .iter()
            .enumerate()
<<<<<<< HEAD
            .map(|(group_index, bgl)| pipeline::LateSizedBufferGroup {
                shader_sizes: bgl
=======
            .map(|(group_index, &bgl_id)| pipeline::LateSizedBufferGroup {
                shader_sizes: get_bind_group_layout(bgl_guard, bgl_id)
                    .1
                    .assume_deduplicated()
>>>>>>> c85cbea3
                    .entries
                    .values()
                    .filter_map(|entry| match entry.ty {
                        wgt::BindingType::Buffer {
                            min_binding_size: None,
                            ..
                        } => {
                            let rb = naga::ResourceBinding {
                                group: group_index as u32,
                                binding: entry.binding,
                            };
                            let shader_size =
                                shader_binding_sizes.get(&rb).map_or(0, |nz| nz.get());
                            Some(shader_size)
                        }
                        _ => None,
                    })
                    .collect(),
            })
            .collect()
    }

    pub(crate) fn create_bind_group_layout(
        self: &Arc<Self>,
        label: Option<&str>,
        entry_map: binding_model::BindEntryMap,
    ) -> Result<BindGroupLayout<A>, binding_model::CreateBindGroupLayoutError> {
        #[derive(PartialEq)]
        enum WritableStorage {
            Yes,
            No,
        }

        for entry in entry_map.values() {
            use wgt::BindingType as Bt;

            let mut required_features = wgt::Features::empty();
            let mut required_downlevel_flags = wgt::DownlevelFlags::empty();
            let (array_feature, writable_storage) = match entry.ty {
                Bt::Buffer {
                    ty: wgt::BufferBindingType::Uniform,
                    has_dynamic_offset: false,
                    min_binding_size: _,
                } => (
                    Some(wgt::Features::BUFFER_BINDING_ARRAY),
                    WritableStorage::No,
                ),
                Bt::Buffer {
                    ty: wgt::BufferBindingType::Uniform,
                    has_dynamic_offset: true,
                    min_binding_size: _,
                } => (
                    Some(wgt::Features::BUFFER_BINDING_ARRAY),
                    WritableStorage::No,
                ),
                Bt::Buffer {
                    ty: wgt::BufferBindingType::Storage { read_only },
                    ..
                } => (
                    Some(
                        wgt::Features::BUFFER_BINDING_ARRAY
                            | wgt::Features::STORAGE_RESOURCE_BINDING_ARRAY,
                    ),
                    match read_only {
                        true => WritableStorage::No,
                        false => WritableStorage::Yes,
                    },
                ),
                Bt::Sampler { .. } => (
                    Some(wgt::Features::TEXTURE_BINDING_ARRAY),
                    WritableStorage::No,
                ),
                Bt::Texture {
                    multisampled: true,
                    sample_type: TextureSampleType::Float { filterable: true },
                    ..
                } => {
                    return Err(binding_model::CreateBindGroupLayoutError::Entry {
                        binding: entry.binding,
                        error:
                            BindGroupLayoutEntryError::SampleTypeFloatFilterableBindingMultisampled,
                    });
                }
                Bt::Texture { .. } => (
                    Some(wgt::Features::TEXTURE_BINDING_ARRAY),
                    WritableStorage::No,
                ),
                Bt::StorageTexture {
                    access,
                    view_dimension,
                    format: _,
                } => {
                    match view_dimension {
                        wgt::TextureViewDimension::Cube | wgt::TextureViewDimension::CubeArray => {
                            return Err(binding_model::CreateBindGroupLayoutError::Entry {
                                binding: entry.binding,
                                error: BindGroupLayoutEntryError::StorageTextureCube,
                            })
                        }
                        _ => (),
                    }
                    match access {
                        wgt::StorageTextureAccess::ReadOnly
                        | wgt::StorageTextureAccess::ReadWrite
                            if !self.features.contains(
                                wgt::Features::TEXTURE_ADAPTER_SPECIFIC_FORMAT_FEATURES,
                            ) =>
                        {
                            return Err(binding_model::CreateBindGroupLayoutError::Entry {
                                binding: entry.binding,
                                error: BindGroupLayoutEntryError::StorageTextureReadWrite,
                            });
                        }
                        _ => (),
                    }
                    (
                        Some(
                            wgt::Features::TEXTURE_BINDING_ARRAY
                                | wgt::Features::STORAGE_RESOURCE_BINDING_ARRAY,
                        ),
                        match access {
                            wgt::StorageTextureAccess::WriteOnly => WritableStorage::Yes,
                            wgt::StorageTextureAccess::ReadOnly => {
                                required_features |=
                                    wgt::Features::TEXTURE_ADAPTER_SPECIFIC_FORMAT_FEATURES;
                                WritableStorage::No
                            }
                            wgt::StorageTextureAccess::ReadWrite => {
                                required_features |=
                                    wgt::Features::TEXTURE_ADAPTER_SPECIFIC_FORMAT_FEATURES;
                                WritableStorage::Yes
                            }
                        },
                    )
                }
            };

            // Validate the count parameter
            if entry.count.is_some() {
                required_features |= array_feature
                    .ok_or(BindGroupLayoutEntryError::ArrayUnsupported)
                    .map_err(|error| binding_model::CreateBindGroupLayoutError::Entry {
                        binding: entry.binding,
                        error,
                    })?;
            }

            if entry.visibility.contains_invalid_bits() {
                return Err(
                    binding_model::CreateBindGroupLayoutError::InvalidVisibility(entry.visibility),
                );
            }

            if entry.visibility.contains(wgt::ShaderStages::VERTEX) {
                if writable_storage == WritableStorage::Yes {
                    required_features |= wgt::Features::VERTEX_WRITABLE_STORAGE;
                }
                if let Bt::Buffer {
                    ty: wgt::BufferBindingType::Storage { .. },
                    ..
                } = entry.ty
                {
                    required_downlevel_flags |= wgt::DownlevelFlags::VERTEX_STORAGE;
                }
            }
            if writable_storage == WritableStorage::Yes
                && entry.visibility.contains(wgt::ShaderStages::FRAGMENT)
            {
                required_downlevel_flags |= wgt::DownlevelFlags::FRAGMENT_WRITABLE_STORAGE;
            }

            self.require_features(required_features)
                .map_err(BindGroupLayoutEntryError::MissingFeatures)
                .map_err(|error| binding_model::CreateBindGroupLayoutError::Entry {
                    binding: entry.binding,
                    error,
                })?;
            self.require_downlevel_flags(required_downlevel_flags)
                .map_err(BindGroupLayoutEntryError::MissingDownlevelFlags)
                .map_err(|error| binding_model::CreateBindGroupLayoutError::Entry {
                    binding: entry.binding,
                    error,
                })?;
        }

        let bgl_flags = conv::bind_group_layout_flags(self.features);

        let mut hal_bindings = entry_map.values().cloned().collect::<Vec<_>>();
        hal_bindings.sort_by_key(|b| b.binding);
        let hal_desc = hal::BindGroupLayoutDescriptor {
            label,
            flags: bgl_flags,
            entries: &hal_bindings,
        };
        let raw = unsafe {
            self.raw
                .as_ref()
                .unwrap()
                .create_bind_group_layout(&hal_desc)
                .map_err(DeviceError::from)?
        };

        let mut count_validator = binding_model::BindingTypeMaxCountValidator::default();
        for entry in entry_map.values() {
            count_validator.add_binding(entry);
        }
        // If a single bind group layout violates limits, the pipeline layout is
        // definitely going to violate limits too, lets catch it now.
        count_validator
            .validate(&self.limits)
            .map_err(binding_model::CreateBindGroupLayoutError::TooManyBindings)?;

<<<<<<< HEAD
        Ok(BindGroupLayout {
            raw: Some(raw),
            device: self.clone(),
            dynamic_count: entry_map
                .values()
                .filter(|b| b.ty.has_dynamic_offset())
                .count(),
            count_validator,
            entries: entry_map,
            info: ResourceInfo::new(label.unwrap_or("<BindGroupLayoyt>")),
            #[cfg(debug_assertions)]
            label: label.unwrap_or("").to_string(),
            compatible_layout: None,
        })
    }

    pub(crate) fn create_buffer_binding<'a>(
=======
        Ok(binding_model::BindGroupLayout {
            device_id: Stored {
                value: id::Valid(self_id),
                ref_count: self.life_guard.add_ref(),
            },
            multi_ref_count: MultiRefCount::new(),
            inner: BglOrDuplicate::Inner(BindGroupLayoutInner {
                raw,
                dynamic_count: entry_map
                    .values()
                    .filter(|b| b.ty.has_dynamic_offset())
                    .count(),
                count_validator,
                entries: entry_map,
                #[cfg(debug_assertions)]
                label: label.unwrap_or("").to_string(),
            }),
        })
    }

    fn create_buffer_binding<'a>(
        device_id: id::DeviceId,
>>>>>>> c85cbea3
        bb: &binding_model::BufferBinding,
        binding: u32,
        decl: &wgt::BindGroupLayoutEntry,
        used_buffer_ranges: &mut Vec<BufferInitTrackerAction<A>>,
        dynamic_binding_info: &mut Vec<binding_model::BindGroupDynamicBindingData>,
        late_buffer_binding_sizes: &mut FastHashMap<u32, wgt::BufferSize>,
        used: &mut BindGroupStates<A>,
        storage: &'a Storage<Buffer<A>, id::BufferId>,
        limits: &wgt::Limits,
    ) -> Result<hal::BufferBinding<'a, A>, binding_model::CreateBindGroupError> {
        use crate::binding_model::CreateBindGroupError as Error;

        let (binding_ty, dynamic, min_size) = match decl.ty {
            wgt::BindingType::Buffer {
                ty,
                has_dynamic_offset,
                min_binding_size,
            } => (ty, has_dynamic_offset, min_binding_size),
            _ => {
                return Err(Error::WrongBindingType {
                    binding,
                    actual: decl.ty,
                    expected: "UniformBuffer, StorageBuffer or ReadonlyStorageBuffer",
                })
            }
        };
        let (pub_usage, internal_use, range_limit) = match binding_ty {
            wgt::BufferBindingType::Uniform => (
                wgt::BufferUsages::UNIFORM,
                hal::BufferUses::UNIFORM,
                limits.max_uniform_buffer_binding_size,
            ),
            wgt::BufferBindingType::Storage { read_only } => (
                wgt::BufferUsages::STORAGE,
                if read_only {
                    hal::BufferUses::STORAGE_READ
                } else {
                    hal::BufferUses::STORAGE_READ_WRITE
                },
                limits.max_storage_buffer_binding_size,
            ),
        };

        let (align, align_limit_name) =
            binding_model::buffer_binding_type_alignment(limits, binding_ty);
        if bb.offset % align as u64 != 0 {
            return Err(Error::UnalignedBufferOffset(
                bb.offset,
                align_limit_name,
                align,
            ));
        }

        let buffer = used
            .buffers
            .add_single(storage, bb.buffer_id, internal_use)
            .ok_or(Error::InvalidBuffer(bb.buffer_id))?;

        if buffer.device_id.value.0 != device_id {
            return Err(DeviceError::WrongDevice.into());
        }

        check_buffer_usage(buffer.usage, pub_usage)?;
        let raw_buffer = buffer
            .raw
            .as_ref()
            .ok_or(Error::InvalidBuffer(bb.buffer_id))?;

        let (bind_size, bind_end) = match bb.size {
            Some(size) => {
                let end = bb.offset + size.get();
                if end > buffer.size {
                    return Err(Error::BindingRangeTooLarge {
                        buffer: bb.buffer_id,
                        range: bb.offset..end,
                        size: buffer.size,
                    });
                }
                (size.get(), end)
            }
            None => (buffer.size - bb.offset, buffer.size),
        };

        if bind_size > range_limit as u64 {
            return Err(Error::BufferRangeTooLarge {
                binding,
                given: bind_size as u32,
                limit: range_limit,
            });
        }

        // Record binding info for validating dynamic offsets
        if dynamic {
            dynamic_binding_info.push(binding_model::BindGroupDynamicBindingData {
                binding_idx: binding,
                buffer_size: buffer.size,
                binding_range: bb.offset..bind_end,
                maximum_dynamic_offset: buffer.size - bind_end,
                binding_type: binding_ty,
            });
        }

        if let Some(non_zero) = min_size {
            let min_size = non_zero.get();
            if min_size > bind_size {
                return Err(Error::BindingSizeTooSmall {
                    buffer: bb.buffer_id,
                    actual: bind_size,
                    min: min_size,
                });
            }
        } else {
            let late_size =
                wgt::BufferSize::new(bind_size).ok_or(Error::BindingZeroSize(bb.buffer_id))?;
            late_buffer_binding_sizes.insert(binding, late_size);
        }

        assert_eq!(bb.offset % wgt::COPY_BUFFER_ALIGNMENT, 0);
        used_buffer_ranges.extend(buffer.initialization_status.read().create_action(
            buffer,
            bb.offset..bb.offset + bind_size,
            MemoryInitKind::NeedsInitializedMemory,
        ));

        Ok(hal::BufferBinding {
            buffer: raw_buffer,
            offset: bb.offset,
            size: bb.size,
        })
    }

<<<<<<< HEAD
    pub(crate) fn create_texture_binding(
        view: &TextureView<A>,
=======
    fn create_texture_binding(
        device_id: id::DeviceId,
        view: &resource::TextureView<A>,
        texture_guard: &Storage<resource::Texture<A>, id::TextureId>,
>>>>>>> c85cbea3
        internal_use: hal::TextureUses,
        pub_usage: wgt::TextureUsages,
        used: &mut BindGroupStates<A>,
        used_texture_ranges: &mut Vec<TextureInitTrackerAction<A>>,
    ) -> Result<(), binding_model::CreateBindGroupError> {
        let texture = view.parent.read();
        let texture_id = texture.as_ref().unwrap().as_info().id();
        // Careful here: the texture may no longer have its own ref count,
        // if it was deleted by the user.
        let texture = used
            .textures
            .add_single(
                texture.as_ref().unwrap(),
                Some(view.selector.clone()),
                internal_use,
            )
            .ok_or(binding_model::CreateBindGroupError::InvalidTexture(
                texture_id,
            ))?;

        if texture.device_id.value.0 != device_id {
            return Err(DeviceError::WrongDevice.into());
        }

        check_texture_usage(texture.desc.usage, pub_usage)?;

        used_texture_ranges.push(TextureInitTrackerAction {
            texture: texture.clone(),
            range: TextureInitRange {
                mip_range: view.desc.range.mip_range(texture.desc.mip_level_count),
                layer_range: view
                    .desc
                    .range
                    .layer_range(texture.desc.array_layer_count()),
            },
            kind: MemoryInitKind::NeedsInitializedMemory,
        });

        Ok(())
    }

<<<<<<< HEAD
    pub(crate) fn create_bind_group(
        self: &Arc<Self>,
        layout: &Arc<BindGroupLayout<A>>,
=======
    // This function expects the provided bind group layout to be resolved
    // (not passing a duplicate) beforehand.
    pub(super) fn create_bind_group<G: GlobalIdentityHandlerFactory>(
        &self,
        self_id: id::DeviceId,
        layout: &binding_model::BindGroupLayout<A>,
        layout_id: id::Valid<id::BindGroupLayoutId>,
>>>>>>> c85cbea3
        desc: &binding_model::BindGroupDescriptor,
        hub: &Hub<A>,
    ) -> Result<binding_model::BindGroup<A>, binding_model::CreateBindGroupError> {
        use crate::binding_model::{BindingResource as Br, CreateBindGroupError as Error};
        {
            // Check that the number of entries in the descriptor matches
            // the number of entries in the layout.
            let actual = desc.entries.len();
            let expected = layout.assume_deduplicated().entries.len();
            if actual != expected {
                return Err(Error::BindingsNumMismatch { expected, actual });
            }
        }

        // TODO: arrayvec/smallvec, or re-use allocations
        // Record binding info for dynamic offset validation
        let mut dynamic_binding_info = Vec::new();
        // Map of binding -> shader reflected size
        //Note: we can't collect into a vector right away because
        // it needs to be in BGL iteration order, not BG entry order.
        let mut late_buffer_binding_sizes = FastHashMap::default();
        // fill out the descriptors
        let mut used = BindGroupStates::new();

        let buffer_guard = hub.buffers.read();
        let texture_view_guard = hub.texture_views.read();
        let sampler_guard = hub.samplers.read();

        let mut used_buffer_ranges = Vec::new();
        let mut used_texture_ranges = Vec::new();
        let mut hal_entries = Vec::with_capacity(desc.entries.len());
        let mut hal_buffers = Vec::new();
        let mut hal_samplers = Vec::new();
        let mut hal_textures = Vec::new();
        for entry in desc.entries.iter() {
            let binding = entry.binding;
            // Find the corresponding declaration in the layout
            let decl = layout
                .assume_deduplicated()
                .entries
                .get(&binding)
                .ok_or(Error::MissingBindingDeclaration(binding))?;
            let (res_index, count) = match entry.resource {
                Br::Buffer(ref bb) => {
                    let bb = Self::create_buffer_binding(
                        self_id,
                        bb,
                        binding,
                        decl,
                        &mut used_buffer_ranges,
                        &mut dynamic_binding_info,
                        &mut late_buffer_binding_sizes,
                        &mut used,
                        &*buffer_guard,
                        &self.limits,
                    )?;

                    let res_index = hal_buffers.len();
                    hal_buffers.push(bb);
                    (res_index, 1)
                }
                Br::BufferArray(ref bindings_array) => {
                    let num_bindings = bindings_array.len();
                    Self::check_array_binding(self.features, decl.count, num_bindings)?;

                    let res_index = hal_buffers.len();
                    for bb in bindings_array.iter() {
                        let bb = Self::create_buffer_binding(
                            self_id,
                            bb,
                            binding,
                            decl,
                            &mut used_buffer_ranges,
                            &mut dynamic_binding_info,
                            &mut late_buffer_binding_sizes,
                            &mut used,
                            &*buffer_guard,
                            &self.limits,
                        )?;
                        hal_buffers.push(bb);
                    }
                    (res_index, num_bindings)
                }
                Br::Sampler(id) => {
                    match decl.ty {
                        wgt::BindingType::Sampler(ty) => {
                            let sampler = used
                                .samplers
                                .add_single(&*sampler_guard, id)
                                .ok_or(Error::InvalidSampler(id))?;

                            if sampler.device_id.value.0 != self_id {
                                return Err(DeviceError::WrongDevice.into());
                            }

                            // Allowed sampler values for filtering and comparison
                            let (allowed_filtering, allowed_comparison) = match ty {
                                wgt::SamplerBindingType::Filtering => (None, false),
                                wgt::SamplerBindingType::NonFiltering => (Some(false), false),
                                wgt::SamplerBindingType::Comparison => (None, true),
                            };

                            if let Some(allowed_filtering) = allowed_filtering {
                                if allowed_filtering != sampler.filtering {
                                    return Err(Error::WrongSamplerFiltering {
                                        binding,
                                        layout_flt: allowed_filtering,
                                        sampler_flt: sampler.filtering,
                                    });
                                }
                            }

                            if allowed_comparison != sampler.comparison {
                                return Err(Error::WrongSamplerComparison {
                                    binding,
                                    layout_cmp: allowed_comparison,
                                    sampler_cmp: sampler.comparison,
                                });
                            }

                            let res_index = hal_samplers.len();
                            hal_samplers.push(sampler.raw());
                            (res_index, 1)
                        }
                        _ => {
                            return Err(Error::WrongBindingType {
                                binding,
                                actual: decl.ty,
                                expected: "Sampler",
                            })
                        }
                    }
                }
                Br::SamplerArray(ref bindings_array) => {
                    let num_bindings = bindings_array.len();
                    Self::check_array_binding(self.features, decl.count, num_bindings)?;

                    let res_index = hal_samplers.len();
                    for &id in bindings_array.iter() {
                        let sampler = used
                            .samplers
                            .add_single(&*sampler_guard, id)
                            .ok_or(Error::InvalidSampler(id))?;
<<<<<<< HEAD
                        hal_samplers.push(sampler.raw());
=======

                        if sampler.device_id.value.0 != self_id {
                            return Err(DeviceError::WrongDevice.into());
                        }

                        hal_samplers.push(&sampler.raw);
>>>>>>> c85cbea3
                    }

                    (res_index, num_bindings)
                }
                Br::TextureView(id) => {
                    let view = used
                        .views
                        .add_single(&*texture_view_guard, id)
                        .ok_or(Error::InvalidTextureView(id))?;
                    let (pub_usage, internal_use) = Self::texture_use_parameters(
                        binding,
                        decl,
                        view,
                        "SampledTexture, ReadonlyStorageTexture or WriteonlyStorageTexture",
                    )?;
                    Self::create_texture_binding(
                        self_id,
                        view,
                        internal_use,
                        pub_usage,
                        &mut used,
                        &mut used_texture_ranges,
                    )?;
                    let res_index = hal_textures.len();
                    hal_textures.push(hal::TextureBinding {
                        view: view.raw(),
                        usage: internal_use,
                    });
                    (res_index, 1)
                }
                Br::TextureViewArray(ref bindings_array) => {
                    let num_bindings = bindings_array.len();
                    Self::check_array_binding(self.features, decl.count, num_bindings)?;

                    let res_index = hal_textures.len();
                    for &id in bindings_array.iter() {
                        let view = used
                            .views
                            .add_single(&*texture_view_guard, id)
                            .ok_or(Error::InvalidTextureView(id))?;
                        let (pub_usage, internal_use) =
                            Self::texture_use_parameters(binding, decl, view,
                                                         "SampledTextureArray, ReadonlyStorageTextureArray or WriteonlyStorageTextureArray")?;
                        Self::create_texture_binding(
                            self_id,
                            view,
                            internal_use,
                            pub_usage,
                            &mut used,
                            &mut used_texture_ranges,
                        )?;
                        hal_textures.push(hal::TextureBinding {
                            view: view.raw(),
                            usage: internal_use,
                        });
                    }

                    (res_index, num_bindings)
                }
            };

            hal_entries.push(hal::BindGroupEntry {
                binding,
                resource_index: res_index as u32,
                count: count as u32,
            });
        }

        used.optimize();

        hal_entries.sort_by_key(|entry| entry.binding);
        for (a, b) in hal_entries.iter().zip(hal_entries.iter().skip(1)) {
            if a.binding == b.binding {
                return Err(Error::DuplicateBinding(a.binding));
            }
        }
<<<<<<< HEAD
        let hal_desc = hal::BindGroupDescriptor {
            label: desc.label.borrow_option(),
            layout: layout.raw(),
=======

        let layout_inner = layout.assume_deduplicated();

        let hal_desc = hal::BindGroupDescriptor {
            label: desc.label.borrow_option(),
            layout: &layout_inner.raw,
>>>>>>> c85cbea3
            entries: &hal_entries,
            buffers: &hal_buffers,
            samplers: &hal_samplers,
            textures: &hal_textures,
        };
        let raw = unsafe {
            self.raw
                .as_ref()
                .unwrap()
                .create_bind_group(&hal_desc)
                .map_err(DeviceError::from)?
        };

        Ok(binding_model::BindGroup {
            raw: Some(raw),
            device: self.clone(),
            layout: layout.clone(),
            info: ResourceInfo::new(desc.label.borrow_or_default()),
            used,
            used_buffer_ranges: RwLock::new(used_buffer_ranges),
            used_texture_ranges: RwLock::new(used_texture_ranges),
            dynamic_binding_info: RwLock::new(dynamic_binding_info),
            // collect in the order of BGL iteration
            late_buffer_binding_sizes: layout_inner
                .entries
                .keys()
                .flat_map(|binding| late_buffer_binding_sizes.get(binding).cloned())
                .collect(),
        })
    }

    pub(crate) fn check_array_binding(
        features: wgt::Features,
        count: Option<NonZeroU32>,
        num_bindings: usize,
    ) -> Result<(), super::binding_model::CreateBindGroupError> {
        use super::binding_model::CreateBindGroupError as Error;

        if let Some(count) = count {
            let count = count.get() as usize;
            if count < num_bindings {
                return Err(Error::BindingArrayPartialLengthMismatch {
                    actual: num_bindings,
                    expected: count,
                });
            }
            if count != num_bindings
                && !features.contains(wgt::Features::PARTIALLY_BOUND_BINDING_ARRAY)
            {
                return Err(Error::BindingArrayLengthMismatch {
                    actual: num_bindings,
                    expected: count,
                });
            }
            if num_bindings == 0 {
                return Err(Error::BindingArrayZeroLength);
            }
        } else {
            return Err(Error::SingleBindingExpected);
        };

        Ok(())
    }

    pub(crate) fn texture_use_parameters(
        binding: u32,
        decl: &wgt::BindGroupLayoutEntry,
        view: &TextureView<A>,
        expected: &'static str,
    ) -> Result<(wgt::TextureUsages, hal::TextureUses), binding_model::CreateBindGroupError> {
        use crate::binding_model::CreateBindGroupError as Error;
        if view
            .desc
            .aspects()
            .contains(hal::FormatAspects::DEPTH | hal::FormatAspects::STENCIL)
        {
            return Err(Error::DepthStencilAspect);
        }
        match decl.ty {
            wgt::BindingType::Texture {
                sample_type,
                view_dimension,
                multisampled,
            } => {
                use wgt::TextureSampleType as Tst;
                if multisampled != (view.samples != 1) {
                    return Err(Error::InvalidTextureMultisample {
                        binding,
                        layout_multisampled: multisampled,
                        view_samples: view.samples,
                    });
                }
                let compat_sample_type = view
                    .desc
                    .format
                    .sample_type(Some(view.desc.range.aspect))
                    .unwrap();
                match (sample_type, compat_sample_type) {
                    (Tst::Uint, Tst::Uint) |
                    (Tst::Sint, Tst::Sint) |
                    (Tst::Depth, Tst::Depth) |
                    // if we expect non-filterable, accept anything float
                    (Tst::Float { filterable: false }, Tst::Float { .. }) |
                    // if we expect filterable, require it
                    (Tst::Float { filterable: true }, Tst::Float { filterable: true }) |
                    // if we expect non-filterable, also accept depth
                    (Tst::Float { filterable: false }, Tst::Depth) => {}
                    // if we expect filterable, also accept Float that is defined as
                    // unfilterable if filterable feature is explicitly enabled (only hit
                    // if wgt::Features::TEXTURE_ADAPTER_SPECIFIC_FORMAT_FEATURES is
                    // enabled)
                    (Tst::Float { filterable: true }, Tst::Float { .. }) if view.format_features.flags.contains(wgt::TextureFormatFeatureFlags::FILTERABLE) => {}
                    _ => {
                        return Err(Error::InvalidTextureSampleType {
                            binding,
                            layout_sample_type: sample_type,
                            view_format: view.desc.format,
                        })
                    }
                }
                if view_dimension != view.desc.dimension {
                    return Err(Error::InvalidTextureDimension {
                        binding,
                        layout_dimension: view_dimension,
                        view_dimension: view.desc.dimension,
                    });
                }
                Ok((
                    wgt::TextureUsages::TEXTURE_BINDING,
                    hal::TextureUses::RESOURCE,
                ))
            }
            wgt::BindingType::StorageTexture {
                access,
                format,
                view_dimension,
            } => {
                if format != view.desc.format {
                    return Err(Error::InvalidStorageTextureFormat {
                        binding,
                        layout_format: format,
                        view_format: view.desc.format,
                    });
                }
                if view_dimension != view.desc.dimension {
                    return Err(Error::InvalidTextureDimension {
                        binding,
                        layout_dimension: view_dimension,
                        view_dimension: view.desc.dimension,
                    });
                }

                let mip_level_count = view.selector.mips.end - view.selector.mips.start;
                if mip_level_count != 1 {
                    return Err(Error::InvalidStorageTextureMipLevelCount {
                        binding,
                        mip_level_count,
                    });
                }

                let internal_use = match access {
                    wgt::StorageTextureAccess::WriteOnly => hal::TextureUses::STORAGE_READ_WRITE,
                    wgt::StorageTextureAccess::ReadOnly => {
                        if !view
                            .format_features
                            .flags
                            .contains(wgt::TextureFormatFeatureFlags::STORAGE_READ_WRITE)
                        {
                            return Err(Error::StorageReadNotSupported(view.desc.format));
                        }
                        hal::TextureUses::STORAGE_READ
                    }
                    wgt::StorageTextureAccess::ReadWrite => {
                        if !view
                            .format_features
                            .flags
                            .contains(wgt::TextureFormatFeatureFlags::STORAGE_READ_WRITE)
                        {
                            return Err(Error::StorageReadNotSupported(view.desc.format));
                        }

                        hal::TextureUses::STORAGE_READ_WRITE
                    }
                };
                Ok((wgt::TextureUsages::STORAGE_BINDING, internal_use))
            }
            _ => Err(Error::WrongBindingType {
                binding,
                actual: decl.ty,
                expected,
            }),
        }
    }

    pub(crate) fn create_pipeline_layout(
        self: &Arc<Self>,
        desc: &binding_model::PipelineLayoutDescriptor,
        bgl_guard: &Storage<BindGroupLayout<A>, id::BindGroupLayoutId>,
    ) -> Result<binding_model::PipelineLayout<A>, binding_model::CreatePipelineLayoutError> {
        use crate::binding_model::CreatePipelineLayoutError as Error;

        let bind_group_layouts_count = desc.bind_group_layouts.len();
        let device_max_bind_groups = self.limits.max_bind_groups as usize;
        if bind_group_layouts_count > device_max_bind_groups {
            return Err(Error::TooManyGroups {
                actual: bind_group_layouts_count,
                max: device_max_bind_groups,
            });
        }

        if !desc.push_constant_ranges.is_empty() {
            self.require_features(wgt::Features::PUSH_CONSTANTS)?;
        }

        let mut used_stages = wgt::ShaderStages::empty();
        for (index, pc) in desc.push_constant_ranges.iter().enumerate() {
            if pc.stages.intersects(used_stages) {
                return Err(Error::MoreThanOnePushConstantRangePerStage {
                    index,
                    provided: pc.stages,
                    intersected: pc.stages & used_stages,
                });
            }
            used_stages |= pc.stages;

            let device_max_pc_size = self.limits.max_push_constant_size;
            if device_max_pc_size < pc.range.end {
                return Err(Error::PushConstantRangeTooLarge {
                    index,
                    range: pc.range.clone(),
                    max: device_max_pc_size,
                });
            }

            if pc.range.start % wgt::PUSH_CONSTANT_ALIGNMENT != 0 {
                return Err(Error::MisalignedPushConstantRange {
                    index,
                    bound: pc.range.start,
                });
            }
            if pc.range.end % wgt::PUSH_CONSTANT_ALIGNMENT != 0 {
                return Err(Error::MisalignedPushConstantRange {
                    index,
                    bound: pc.range.end,
                });
            }
        }

        let mut count_validator = binding_model::BindingTypeMaxCountValidator::default();

        // validate total resource counts
        for &id in desc.bind_group_layouts.iter() {
            let Some(bind_group_layout) = try_get_bind_group_layout(bgl_guard, id) else {
                return Err(Error::InvalidBindGroupLayout(id));
            };

            if bind_group_layout.device_id.value.0 != self_id {
                return Err(DeviceError::WrongDevice.into());
            }

            count_validator.merge(&bind_group_layout.assume_deduplicated().count_validator);
        }
        count_validator
            .validate(&self.limits)
            .map_err(Error::TooManyBindings)?;

        let bgl_vec = desc
            .bind_group_layouts
            .iter()
<<<<<<< HEAD
            .map(|&id| try_get_bind_group_layout(bgl_guard, id).unwrap().raw())
=======
            .map(|&id| {
                &try_get_bind_group_layout(bgl_guard, id)
                    .unwrap()
                    .assume_deduplicated()
                    .raw
            })
>>>>>>> c85cbea3
            .collect::<Vec<_>>();
        let hal_desc = hal::PipelineLayoutDescriptor {
            label: desc.label.borrow_option(),
            flags: hal::PipelineLayoutFlags::BASE_VERTEX_INSTANCE,
            bind_group_layouts: &bgl_vec,
            push_constant_ranges: desc.push_constant_ranges.as_ref(),
        };

        let raw = unsafe {
            self.raw
                .as_ref()
                .unwrap()
                .create_pipeline_layout(&hal_desc)
                .map_err(DeviceError::from)?
        };

        Ok(binding_model::PipelineLayout {
            raw: Some(raw),
            device: self.clone(),
            info: ResourceInfo::new(desc.label.borrow_or_default()),
            bind_group_layouts: desc
                .bind_group_layouts
                .iter()
                .map(|&id| {
                    let (_, layout) = get_bind_group_layout(bgl_guard, id);
                    layout.clone()
                })
                .collect(),
            push_constant_ranges: desc.push_constant_ranges.iter().cloned().collect(),
        })
    }

    //TODO: refactor this. It's the only method of `Device` that registers new objects
    // (the pipeline layout).
    pub(crate) fn derive_pipeline_layout(
        self: &Arc<Self>,
        implicit_context: Option<ImplicitPipelineContext>,
        mut derived_group_layouts: ArrayVec<binding_model::BindEntryMap, { hal::MAX_BIND_GROUPS }>,
        bgl_registry: &Registry<id::BindGroupLayoutId, BindGroupLayout<A>>,
        pipeline_layout_registry: &Registry<id::PipelineLayoutId, binding_model::PipelineLayout<A>>,
    ) -> Result<id::PipelineLayoutId, pipeline::ImplicitLayoutError> {
        while derived_group_layouts
            .last()
            .map_or(false, |map| map.is_empty())
        {
            derived_group_layouts.pop();
        }
        let mut ids = implicit_context.ok_or(pipeline::ImplicitLayoutError::MissingIds(0))?;
        let group_count = derived_group_layouts.len();
        if ids.group_ids.len() < group_count {
            log::error!(
                "Not enough bind group IDs ({}) specified for the implicit layout ({})",
                ids.group_ids.len(),
                derived_group_layouts.len()
            );
            return Err(pipeline::ImplicitLayoutError::MissingIds(group_count as _));
        }

        for (bgl_id, map) in ids.group_ids.iter_mut().zip(derived_group_layouts) {
            let bgl = match Device::deduplicate_bind_group_layout(
                self.info.id(),
                &map,
                &bgl_registry.read(),
            ) {
                Some((dedup_id, _)) => {
                    *bgl_id = dedup_id;
                    None
                }
                None => Some(self.create_bind_group_layout(None, map)?),
            };
            if let Some(bgl) = bgl {
                bgl_registry.force_replace(*bgl_id, bgl);
            }
        }

        let layout_desc = binding_model::PipelineLayoutDescriptor {
            label: None,
            bind_group_layouts: Cow::Borrowed(&ids.group_ids[..group_count]),
            push_constant_ranges: Cow::Borrowed(&[]), //TODO?
        };
        let layout = self.create_pipeline_layout(&layout_desc, &bgl_registry.read())?;
        pipeline_layout_registry.force_replace(ids.root_id, layout);
        Ok(ids.root_id)
    }

    pub(crate) fn create_compute_pipeline(
        self: &Arc<Self>,
        desc: &pipeline::ComputePipelineDescriptor,
        implicit_context: Option<ImplicitPipelineContext>,
        hub: &Hub<A>,
    ) -> Result<pipeline::ComputePipeline<A>, pipeline::CreateComputePipelineError> {
        // This has to be done first, or otherwise the IDs may be pointing to entries
        // that are not even in the storage.
        if let Some(ref ids) = implicit_context {
            let mut pipeline_layout_guard = hub.pipeline_layouts.write();
            pipeline_layout_guard.insert_error(ids.root_id, IMPLICIT_FAILURE);
            let mut bgl_guard = hub.bind_group_layouts.write();
            for &bgl_id in ids.group_ids.iter() {
                bgl_guard.insert_error(bgl_id, IMPLICIT_FAILURE);
            }
        }

        self.require_downlevel_flags(wgt::DownlevelFlags::COMPUTE_SHADERS)?;

        let mut derived_group_layouts =
            ArrayVec::<binding_model::BindEntryMap, { hal::MAX_BIND_GROUPS }>::new();
        let mut shader_binding_sizes = FastHashMap::default();

        let io = validation::StageIo::default();

        let shader_module = hub
            .shader_modules
            .get(desc.stage.module)
            .map_err(|_| validation::StageError::InvalidModule)?;

        if shader_module.device_id.value.0 != self_id {
            return Err(DeviceError::WrongDevice.into());
        }

        {
            let flag = wgt::ShaderStages::COMPUTE;
            let pipeline_layout_guard = hub.pipeline_layouts.read();
            let provided_layouts = match desc.layout {
                Some(pipeline_layout_id) => Some(Device::get_introspection_bind_group_layouts(
                    pipeline_layout_guard
                        .get(pipeline_layout_id)
                        .map_err(|_| pipeline::CreateComputePipelineError::InvalidLayout)?,
                )),
                None => {
                    for _ in 0..self.limits.max_bind_groups {
                        derived_group_layouts.push(binding_model::BindEntryMap::default());
                    }
                    None
                }
            };
            if let Some(ref interface) = shader_module.interface {
                let _ = interface.check_stage(
                    provided_layouts.as_ref().map(|p| p.as_slice()),
                    &mut derived_group_layouts,
                    &mut shader_binding_sizes,
                    &desc.stage.entry_point,
                    flag,
                    io,
                    None,
                )?;
            }
        }

        let pipeline_layout_id = match desc.layout {
            Some(id) => id,
            None => self.derive_pipeline_layout(
                implicit_context,
                derived_group_layouts,
                &hub.bind_group_layouts,
                &hub.pipeline_layouts,
            )?,
        };
        let pipeline_layout_guard = hub.pipeline_layouts.read();
        let layout = pipeline_layout_guard
            .get(pipeline_layout_id)
            .map_err(|_| pipeline::CreateComputePipelineError::InvalidLayout)?;

        if layout.device_id.value.0 != self_id {
            return Err(DeviceError::WrongDevice.into());
        }

        let late_sized_buffer_groups =
            Device::make_late_sized_buffer_groups(&shader_binding_sizes, layout);

        let pipeline_desc = hal::ComputePipelineDescriptor {
            label: desc.label.borrow_option(),
            layout: layout.raw(),
            stage: hal::ProgrammableStage {
                entry_point: desc.stage.entry_point.as_ref(),
                module: shader_module.raw(),
            },
        };

        let raw = unsafe {
            self.raw
                .as_ref()
                .unwrap()
                .create_compute_pipeline(&pipeline_desc)
        }
        .map_err(|err| match err {
            hal::PipelineError::Device(error) => {
                pipeline::CreateComputePipelineError::Device(error.into())
            }
            hal::PipelineError::Linkage(_stages, msg) => {
                pipeline::CreateComputePipelineError::Internal(msg)
            }
            hal::PipelineError::EntryPoint(_stage) => {
                pipeline::CreateComputePipelineError::Internal(EP_FAILURE.to_string())
            }
        })?;

        let pipeline = pipeline::ComputePipeline {
            raw: Some(raw),
            layout: layout.clone(),
            device: self.clone(),
            _shader_module: shader_module,
            late_sized_buffer_groups,
            info: ResourceInfo::new(desc.label.borrow_or_default()),
        };
        Ok(pipeline)
    }

    pub(crate) fn create_render_pipeline(
        self: &Arc<Self>,
        adapter: &Adapter<A>,
        desc: &pipeline::RenderPipelineDescriptor,
        implicit_context: Option<ImplicitPipelineContext>,
        hub: &Hub<A>,
    ) -> Result<pipeline::RenderPipeline<A>, pipeline::CreateRenderPipelineError> {
        use wgt::TextureFormatFeatureFlags as Tfff;

        let mut shader_modules = Vec::new();

        // This has to be done first, or otherwise the IDs may be pointing to entries
        // that are not even in the storage.
        if let Some(ref ids) = implicit_context {
            //TODO: only lock mutable if the layout is derived
            let mut pipeline_layout_guard = hub.pipeline_layouts.write();
            let mut bgl_guard = hub.bind_group_layouts.write();
            pipeline_layout_guard.insert_error(ids.root_id, IMPLICIT_FAILURE);
            for &bgl_id in ids.group_ids.iter() {
                bgl_guard.insert_error(bgl_id, IMPLICIT_FAILURE);
            }
        }

        let mut derived_group_layouts =
            ArrayVec::<binding_model::BindEntryMap, { hal::MAX_BIND_GROUPS }>::new();
        let mut shader_binding_sizes = FastHashMap::default();

        let num_attachments = desc.fragment.as_ref().map(|f| f.targets.len()).unwrap_or(0);
        if num_attachments > hal::MAX_COLOR_ATTACHMENTS {
            return Err(pipeline::CreateRenderPipelineError::ColorAttachment(
                command::ColorAttachmentError::TooMany {
                    given: num_attachments,
                    limit: hal::MAX_COLOR_ATTACHMENTS,
                },
            ));
        }

        let color_targets = desc
            .fragment
            .as_ref()
            .map_or(&[][..], |fragment| &fragment.targets);
        let depth_stencil_state = desc.depth_stencil.as_ref();

        let cts: ArrayVec<_, { hal::MAX_COLOR_ATTACHMENTS }> =
            color_targets.iter().filter_map(|x| x.as_ref()).collect();
        if !cts.is_empty() && {
            let first = &cts[0];
            cts[1..]
                .iter()
                .any(|ct| ct.write_mask != first.write_mask || ct.blend != first.blend)
        } {
            log::debug!("Color targets: {:?}", color_targets);
            self.require_downlevel_flags(wgt::DownlevelFlags::INDEPENDENT_BLEND)?;
        }

        let mut io = validation::StageIo::default();
        let mut validated_stages = wgt::ShaderStages::empty();

        let mut vertex_steps = Vec::with_capacity(desc.vertex.buffers.len());
        let mut vertex_buffers = Vec::with_capacity(desc.vertex.buffers.len());
        let mut total_attributes = 0;
        let mut shader_expects_dual_source_blending = false;
        let mut pipeline_expects_dual_source_blending = false;
        for (i, vb_state) in desc.vertex.buffers.iter().enumerate() {
            vertex_steps.push(pipeline::VertexStep {
                stride: vb_state.array_stride,
                mode: vb_state.step_mode,
            });
            if vb_state.attributes.is_empty() {
                continue;
            }
            if vb_state.array_stride > self.limits.max_vertex_buffer_array_stride as u64 {
                return Err(pipeline::CreateRenderPipelineError::VertexStrideTooLarge {
                    index: i as u32,
                    given: vb_state.array_stride as u32,
                    limit: self.limits.max_vertex_buffer_array_stride,
                });
            }
            if vb_state.array_stride % wgt::VERTEX_STRIDE_ALIGNMENT != 0 {
                return Err(pipeline::CreateRenderPipelineError::UnalignedVertexStride {
                    index: i as u32,
                    stride: vb_state.array_stride,
                });
            }
            vertex_buffers.push(hal::VertexBufferLayout {
                array_stride: vb_state.array_stride,
                step_mode: vb_state.step_mode,
                attributes: vb_state.attributes.as_ref(),
            });

            for attribute in vb_state.attributes.iter() {
                if attribute.offset >= 0x10000000 {
                    return Err(
                        pipeline::CreateRenderPipelineError::InvalidVertexAttributeOffset {
                            location: attribute.shader_location,
                            offset: attribute.offset,
                        },
                    );
                }

                if let wgt::VertexFormat::Float64
                | wgt::VertexFormat::Float64x2
                | wgt::VertexFormat::Float64x3
                | wgt::VertexFormat::Float64x4 = attribute.format
                {
                    self.require_features(wgt::Features::VERTEX_ATTRIBUTE_64BIT)?;
                }

                let previous = io.insert(
                    attribute.shader_location,
                    validation::InterfaceVar::vertex_attribute(attribute.format),
                );

                if previous.is_some() {
                    return Err(pipeline::CreateRenderPipelineError::ShaderLocationClash(
                        attribute.shader_location,
                    ));
                }
            }
            total_attributes += vb_state.attributes.len();
        }

        if vertex_buffers.len() > self.limits.max_vertex_buffers as usize {
            return Err(pipeline::CreateRenderPipelineError::TooManyVertexBuffers {
                given: vertex_buffers.len() as u32,
                limit: self.limits.max_vertex_buffers,
            });
        }
        if total_attributes > self.limits.max_vertex_attributes as usize {
            return Err(
                pipeline::CreateRenderPipelineError::TooManyVertexAttributes {
                    given: total_attributes as u32,
                    limit: self.limits.max_vertex_attributes,
                },
            );
        }

        if desc.primitive.strip_index_format.is_some() && !desc.primitive.topology.is_strip() {
            return Err(
                pipeline::CreateRenderPipelineError::StripIndexFormatForNonStripTopology {
                    strip_index_format: desc.primitive.strip_index_format,
                    topology: desc.primitive.topology,
                },
            );
        }

        if desc.primitive.unclipped_depth {
            self.require_features(wgt::Features::DEPTH_CLIP_CONTROL)?;
        }

        if desc.primitive.polygon_mode == wgt::PolygonMode::Line {
            self.require_features(wgt::Features::POLYGON_MODE_LINE)?;
        }
        if desc.primitive.polygon_mode == wgt::PolygonMode::Point {
            self.require_features(wgt::Features::POLYGON_MODE_POINT)?;
        }

        if desc.primitive.conservative {
            self.require_features(wgt::Features::CONSERVATIVE_RASTERIZATION)?;
        }

        if desc.primitive.conservative && desc.primitive.polygon_mode != wgt::PolygonMode::Fill {
            return Err(
                pipeline::CreateRenderPipelineError::ConservativeRasterizationNonFillPolygonMode,
            );
        }

        for (i, cs) in color_targets.iter().enumerate() {
            if let Some(cs) = cs.as_ref() {
                let error = loop {
                    if cs.write_mask.contains_invalid_bits() {
                        break Some(pipeline::ColorStateError::InvalidWriteMask(cs.write_mask));
                    }

                    let format_features = self.describe_format_features(adapter, cs.format)?;
                    if !format_features
                        .allowed_usages
                        .contains(wgt::TextureUsages::RENDER_ATTACHMENT)
                    {
                        break Some(pipeline::ColorStateError::FormatNotRenderable(cs.format));
                    }
                    let blendable = format_features.flags.contains(Tfff::BLENDABLE);
                    let filterable = format_features.flags.contains(Tfff::FILTERABLE);
                    let adapter_specific = self
                        .features
                        .contains(wgt::Features::TEXTURE_ADAPTER_SPECIFIC_FORMAT_FEATURES);
                    // according to WebGPU specifications the texture needs to be
                    // [`TextureFormatFeatureFlags::FILTERABLE`] if blending is set - use
                    // [`Features::TEXTURE_ADAPTER_SPECIFIC_FORMAT_FEATURES`] to elude
                    // this limitation
                    if cs.blend.is_some() && (!blendable || (!filterable && !adapter_specific)) {
                        break Some(pipeline::ColorStateError::FormatNotBlendable(cs.format));
                    }
                    if !hal::FormatAspects::from(cs.format).contains(hal::FormatAspects::COLOR) {
                        break Some(pipeline::ColorStateError::FormatNotColor(cs.format));
                    }
                    if desc.multisample.count > 1
                        && !format_features
                            .flags
                            .sample_count_supported(desc.multisample.count)
                    {
                        break Some(pipeline::ColorStateError::FormatNotMultisampled(cs.format));
                    }
                    if let Some(blend_mode) = cs.blend {
                        for factor in [
                            blend_mode.color.src_factor,
                            blend_mode.color.dst_factor,
                            blend_mode.alpha.src_factor,
                            blend_mode.alpha.dst_factor,
                        ] {
                            if factor.ref_second_blend_source() {
                                self.require_features(wgt::Features::DUAL_SOURCE_BLENDING)?;
                                if i == 0 {
                                    pipeline_expects_dual_source_blending = true;
                                    break;
                                } else {
                                    return Err(crate::pipeline::CreateRenderPipelineError
                            ::BlendFactorOnUnsupportedTarget { factor, target: i as u32 });
                                }
                            }
                        }
                    }
                    break None;
                };
                if let Some(e) = error {
                    return Err(pipeline::CreateRenderPipelineError::ColorState(i as u8, e));
                }
            }
        }

        if let Some(ds) = depth_stencil_state {
            let error = loop {
                let format_features = self.describe_format_features(adapter, ds.format)?;
                if !format_features
                    .allowed_usages
                    .contains(wgt::TextureUsages::RENDER_ATTACHMENT)
                {
                    break Some(pipeline::DepthStencilStateError::FormatNotRenderable(
                        ds.format,
                    ));
                }

                let aspect = hal::FormatAspects::from(ds.format);
                if ds.is_depth_enabled() && !aspect.contains(hal::FormatAspects::DEPTH) {
                    break Some(pipeline::DepthStencilStateError::FormatNotDepth(ds.format));
                }
                if ds.stencil.is_enabled() && !aspect.contains(hal::FormatAspects::STENCIL) {
                    break Some(pipeline::DepthStencilStateError::FormatNotStencil(
                        ds.format,
                    ));
                }
                if desc.multisample.count > 1
                    && !format_features
                        .flags
                        .sample_count_supported(desc.multisample.count)
                {
                    break Some(pipeline::DepthStencilStateError::FormatNotMultisampled(
                        ds.format,
                    ));
                }

                break None;
            };
            if let Some(e) = error {
                return Err(pipeline::CreateRenderPipelineError::DepthStencilState(e));
            }

            if ds.bias.clamp != 0.0 {
                self.require_downlevel_flags(wgt::DownlevelFlags::DEPTH_BIAS_CLAMP)?;
            }
        }

        if desc.layout.is_none() {
            for _ in 0..self.limits.max_bind_groups {
                derived_group_layouts.push(binding_model::BindEntryMap::default());
            }
        }

        let samples = {
            let sc = desc.multisample.count;
            if sc == 0 || sc > 32 || !conv::is_power_of_two_u32(sc) {
                return Err(pipeline::CreateRenderPipelineError::InvalidSampleCount(sc));
            }
            sc
        };

        let shader_module_guard = hub.shader_modules.read();

        let vertex_stage = {
            let stage = &desc.vertex.stage;
            let flag = wgt::ShaderStages::VERTEX;

            let shader_module = shader_module_guard.get(stage.module).map_err(|_| {
                pipeline::CreateRenderPipelineError::Stage {
                    stage: flag,
                    error: validation::StageError::InvalidModule,
                }
            })?;
            shader_modules.push(shader_module.clone());

<<<<<<< HEAD
            let pipeline_layout_guard = hub.pipeline_layouts.read();
=======
            if shader_module.device_id.value.0 != self_id {
                return Err(DeviceError::WrongDevice.into());
            }

>>>>>>> c85cbea3
            let provided_layouts = match desc.layout {
                Some(pipeline_layout_id) => {
                    let pipeline_layout = pipeline_layout_guard
                        .get(pipeline_layout_id)
                        .map_err(|_| pipeline::CreateRenderPipelineError::InvalidLayout)?;

                    if pipeline_layout.device_id.value.0 != self_id {
                        return Err(DeviceError::WrongDevice.into());
                    }

                    Some(Device::get_introspection_bind_group_layouts(
                        pipeline_layout,
                    ))
                }
                None => None,
            };

            if let Some(ref interface) = shader_module.interface {
                io = interface
                    .check_stage(
                        provided_layouts.as_ref().map(|p| p.as_slice()),
                        &mut derived_group_layouts,
                        &mut shader_binding_sizes,
                        &stage.entry_point,
                        flag,
                        io,
                        desc.depth_stencil.as_ref().map(|d| d.depth_compare),
                    )
                    .map_err(|error| pipeline::CreateRenderPipelineError::Stage {
                        stage: flag,
                        error,
                    })?;
                validated_stages |= flag;
            }

            hal::ProgrammableStage {
                module: shader_module.raw(),
                entry_point: stage.entry_point.as_ref(),
            }
        };

        let fragment_stage = match desc.fragment {
            Some(ref fragment) => {
                let flag = wgt::ShaderStages::FRAGMENT;

                let shader_module =
                    shader_module_guard
                        .get(fragment.stage.module)
                        .map_err(|_| pipeline::CreateRenderPipelineError::Stage {
                            stage: flag,
                            error: validation::StageError::InvalidModule,
                        })?;
                shader_modules.push(shader_module.clone());

                let pipeline_layout_guard = hub.pipeline_layouts.read();
                let provided_layouts = match desc.layout {
                    Some(pipeline_layout_id) => Some(Device::get_introspection_bind_group_layouts(
                        pipeline_layout_guard
                            .get(pipeline_layout_id)
                            .as_ref()
                            .map_err(|_| pipeline::CreateRenderPipelineError::InvalidLayout)?,
                    )),
                    None => None,
                };

                if validated_stages == wgt::ShaderStages::VERTEX {
                    if let Some(ref interface) = shader_module.interface {
                        io = interface
                            .check_stage(
                                provided_layouts.as_ref().map(|p| p.as_slice()),
                                &mut derived_group_layouts,
                                &mut shader_binding_sizes,
                                &fragment.stage.entry_point,
                                flag,
                                io,
                                desc.depth_stencil.as_ref().map(|d| d.depth_compare),
                            )
                            .map_err(|error| pipeline::CreateRenderPipelineError::Stage {
                                stage: flag,
                                error,
                            })?;
                        validated_stages |= flag;
                    }
                }

                if let Some(ref interface) = shader_module.interface {
                    shader_expects_dual_source_blending = interface
                        .fragment_uses_dual_source_blending(&fragment.stage.entry_point)
                        .map_err(|error| pipeline::CreateRenderPipelineError::Stage {
                            stage: flag,
                            error,
                        })?;
                }

                Some(hal::ProgrammableStage {
                    module: shader_module.raw(),
                    entry_point: fragment.stage.entry_point.as_ref(),
                })
            }
            None => None,
        };

        if !pipeline_expects_dual_source_blending && shader_expects_dual_source_blending {
            return Err(
                pipeline::CreateRenderPipelineError::ShaderExpectsPipelineToUseDualSourceBlending,
            );
        }
        if pipeline_expects_dual_source_blending && !shader_expects_dual_source_blending {
            return Err(
                pipeline::CreateRenderPipelineError::PipelineExpectsShaderToUseDualSourceBlending,
            );
        }

        if validated_stages.contains(wgt::ShaderStages::FRAGMENT) {
            for (i, output) in io.iter() {
                match color_targets.get(*i as usize) {
                    Some(&Some(ref state)) => {
                        validation::check_texture_format(state.format, &output.ty).map_err(
                            |pipeline| {
                                pipeline::CreateRenderPipelineError::ColorState(
                                    *i as u8,
                                    pipeline::ColorStateError::IncompatibleFormat {
                                        pipeline,
                                        shader: output.ty,
                                    },
                                )
                            },
                        )?;
                    }
                    _ => {
                        log::warn!(
                            "The fragment stage {:?} output @location({}) values are ignored",
                            fragment_stage
                                .as_ref()
                                .map_or("", |stage| stage.entry_point),
                            i
                        );
                    }
                }
            }
        }
        let last_stage = match desc.fragment {
            Some(_) => wgt::ShaderStages::FRAGMENT,
            None => wgt::ShaderStages::VERTEX,
        };
        if desc.layout.is_none() && !validated_stages.contains(last_stage) {
            return Err(pipeline::ImplicitLayoutError::ReflectionError(last_stage).into());
        }

        let pipeline_layout_id = match desc.layout {
            Some(id) => id,
            None => self.derive_pipeline_layout(
                implicit_context,
                derived_group_layouts,
                &hub.bind_group_layouts,
                &hub.pipeline_layouts,
            )?,
        };
        let layout = {
            let pipeline_layout_guard = hub.pipeline_layouts.read();
            pipeline_layout_guard
                .get(pipeline_layout_id)
                .map_err(|_| pipeline::CreateRenderPipelineError::InvalidLayout)?
                .clone()
        };

        // Multiview is only supported if the feature is enabled
        if desc.multiview.is_some() {
            self.require_features(wgt::Features::MULTIVIEW)?;
        }

        if !self
            .downlevel
            .flags
            .contains(wgt::DownlevelFlags::BUFFER_BINDINGS_NOT_16_BYTE_ALIGNED)
        {
            for (binding, size) in shader_binding_sizes.iter() {
                if size.get() % 16 != 0 {
                    return Err(pipeline::CreateRenderPipelineError::UnalignedShader {
                        binding: binding.binding,
                        group: binding.group,
                        size: size.get(),
                    });
                }
            }
        }

        let late_sized_buffer_groups =
            Device::make_late_sized_buffer_groups(&shader_binding_sizes, &layout);

        let pipeline_desc = hal::RenderPipelineDescriptor {
            label: desc.label.borrow_option(),
            layout: layout.raw(),
            vertex_buffers: &vertex_buffers,
            vertex_stage,
            primitive: desc.primitive,
            depth_stencil: desc.depth_stencil.clone(),
            multisample: desc.multisample,
            fragment_stage,
            color_targets,
            multiview: desc.multiview,
        };
        let raw = unsafe {
            self.raw
                .as_ref()
                .unwrap()
                .create_render_pipeline(&pipeline_desc)
        }
        .map_err(|err| match err {
            hal::PipelineError::Device(error) => {
                pipeline::CreateRenderPipelineError::Device(error.into())
            }
            hal::PipelineError::Linkage(stage, msg) => {
                pipeline::CreateRenderPipelineError::Internal { stage, error: msg }
            }
            hal::PipelineError::EntryPoint(stage) => {
                pipeline::CreateRenderPipelineError::Internal {
                    stage: hal::auxil::map_naga_stage(stage),
                    error: EP_FAILURE.to_string(),
                }
            }
        })?;

        let pass_context = RenderPassContext {
            attachments: AttachmentData {
                colors: color_targets
                    .iter()
                    .map(|state| state.as_ref().map(|s| s.format))
                    .collect(),
                resolves: ArrayVec::new(),
                depth_stencil: depth_stencil_state.as_ref().map(|state| state.format),
            },
            sample_count: samples,
            multiview: desc.multiview,
        };

        let mut flags = pipeline::PipelineFlags::empty();
        for state in color_targets.iter().filter_map(|s| s.as_ref()) {
            if let Some(ref bs) = state.blend {
                if bs.color.uses_constant() | bs.alpha.uses_constant() {
                    flags |= pipeline::PipelineFlags::BLEND_CONSTANT;
                }
            }
        }
        if let Some(ds) = depth_stencil_state.as_ref() {
            if ds.stencil.is_enabled() && ds.stencil.needs_ref_value() {
                flags |= pipeline::PipelineFlags::STENCIL_REFERENCE;
            }
            if !ds.is_depth_read_only() {
                flags |= pipeline::PipelineFlags::WRITES_DEPTH;
            }
            if !ds.is_stencil_read_only(desc.primitive.cull_mode) {
                flags |= pipeline::PipelineFlags::WRITES_STENCIL;
            }
        }

        let pipeline = pipeline::RenderPipeline {
            raw: Some(raw),
            layout: layout.clone(),
            device: self.clone(),
            pass_context,
            _shader_modules: shader_modules,
            flags,
            strip_index_format: desc.primitive.strip_index_format,
            vertex_steps,
            late_sized_buffer_groups,
            info: ResourceInfo::new(desc.label.borrow_or_default()),
        };
        Ok(pipeline)
    }

    pub(crate) fn describe_format_features(
        &self,
        adapter: &Adapter<A>,
        format: TextureFormat,
    ) -> Result<wgt::TextureFormatFeatures, MissingFeatures> {
        self.require_features(format.required_features())?;

        let using_device_features = self
            .features
            .contains(wgt::Features::TEXTURE_ADAPTER_SPECIFIC_FORMAT_FEATURES);
        // If we're running downlevel, we need to manually ask the backend what
        // we can use as we can't trust WebGPU.
        let downlevel = !self.downlevel.is_webgpu_compliant();

        if using_device_features || downlevel {
            Ok(adapter.get_texture_format_features(format))
        } else {
            Ok(format.guaranteed_format_features(self.features))
        }
    }

    pub(crate) fn wait_for_submit(
        &self,
        submission_index: SubmissionIndex,
    ) -> Result<(), WaitIdleError> {
        let fence = self.fence.read();
        let fence = fence.as_ref().unwrap();
        let last_done_index = unsafe {
            self.raw
                .as_ref()
                .unwrap()
                .get_fence_value(fence)
                .map_err(DeviceError::from)?
        };
        if last_done_index < submission_index {
            log::info!("Waiting for submission {:?}", submission_index);
            unsafe {
                self.raw
                    .as_ref()
                    .unwrap()
                    .wait(fence, submission_index, !0)
                    .map_err(DeviceError::from)?
            };
            let closures = self.lock_life().triage_submissions(
                submission_index,
                self.command_allocator.lock().as_mut().unwrap(),
            );
            assert!(
                closures.is_empty(),
                "wait_for_submit is not expected to work with closures"
            );
        }
        Ok(())
    }

    pub(crate) fn create_query_set(
        self: &Arc<Self>,
        desc: &resource::QuerySetDescriptor,
    ) -> Result<QuerySet<A>, resource::CreateQuerySetError> {
        use resource::CreateQuerySetError as Error;

        match desc.ty {
            wgt::QueryType::Occlusion => {}
            wgt::QueryType::Timestamp => {
                self.require_features(wgt::Features::TIMESTAMP_QUERY)?;
            }
            wgt::QueryType::PipelineStatistics(..) => {
                self.require_features(wgt::Features::PIPELINE_STATISTICS_QUERY)?;
            }
        }

        if desc.count == 0 {
            return Err(Error::ZeroCount);
        }

        if desc.count > wgt::QUERY_SET_MAX_QUERIES {
            return Err(Error::TooManyQueries {
                count: desc.count,
                maximum: wgt::QUERY_SET_MAX_QUERIES,
            });
        }

        let hal_desc = desc.map_label(crate::LabelHelpers::borrow_option);
        Ok(QuerySet {
            raw: Some(unsafe { self.raw().create_query_set(&hal_desc).unwrap() }),
            device: self.clone(),
            info: ResourceInfo::new(""),
            desc: desc.map_label(|_| ()),
        })
    }

    pub(crate) fn lose(&self, _reason: Option<&str>) {
        // Follow the steps at https://gpuweb.github.io/gpuweb/#lose-the-device.

        // Mark the device explicitly as invalid. This is checked in various
        // places to prevent new work from being submitted.
        self.valid.store(false, Ordering::Release);

        // The following steps remain in "lose the device":
        // 1) Resolve the GPUDevice device.lost promise.

        // TODO: triggger this passively or actively, and supply the reason.

        // 2) Complete any outstanding mapAsync() steps.
        // 3) Complete any outstanding onSubmittedWorkDone() steps.

        // These parts are passively accomplished by setting valid to false,
        // since that will prevent any new work from being added to the queues.
        // Future calls to poll_devices will continue to check the work queues
        // until they are cleared, and then drop the device.
    }
}

impl<A: HalApi> Device<A> {
    pub(crate) fn destroy_command_buffer(&self, mut cmd_buf: command::CommandBuffer<A>) {
        let mut baked = cmd_buf.extract_baked_commands();
        unsafe {
            baked.encoder.reset_all(baked.list.into_iter());
        }
        unsafe {
            self.raw
                .as_ref()
                .unwrap()
                .destroy_command_encoder(baked.encoder);
        }
    }

    /// Wait for idle and remove resources that we can, before we die.
    pub(crate) fn prepare_to_die(&self) {
        self.pending_writes.lock().as_mut().unwrap().deactivate();
        let mut life_tracker = self.lock_life();
        let current_index = self.active_submission_index.load(Ordering::Relaxed);
        if let Err(error) = unsafe {
            let fence = self.fence.read();
            let fence = fence.as_ref().unwrap();
            self.raw
                .as_ref()
                .unwrap()
                .wait(fence, current_index, CLEANUP_WAIT_MS)
        } {
            log::error!("failed to wait for the device: {:?}", error);
        }
        let _ = life_tracker.triage_submissions(
            current_index,
            self.command_allocator.lock().as_mut().unwrap(),
        );
        life_tracker.cleanup();
        #[cfg(feature = "trace")]
        {
            *self.trace.lock() = None;
        }
    }
}

impl<A: HalApi> Resource<DeviceId> for Device<A> {
    const TYPE: ResourceType = "Device";

    fn as_info(&self) -> &ResourceInfo<DeviceId> {
        &self.info
    }

    fn as_info_mut(&mut self) -> &mut ResourceInfo<DeviceId> {
        &mut self.info
    }
}<|MERGE_RESOLUTION|>--- conflicted
+++ resolved
@@ -2,13 +2,9 @@
 use crate::device::trace;
 use crate::{
     binding_model::{
-<<<<<<< HEAD
         self, get_bind_group_layout, try_get_bind_group_layout, BindGroupLayout,
-        BindGroupLayoutEntryError,
-=======
-        self, get_bind_group_layout, try_get_bind_group_layout, BglOrDuplicate,
+        BindGroupLayoutEntryError,BglOrDuplicate,
         BindGroupLayoutInner,
->>>>>>> c85cbea3
     },
     command, conv,
     device::life::{LifetimeTracker, WaitIdleError},
@@ -1416,16 +1412,10 @@
         guard
             .iter(self_id.backend())
             .find(|&(_, bgl)| {
-<<<<<<< HEAD
                 bgl.device.info.id() == self_id
-                    && bgl.compatible_layout.is_none()
-                    && bgl.entries == *entry_map
-=======
-                bgl.device_id.value.0 == self_id
                     && bgl
                         .as_inner()
                         .map_or(false, |inner| inner.entries == *entry_map)
->>>>>>> c85cbea3
             })
             .map(|(id, resource)| (id, resource))
     }
@@ -1436,16 +1426,12 @@
         pipeline_layout
             .bind_group_layouts
             .iter()
-<<<<<<< HEAD
-            .map(|layout| &layout.entries)
-=======
             .map(|&id| {
                 &get_bind_group_layout(bgl_guard, id)
                     .1
                     .assume_deduplicated()
                     .entries
             })
->>>>>>> c85cbea3
             .collect()
     }
 
@@ -1462,15 +1448,10 @@
             .bind_group_layouts
             .iter()
             .enumerate()
-<<<<<<< HEAD
-            .map(|(group_index, bgl)| pipeline::LateSizedBufferGroup {
-                shader_sizes: bgl
-=======
             .map(|(group_index, &bgl_id)| pipeline::LateSizedBufferGroup {
                 shader_sizes: get_bind_group_layout(bgl_guard, bgl_id)
                     .1
                     .assume_deduplicated()
->>>>>>> c85cbea3
                     .entries
                     .values()
                     .filter_map(|entry| match entry.ty {
@@ -1683,31 +1664,10 @@
             .validate(&self.limits)
             .map_err(binding_model::CreateBindGroupLayoutError::TooManyBindings)?;
 
-<<<<<<< HEAD
         Ok(BindGroupLayout {
             raw: Some(raw),
             device: self.clone(),
-            dynamic_count: entry_map
-                .values()
-                .filter(|b| b.ty.has_dynamic_offset())
-                .count(),
-            count_validator,
-            entries: entry_map,
             info: ResourceInfo::new(label.unwrap_or("<BindGroupLayoyt>")),
-            #[cfg(debug_assertions)]
-            label: label.unwrap_or("").to_string(),
-            compatible_layout: None,
-        })
-    }
-
-    pub(crate) fn create_buffer_binding<'a>(
-=======
-        Ok(binding_model::BindGroupLayout {
-            device_id: Stored {
-                value: id::Valid(self_id),
-                ref_count: self.life_guard.add_ref(),
-            },
-            multi_ref_count: MultiRefCount::new(),
             inner: BglOrDuplicate::Inner(BindGroupLayoutInner {
                 raw,
                 dynamic_count: entry_map
@@ -1722,9 +1682,7 @@
         })
     }
 
-    fn create_buffer_binding<'a>(
-        device_id: id::DeviceId,
->>>>>>> c85cbea3
+    pub(crate) fn create_buffer_binding<'a>(
         bb: &binding_model::BufferBinding,
         binding: u32,
         decl: &wgt::BindGroupLayoutEntry,
@@ -1856,15 +1814,8 @@
         })
     }
 
-<<<<<<< HEAD
     pub(crate) fn create_texture_binding(
         view: &TextureView<A>,
-=======
-    fn create_texture_binding(
-        device_id: id::DeviceId,
-        view: &resource::TextureView<A>,
-        texture_guard: &Storage<resource::Texture<A>, id::TextureId>,
->>>>>>> c85cbea3
         internal_use: hal::TextureUses,
         pub_usage: wgt::TextureUsages,
         used: &mut BindGroupStates<A>,
@@ -1906,19 +1857,11 @@
         Ok(())
     }
 
-<<<<<<< HEAD
+    // This function expects the provided bind group layout to be resolved
+    // (not passing a duplicate) beforehand.
     pub(crate) fn create_bind_group(
         self: &Arc<Self>,
         layout: &Arc<BindGroupLayout<A>>,
-=======
-    // This function expects the provided bind group layout to be resolved
-    // (not passing a duplicate) beforehand.
-    pub(super) fn create_bind_group<G: GlobalIdentityHandlerFactory>(
-        &self,
-        self_id: id::DeviceId,
-        layout: &binding_model::BindGroupLayout<A>,
-        layout_id: id::Valid<id::BindGroupLayoutId>,
->>>>>>> c85cbea3
         desc: &binding_model::BindGroupDescriptor,
         hub: &Hub<A>,
     ) -> Result<binding_model::BindGroup<A>, binding_model::CreateBindGroupError> {
@@ -2062,16 +2005,10 @@
                             .samplers
                             .add_single(&*sampler_guard, id)
                             .ok_or(Error::InvalidSampler(id))?;
-<<<<<<< HEAD
-                        hal_samplers.push(sampler.raw());
-=======
-
-                        if sampler.device_id.value.0 != self_id {
+                        if sampler.device.as_info().id() != self_id {
                             return Err(DeviceError::WrongDevice.into());
                         }
-
-                        hal_samplers.push(&sampler.raw);
->>>>>>> c85cbea3
+                        hal_samplers.push(sampler.raw());
                     }
 
                     (res_index, num_bindings)
@@ -2148,18 +2085,10 @@
                 return Err(Error::DuplicateBinding(a.binding));
             }
         }
-<<<<<<< HEAD
+        let layout_inner = layout.assume_deduplicated();
         let hal_desc = hal::BindGroupDescriptor {
             label: desc.label.borrow_option(),
-            layout: layout.raw(),
-=======
-
-        let layout_inner = layout.assume_deduplicated();
-
-        let hal_desc = hal::BindGroupDescriptor {
-            label: desc.label.borrow_option(),
-            layout: &layout_inner.raw,
->>>>>>> c85cbea3
+            layout: layout_inner.raw(),
             entries: &hal_entries,
             buffers: &hal_buffers,
             samplers: &hal_samplers,
@@ -2429,16 +2358,12 @@
         let bgl_vec = desc
             .bind_group_layouts
             .iter()
-<<<<<<< HEAD
-            .map(|&id| try_get_bind_group_layout(bgl_guard, id).unwrap().raw())
-=======
             .map(|&id| {
-                &try_get_bind_group_layout(bgl_guard, id)
+                try_get_bind_group_layout(bgl_guard, id)
                     .unwrap()
                     .assume_deduplicated()
-                    .raw
+                    .raw()
             })
->>>>>>> c85cbea3
             .collect::<Vec<_>>();
         let hal_desc = hal::PipelineLayoutDescriptor {
             label: desc.label.borrow_option(),
@@ -2944,16 +2869,13 @@
                     error: validation::StageError::InvalidModule,
                 }
             })?;
+            if shader_module.device.as_info().id() != self_id {
+                return Err(DeviceError::WrongDevice.into());
+            }
             shader_modules.push(shader_module.clone());
 
-<<<<<<< HEAD
             let pipeline_layout_guard = hub.pipeline_layouts.read();
-=======
-            if shader_module.device_id.value.0 != self_id {
-                return Err(DeviceError::WrongDevice.into());
-            }
-
->>>>>>> c85cbea3
+          
             let provided_layouts = match desc.layout {
                 Some(pipeline_layout_id) => {
                     let pipeline_layout = pipeline_layout_guard

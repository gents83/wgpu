--- conflicted
+++ resolved
@@ -143,60 +143,86 @@
         let hub = A::hub(self);
         let fid = hub.buffers.prepare::<G>(id_in);
 
-        let device = match hub.devices.get(device_id) {
-            Ok(device) => {
-                if !device.is_valid() {
+        let error = loop {
+            let device = match hub.devices.get(device_id) {
+                Ok(device) => device,
+                Err(_) => {
+                    break DeviceError::Invalid.into();
+                }
+            };
+            if !device.is_valid() {
+                break DeviceError::Lost.into();
+            }
+
+            if desc.usage.is_empty() {
+                // Per spec, `usage` must not be zero.
+                let id = fid.assign_error(desc.label.borrow_or_default());
+                return (
+                    id,
+                    Some(resource::CreateBufferError::InvalidUsage(desc.usage)),
+                );
+            }
+
+            #[cfg(feature = "trace")]
+            if let Some(ref mut trace) = *device.trace.lock() {
+                let mut desc = desc.clone();
+                let mapped_at_creation = std::mem::replace(&mut desc.mapped_at_creation, false);
+                if mapped_at_creation && !desc.usage.contains(wgt::BufferUsages::MAP_WRITE) {
+                    desc.usage |= wgt::BufferUsages::COPY_DST;
+                }
+                trace.add(trace::Action::CreateBuffer(fid.id(), desc));
+            }
+
+            let buffer = match device.create_buffer(desc, false) {
+                Ok(buffer) => buffer,
+                Err(e) => {
                     let id = fid.assign_error(desc.label.borrow_or_default());
-                    return (id, Some(DeviceError::Lost.into()));
+                    return (id, Some(e));
                 }
-                device
-            }
-            Err(_) => {
-                let id = fid.assign_error(desc.label.borrow_or_default());
-                return (id, Some(DeviceError::Invalid.into()));
-            }
-        };
-
-        if desc.usage.is_empty() {
-            // Per spec, `usage` must not be zero.
-            let id = fid.assign_error(desc.label.borrow_or_default());
-            return (
-                id,
-                Some(resource::CreateBufferError::InvalidUsage(desc.usage)),
-            );
-        }
-
-        #[cfg(feature = "trace")]
-        if let Some(ref mut trace) = *device.trace.lock() {
-            let mut desc = desc.clone();
-            let mapped_at_creation = std::mem::replace(&mut desc.mapped_at_creation, false);
-            if mapped_at_creation && !desc.usage.contains(wgt::BufferUsages::MAP_WRITE) {
-                desc.usage |= wgt::BufferUsages::COPY_DST;
-            }
-            trace.add(trace::Action::CreateBuffer(fid.id(), desc));
-        }
-
-        let buffer = match device.create_buffer(desc, false) {
-            Ok(buffer) => buffer,
-            Err(e) => {
-                let id = fid.assign_error(desc.label.borrow_or_default());
-                return (id, Some(e));
-            }
-        };
-
-        let (id, resource) = fid.assign(buffer);
-        log::info!("Created Buffer {:?} with {:?}", id, desc);
-
-        let buffer_use = if !desc.mapped_at_creation {
-            hal::BufferUses::empty()
-        } else if desc.usage.contains(wgt::BufferUsages::MAP_WRITE) {
-            // buffer is mappable, so we are just doing that at start
-            let map_size = resource.size;
-            let ptr = if map_size == 0 {
-                std::ptr::NonNull::dangling()
+            };
+
+            let (id, resource) = fid.assign(buffer);
+            log::info!("Created Buffer {:?} with {:?}", id, desc);
+
+            let buffer_use = if !desc.mapped_at_creation {
+                hal::BufferUses::empty()
+            } else if desc.usage.contains(wgt::BufferUsages::MAP_WRITE) {
+                // buffer is mappable, so we are just doing that at start
+                let map_size = resource.size;
+                let ptr = if map_size == 0 {
+                    std::ptr::NonNull::dangling()
+                } else {
+                    match map_buffer(device.raw(), &resource, 0, map_size, HostMap::Write) {
+                        Ok(ptr) => ptr,
+                        Err(e) => {
+                            device.lock_life().schedule_resource_destruction(
+                                queue::TempResource::Buffer(resource),
+                                !0,
+                            );
+                            hub.buffers
+                                .force_replace_with_error(id, desc.label.borrow_or_default());
+                            return (id, Some(e.into()));
+                        }
+                    }
+                };
+                *resource.map_state.lock() = resource::BufferMapState::Active {
+                    ptr,
+                    range: 0..map_size,
+                    host: HostMap::Write,
+                };
+                hal::BufferUses::MAP_WRITE
             } else {
-                match map_buffer(device.raw(), &resource, 0, map_size, HostMap::Write) {
-                    Ok(ptr) => ptr,
+                // buffer needs staging area for initialization only
+                let stage_desc = wgt::BufferDescriptor {
+                    label: Some(Cow::Borrowed(
+                        "(wgpu internal) initializing unmappable buffer",
+                    )),
+                    size: desc.size,
+                    usage: wgt::BufferUsages::MAP_WRITE | wgt::BufferUsages::COPY_SRC,
+                    mapped_at_creation: false,
+                };
+                let stage = match device.create_buffer(&stage_desc, true) {
+                    Ok(stage) => stage,
                     Err(e) => {
                         device.lock_life().schedule_resource_destruction(
                             queue::TempResource::Buffer(resource),
@@ -204,78 +230,57 @@
                         );
                         hub.buffers
                             .force_replace_with_error(id, desc.label.borrow_or_default());
-                        return (id, Some(e.into()));
+                        return (id, Some(e));
                     }
-                }
-            };
-            *resource.map_state.lock() = resource::BufferMapState::Active {
-                ptr,
-                range: 0..map_size,
-                host: HostMap::Write,
-            };
-            hal::BufferUses::MAP_WRITE
-        } else {
-            // buffer needs staging area for initialization only
-            let stage_desc = wgt::BufferDescriptor {
-                label: Some(Cow::Borrowed(
-                    "(wgpu internal) initializing unmappable buffer",
-                )),
-                size: desc.size,
-                usage: wgt::BufferUsages::MAP_WRITE | wgt::BufferUsages::COPY_SRC,
-                mapped_at_creation: false,
-            };
-            let stage = match device.create_buffer(&stage_desc, true) {
-                Ok(stage) => stage,
-                Err(e) => {
-                    device
-                        .lock_life()
-                        .schedule_resource_destruction(queue::TempResource::Buffer(resource), !0);
-                    hub.buffers
-                        .force_replace_with_error(id, desc.label.borrow_or_default());
-                    return (id, Some(e));
-                }
-            };
-            let stage_fid = hub.buffers.request();
-            let stage = stage_fid.init(stage);
-
-            let mapping = match unsafe { device.raw().map_buffer(stage.raw(), 0..stage.size) } {
-                Ok(mapping) => mapping,
-                Err(e) => {
-                    let mut life_lock = device.lock_life();
-                    life_lock
-                        .schedule_resource_destruction(queue::TempResource::Buffer(resource), !0);
-                    life_lock.schedule_resource_destruction(queue::TempResource::Buffer(stage), !0);
-                    hub.buffers
-                        .force_replace_with_error(id, desc.label.borrow_or_default());
-                    return (id, Some(DeviceError::from(e).into()));
-                }
-            };
-
-            assert_eq!(resource.size % wgt::COPY_BUFFER_ALIGNMENT, 0);
-            // Zero initialize memory and then mark both staging and buffer as initialized
-            // (it's guaranteed that this is the case by the time the buffer is usable)
-            unsafe { ptr::write_bytes(mapping.ptr.as_ptr(), 0, resource.size as usize) };
-            resource
-                .initialization_status
-                .write()
-                .drain(0..resource.size);
-            stage.initialization_status.write().drain(0..resource.size);
-
-            *resource.map_state.lock() = resource::BufferMapState::Init {
-                ptr: mapping.ptr,
-                needs_flush: !mapping.is_coherent,
-                stage_buffer: stage,
-            };
-            hal::BufferUses::COPY_DST
+                };
+                let stage_fid = hub.buffers.request();
+                let stage = stage_fid.init(stage);
+
+                let mapping = match unsafe { device.raw().map_buffer(stage.raw(), 0..stage.size) } {
+                    Ok(mapping) => mapping,
+                    Err(e) => {
+                        let mut life_lock = device.lock_life();
+                        life_lock.schedule_resource_destruction(
+                            queue::TempResource::Buffer(resource),
+                            !0,
+                        );
+                        life_lock
+                            .schedule_resource_destruction(queue::TempResource::Buffer(stage), !0);
+                        hub.buffers
+                            .force_replace_with_error(id, desc.label.borrow_or_default());
+                        return (id, Some(DeviceError::from(e).into()));
+                    }
+                };
+
+                assert_eq!(resource.size % wgt::COPY_BUFFER_ALIGNMENT, 0);
+                // Zero initialize memory and then mark both staging and buffer as initialized
+                // (it's guaranteed that this is the case by the time the buffer is usable)
+                unsafe { ptr::write_bytes(mapping.ptr.as_ptr(), 0, resource.size as usize) };
+                resource
+                    .initialization_status
+                    .write()
+                    .drain(0..resource.size);
+                stage.initialization_status.write().drain(0..resource.size);
+
+                *resource.map_state.lock() = resource::BufferMapState::Init {
+                    ptr: mapping.ptr,
+                    needs_flush: !mapping.is_coherent,
+                    stage_buffer: stage,
+                };
+                hal::BufferUses::COPY_DST
+            };
+
+            device
+                .trackers
+                .lock()
+                .buffers
+                .insert_single(id, resource, buffer_use);
+
+            return (id, None);
         };
 
-        device
-            .trackers
-            .lock()
-            .buffers
-            .insert_single(id, resource, buffer_use);
-
-        (id, None)
+        let id = fid.assign_error(desc.label.borrow_or_default());
+        (id, Some(error))
     }
 
     /// Assign `id_in` an error with the given `label`.
@@ -965,7 +970,6 @@
                 }
             }
 
-<<<<<<< HEAD
             if let Some((id, layout)) = {
                 let bgl_guard = hub.bind_group_layouts.read();
                 device.deduplicate_bind_group_layout(&entry_map, &*bgl_guard)
@@ -973,60 +977,12 @@
                 log::info!("Reusing BindGroupLayout {layout:?} -> {:?}", id);
                 let id = fid.assign_existing(&layout);
                 return (id, None);
-=======
-            let mut compatible_layout = None;
-            let layout = {
-                let (bgl_guard, _) = hub.bind_group_layouts.read(&mut token);
-                if let Some(id) =
-                    Device::deduplicate_bind_group_layout(device_id, &entry_map, &*bgl_guard)
-                {
-                    // If there is an equivalent BGL, just bump the refcount and return it.
-                    // This is only applicable if ids are generated in wgpu. In practice:
-                    //  - wgpu users take this branch and return the existing
-                    //    id without using the indirection layer in BindGroupLayout.
-                    //  - Other users like gecko or the replay tool use don't take
-                    //    the branch and instead rely on the indirection to use the
-                    //    proper bind group layout id.
-                    if G::ids_are_generated_in_wgpu() {
-                        log::trace!("Device::create_bind_group_layout (duplicate of {id:?})");
-                        return (id, None);
-                    }
-
-                    compatible_layout = Some(id::Valid(id));
-                }
-
-                if let Some(original_id) = compatible_layout {
-                    let original = &bgl_guard[original_id];
-                    BindGroupLayout {
-                        device_id: original.device_id.clone(),
-                        inner: crate::binding_model::BglOrDuplicate::Duplicate(original_id),
-                        multi_ref_count: crate::MultiRefCount::new(),
-                    }
-                } else {
-                    match device.create_bind_group_layout(device_id, &desc.label, entry_map) {
-                        Ok(layout) => layout,
-                        Err(e) => break e,
-                    }
-                }
-            };
-
-            let id = fid.assign(layout, &mut token);
-
-            if let Some(dupe) = compatible_layout {
-                log::trace!(
-                    "Device::create_bind_group_layout (duplicate of {dupe:?}) -> {:?}",
-                    id.0
-                );
-            } else {
-                log::trace!("Device::create_bind_group_layout -> {:?}", id.0);
->>>>>>> 095b46db
-            }
-
-            let layout =
-                match device.create_bind_group_layout(desc.label.borrow_option(), entry_map) {
-                    Ok(layout) => layout,
-                    Err(e) => break e,
-                };
+            }
+
+            let layout = match device.create_bind_group_layout(&desc.label, entry_map) {
+                Ok(layout) => layout,
+                Err(e) => break e,
+            };
 
             let (id, _layout) = fid.assign(layout);
             log::info!("Created BindGroupLayout {:?}", id);
@@ -1370,15 +1326,10 @@
                 encoder,
                 &device,
                 #[cfg(feature = "trace")]
-<<<<<<< HEAD
                 device.trace.lock().is_some(),
-                &desc.label,
-=======
-                device.trace.is_some(),
                 desc.label
                     .to_hal(device.instance_flags)
                     .map(|s| s.to_string()),
->>>>>>> 095b46db
             );
 
             let (id, _) = fid.assign(command_buffer);
@@ -1650,7 +1601,6 @@
         Option<binding_model::GetBindGroupLayoutError>,
     ) {
         let hub = A::hub(self);
-<<<<<<< HEAD
 
         let error = loop {
             let pipeline = match hub.render_pipelines.get(pipeline_id) {
@@ -1665,55 +1615,6 @@
                 None => break binding_model::GetBindGroupLayoutError::InvalidGroupIndex(index),
             };
             return (id, None);
-=======
-        let mut token = Token::root();
-
-        let error = loop {
-            let device_id;
-            let id;
-
-            {
-                let (pipeline_layout_guard, mut token) = hub.pipeline_layouts.read(&mut token);
-
-                let (bgl_guard, mut token) = hub.bind_group_layouts.read(&mut token);
-                let (_, mut token) = hub.bind_groups.read(&mut token);
-                let (pipeline_guard, _) = hub.render_pipelines.read(&mut token);
-
-                let pipeline = match pipeline_guard.get(pipeline_id) {
-                    Ok(pipeline) => pipeline,
-                    Err(_) => break binding_model::GetBindGroupLayoutError::InvalidPipeline,
-                };
-                id = match pipeline_layout_guard[pipeline.layout_id.value]
-                    .bind_group_layout_ids
-                    .get(index as usize)
-                {
-                    Some(id) => *id,
-                    None => break binding_model::GetBindGroupLayoutError::InvalidGroupIndex(index),
-                };
-
-                let layout = &bgl_guard[id];
-                layout.multi_ref_count.inc();
-
-                if G::ids_are_generated_in_wgpu() {
-                    return (id.0, None);
-                }
-
-                device_id = layout.device_id.clone();
-            }
-
-            // The ID is provided externally, so we must create a new bind group layout
-            // with the given ID as a duplicate of the existing one.
-            let new_layout = BindGroupLayout {
-                device_id,
-                inner: crate::binding_model::BglOrDuplicate::<A>::Duplicate(id),
-                multi_ref_count: crate::MultiRefCount::new(),
-            };
-
-            let fid = hub.bind_group_layouts.prepare(id_in);
-            let id = fid.assign(new_layout, &mut token);
-
-            return (id.0, None);
->>>>>>> 095b46db
         };
 
         let id = hub
@@ -1818,7 +1719,6 @@
         Option<binding_model::GetBindGroupLayoutError>,
     ) {
         let hub = A::hub(self);
-<<<<<<< HEAD
 
         let error = loop {
             let pipeline_guard = hub.compute_pipelines.read();
@@ -1837,55 +1737,6 @@
             };
 
             return (id, None);
-=======
-        let mut token = Token::root();
-
-        let error = loop {
-            let device_id;
-            let id;
-
-            {
-                let (pipeline_layout_guard, mut token) = hub.pipeline_layouts.read(&mut token);
-
-                let (bgl_guard, mut token) = hub.bind_group_layouts.read(&mut token);
-                let (_, mut token) = hub.bind_groups.read(&mut token);
-                let (pipeline_guard, _) = hub.compute_pipelines.read(&mut token);
-
-                let pipeline = match pipeline_guard.get(pipeline_id) {
-                    Ok(pipeline) => pipeline,
-                    Err(_) => break binding_model::GetBindGroupLayoutError::InvalidPipeline,
-                };
-                id = match pipeline_layout_guard[pipeline.layout_id.value]
-                    .bind_group_layout_ids
-                    .get(index as usize)
-                {
-                    Some(id) => *id,
-                    None => break binding_model::GetBindGroupLayoutError::InvalidGroupIndex(index),
-                };
-
-                let layout = &bgl_guard[id];
-                layout.multi_ref_count.inc();
-
-                if G::ids_are_generated_in_wgpu() {
-                    return (id.0, None);
-                }
-
-                device_id = layout.device_id.clone();
-            }
-
-            // The ID is provided externally, so we must create a new bind group layout
-            // with the given ID as a duplicate of the existing one.
-            let new_layout = BindGroupLayout {
-                device_id,
-                inner: crate::binding_model::BglOrDuplicate::<A>::Duplicate(id),
-                multi_ref_count: crate::MultiRefCount::new(),
-            };
-
-            let fid = hub.bind_group_layouts.prepare(id_in);
-            let id = fid.assign(new_layout, &mut token);
-
-            return (id.0, None);
->>>>>>> 095b46db
         };
 
         let id = hub

--- conflicted
+++ resolved
@@ -95,16 +95,11 @@
         device_id: DeviceId,
     ) -> Result<wgt::Features, InvalidDevice> {
         let hub = A::hub(self);
-<<<<<<< HEAD
+      
         let device = hub.devices.get(device_id).map_err(|_| InvalidDevice)?;
-=======
-        let mut token = Token::root();
-        let (device_guard, _) = hub.devices.read(&mut token);
-        let device = device_guard.get(device_id).map_err(|_| InvalidDevice)?;
         if !device.valid {
             return Err(InvalidDevice);
         }
->>>>>>> 9a76c483
 
         Ok(device.features)
     }
@@ -114,16 +109,11 @@
         device_id: DeviceId,
     ) -> Result<wgt::Limits, InvalidDevice> {
         let hub = A::hub(self);
-<<<<<<< HEAD
+      
         let device = hub.devices.get(device_id).map_err(|_| InvalidDevice)?;
-=======
-        let mut token = Token::root();
-        let (device_guard, _) = hub.devices.read(&mut token);
-        let device = device_guard.get(device_id).map_err(|_| InvalidDevice)?;
         if !device.valid {
             return Err(InvalidDevice);
         }
->>>>>>> 9a76c483
 
         Ok(device.limits.clone())
     }
@@ -133,16 +123,11 @@
         device_id: DeviceId,
     ) -> Result<wgt::DownlevelCapabilities, InvalidDevice> {
         let hub = A::hub(self);
-<<<<<<< HEAD
+      
         let device = hub.devices.get(device_id).map_err(|_| InvalidDevice)?;
-=======
-        let mut token = Token::root();
-        let (device_guard, _) = hub.devices.read(&mut token);
-        let device = device_guard.get(device_id).map_err(|_| InvalidDevice)?;
         if !device.valid {
             return Err(InvalidDevice);
         }
->>>>>>> 9a76c483
 
         Ok(device.downlevel.clone())
     }
@@ -158,7 +143,6 @@
         let hub = A::hub(self);
         let fid = hub.buffers.prepare::<G>(id_in);
 
-<<<<<<< HEAD
         let device = match hub.devices.get(device_id) {
             Ok(device) => device,
             Err(_) => {
@@ -166,17 +150,9 @@
                 return (id, Some(DeviceError::Invalid.into()));
             }
         };
-=======
-        let (device_guard, mut token) = hub.devices.read(&mut token);
-        let error = loop {
-            let device = match device_guard.get(device_id) {
-                Ok(device) => device,
-                Err(_) => break DeviceError::Invalid.into(),
-            };
-            if !device.valid {
-                break DeviceError::Invalid.into();
-            }
->>>>>>> 9a76c483
+        if !device.valid {
+            break DeviceError::Invalid.into();
+        }
 
         if desc.usage.is_empty() {
             // Per spec, `usage` must not be zero.
@@ -259,7 +235,6 @@
             let stage_fid = hub.buffers.request::<G>();
             let stage = stage_fid.init(stage);
 
-<<<<<<< HEAD
             let mapping = match unsafe { device.raw().map_buffer(stage.raw(), 0..stage.size) } {
                 Ok(mapping) => mapping,
                 Err(e) => {
@@ -272,16 +247,6 @@
                     return (id, Some(DeviceError::from(e).into()));
                 }
             };
-=======
-            let id = fid.assign(buffer, &mut token);
-            log::trace!("Device::create_buffer -> {:?}", id);
-
-            device
-                .trackers
-                .lock()
-                .buffers
-                .insert_single(id, ref_count, buffer_use);
->>>>>>> 9a76c483
 
             assert_eq!(resource.size % wgt::COPY_BUFFER_ALIGNMENT, 0);
             // Zero initialize memory and then mark both staging and buffer as initialized
@@ -498,64 +463,7 @@
     ) -> Result<(), resource::DestroyError> {
         profiling::scope!("Buffer::destroy");
 
-<<<<<<< HEAD
-        let hub = A::hub(self);
-=======
-        let map_closure;
-        // Restrict the locks to this scope.
-        {
-            let hub = A::hub(self);
-            let mut token = Token::root();
-
-            //TODO: lock pending writes separately, keep the device read-only
-            let (mut device_guard, mut token) = hub.devices.write(&mut token);
-
-            log::trace!("Buffer::destroy {buffer_id:?}");
-            let (mut buffer_guard, _) = hub.buffers.write(&mut token);
-            let buffer = buffer_guard
-                .get_mut(buffer_id)
-                .map_err(|_| resource::DestroyError::Invalid)?;
-
-            let device = &mut device_guard[buffer.device_id.value];
-
-            map_closure = match &buffer.map_state {
-                &BufferMapState::Waiting(..) // To get the proper callback behavior.
-                | &BufferMapState::Init { .. }
-                | &BufferMapState::Active { .. }
-                => {
-                    self.buffer_unmap_inner(buffer_id, buffer, device)
-                        .unwrap_or(None)
-                }
-                _ => None,
-            };
-
-            #[cfg(feature = "trace")]
-            if let Some(ref trace) = device.trace {
-                trace.lock().add(trace::Action::FreeBuffer(buffer_id));
-            }
-
-            let raw = buffer
-                .raw
-                .take()
-                .ok_or(resource::DestroyError::AlreadyDestroyed)?;
-            let temp = queue::TempResource::Buffer(raw);
-
-            if device.pending_writes.dst_buffers.contains(&buffer_id) {
-                device.pending_writes.temp_resources.push(temp);
-            } else {
-                let last_submit_index = buffer.life_guard.life_count();
-                drop(buffer_guard);
-                device
-                    .lock_life(&mut token)
-                    .schedule_resource_destruction(temp, last_submit_index);
-            }
-        }
-
-        // Note: outside the scope where locks are held when calling the callback
-        if let Some((operation, status)) = map_closure {
-            operation.callback.call(status);
-        }
->>>>>>> 9a76c483
+        let hub = A::hub(self);
 
         log::debug!("Buffer {:?} is asked to be dropped", buffer_id);
         let buffer = hub
@@ -567,11 +475,8 @@
 
     pub fn buffer_drop<A: HalApi>(&self, buffer_id: id::BufferId, wait: bool) {
         profiling::scope!("Buffer::drop");
-<<<<<<< HEAD
+      
         log::debug!("Buffer {:?} is asked to be dropped", buffer_id);
-=======
-        log::trace!("Buffer::drop {buffer_id:?}");
->>>>>>> 9a76c483
 
         let hub = A::hub(self);
 
@@ -638,15 +543,9 @@
                 Ok(texture) => texture,
                 Err(error) => break error,
             };
-<<<<<<< HEAD
+          
             let (id, resource) = fid.assign(texture);
             log::info!("Created Texture {:?} with {:?}", id, desc);
-=======
-            let ref_count = texture.life_guard.add_ref();
-
-            let id = fid.assign(texture, &mut token);
-            log::trace!("Device::create_texture -> {id:?}");
->>>>>>> 9a76c483
 
             device.trackers.lock().textures.insert_single(
                 id,
@@ -718,13 +617,8 @@
             texture.initialization_status =
                 RwLock::new(TextureInitTracker::new(desc.mip_level_count, 0));
 
-<<<<<<< HEAD
             let (id, resource) = fid.assign(texture);
             log::info!("Created Texture {:?} with {:?}", id, desc);
-=======
-            let id = fid.assign(texture, &mut token);
-            log::trace!("Device::create_texture -> {id:?}");
->>>>>>> 9a76c483
 
             device.trackers.lock().textures.insert_single(
                 id,
@@ -775,13 +669,8 @@
 
             let buffer = device.create_buffer_from_hal(hal_buffer, device_id, desc);
 
-<<<<<<< HEAD
             let (id, buffer) = fid.assign(buffer);
             log::info!("Created buffer {:?} with {:?}", id, desc);
-=======
-            let id = fid.assign(buffer, &mut token);
-            log::trace!("Device::create_buffer -> {id:?}");
->>>>>>> 9a76c483
 
             device
                 .trackers
@@ -809,19 +698,10 @@
 
         let hub = A::hub(self);
 
-<<<<<<< HEAD
         log::debug!("Texture {:?} is destroyed", texture_id);
         let texture = hub
             .textures
             .get(texture_id)
-=======
-        //TODO: lock pending writes separately, keep the device read-only
-        let (mut device_guard, mut token) = hub.devices.write(&mut token);
-
-        let (mut texture_guard, _) = hub.textures.write(&mut token);
-        let texture = texture_guard
-            .get_mut(texture_id)
->>>>>>> 9a76c483
             .map_err(|_| resource::DestroyError::Invalid)?;
 
         let device = &texture.device;
@@ -855,11 +735,8 @@
 
     pub fn texture_drop<A: HalApi>(&self, texture_id: id::TextureId, wait: bool) {
         profiling::scope!("Texture::drop");
-<<<<<<< HEAD
+      
         log::debug!("Texture {:?} is asked to be dropped", texture_id);
-=======
-        log::trace!("Texture::drop {texture_id:?}");
->>>>>>> 9a76c483
 
         let hub = A::hub(self);
 
@@ -926,29 +803,15 @@
                 Ok(view) => view,
                 Err(e) => break e,
             };
-<<<<<<< HEAD
+          
             let (id, resource) = fid.assign(view);
             log::info!("Created TextureView {:?}", id);
             device.trackers.lock().views.insert_single(id, resource);
             return (id, None);
         };
 
+        log::error!("Texture::create_view {:?} error {:?}", texture_id, error);
         let id = fid.assign_error(desc.label.borrow_or_default());
-=======
-            let ref_count = view.life_guard.add_ref();
-            let id = fid.assign(view, &mut token);
-
-            device.trackers.lock().views.insert_single(id, ref_count);
-
-            log::trace!("Texture::create_view {:?} -> {:?}", texture_id, id.0);
-
-            return (id.0, None);
-        };
-
-        log::error!("Texture::create_view {:?} error {:?}", texture_id, error);
-
-        let id = fid.assign_error(desc.label.borrow_or_default(), &mut token);
->>>>>>> 9a76c483
         (id, Some(error))
     }
 
@@ -962,11 +825,8 @@
         wait: bool,
     ) -> Result<(), resource::TextureViewDestroyError> {
         profiling::scope!("TextureView::drop");
-<<<<<<< HEAD
+      
         log::debug!("TextureView {:?} is asked to be dropped", texture_view_id);
-=======
-        log::trace!("TextureView::drop {:?}", texture_view_id);
->>>>>>> 9a76c483
 
         let hub = A::hub(self);
 
@@ -1025,14 +885,8 @@
             let (id, resource) = fid.assign(sampler);
             log::info!("Created Sampler {:?}", id);
             device.trackers.lock().samplers.insert_single(id, resource);
-
-<<<<<<< HEAD
+          
             return (id, None);
-=======
-            log::trace!("Device::create_sampler -> {:?}", id.0);
-
-            return (id.0, None);
->>>>>>> 9a76c483
         };
 
         let id = fid.assign_error(desc.label.borrow_or_default());
@@ -1045,11 +899,7 @@
 
     pub fn sampler_drop<A: HalApi>(&self, sampler_id: id::SamplerId) {
         profiling::scope!("Sampler::drop");
-<<<<<<< HEAD
         log::debug!("Sampler {:?} is asked to be dropped", sampler_id);
-=======
-        log::trace!("Sampler::drop {sampler_id:?}");
->>>>>>> 9a76c483
 
         let hub = A::hub(self);
 
@@ -1111,23 +961,7 @@
                 if let Some((_id, layout)) =
                     Device::deduplicate_bind_group_layout(device_id, &entry_map, &*bgl_guard)
                 {
-<<<<<<< HEAD
                     compatible_layout = Some(layout.clone());
-=======
-                    // If there is an equivalent BGL, just bump the refcount and return it.
-                    // This is only applicable if ids are generated in wgpu. In practice:
-                    //  - wgpu users take this branch and return the existing
-                    //    id without using the indirection layer in BindGroupLayout.
-                    //  - Other users like gecko or the replay tool use don't take
-                    //    the branch and instead rely on the indirection to use the
-                    //    proper bind group layout id.
-                    if G::ids_are_generated_in_wgpu() {
-                        log::trace!("Device::create_bind_group_layout (duplicate of {id:?})");
-                        return (id, None);
-                    }
-
-                    compatible_layout = Some(id::Valid(id));
->>>>>>> 9a76c483
                 }
             }
 
@@ -1139,22 +973,17 @@
             layout.compatible_layout = compatible_layout;
 
             let (id, _) = fid.assign(layout);
-            log::info!("Created BindGroupLayout {:?}", id);
-
-<<<<<<< HEAD
-            return (id, None);
-=======
             if let Some(dupe) = compatible_layout {
+                log::info!("Created BindGroupLayout (duplicate of {dupe:?}) -> {:?}", id);
                 log::trace!(
                     "Device::create_bind_group_layout (duplicate of {dupe:?}) -> {:?}",
                     id.0
                 );
             } else {
-                log::trace!("Device::create_bind_group_layout -> {:?}", id.0);
-            }
-
-            return (id.0, None);
->>>>>>> 9a76c483
+                log::info!("Created BindGroupLayout {:?}", id);
+            }
+
+            return (id, None);
         };
 
         let id = fid.assign_error(desc.label.borrow_or_default());
@@ -1167,14 +996,11 @@
 
     pub fn bind_group_layout_drop<A: HalApi>(&self, bind_group_layout_id: id::BindGroupLayoutId) {
         profiling::scope!("BindGroupLayout::drop");
-<<<<<<< HEAD
+      
         log::debug!(
             "BindGroupLayout {:?} is asked to be dropped",
             bind_group_layout_id
         );
-=======
-        log::trace!("BindGroupLayout::drop {:?}", bind_group_layout_id);
->>>>>>> 9a76c483
 
         let hub = A::hub(self);
 
@@ -1223,17 +1049,9 @@
                 }
             };
 
-<<<<<<< HEAD
             let (id, _) = fid.assign(layout);
             log::info!("Created PipelineLayout {:?}", id);
             return (id, None);
-=======
-            let id = fid.assign(layout, &mut token);
-
-            log::trace!("Device::create_pipeline_layout -> {:?}", id.0);
-
-            return (id.0, None);
->>>>>>> 9a76c483
         };
 
         let id = fid.assign_error(desc.label.borrow_or_default());
@@ -1246,14 +1064,11 @@
 
     pub fn pipeline_layout_drop<A: HalApi>(&self, pipeline_layout_id: id::PipelineLayoutId) {
         profiling::scope!("PipelineLayout::drop");
-<<<<<<< HEAD
+      
         log::debug!(
             "PipelineLayout {:?} is asked to be dropped",
             pipeline_layout_id
         );
-=======
-        log::trace!("PipelineLayout::drop {:?}", pipeline_layout_id);
->>>>>>> 9a76c483
 
         let hub = A::hub(self);
         if let Some(layout) = hub.pipeline_layouts.unregister(pipeline_layout_id) {
@@ -1305,14 +1120,8 @@
                 Err(e) => break e,
             };
 
-<<<<<<< HEAD
             let (id, resource) = fid.assign(bind_group);
             log::info!("Created BindGroup {:?}", id,);
-=======
-            let id = fid.assign(bind_group, &mut token);
-
-            log::trace!("Device::create_bind_group -> {:?}", id.0);
->>>>>>> 9a76c483
 
             device
                 .trackers
@@ -1332,11 +1141,8 @@
 
     pub fn bind_group_drop<A: HalApi>(&self, bind_group_id: id::BindGroupId) {
         profiling::scope!("BindGroup::drop");
-<<<<<<< HEAD
+      
         log::debug!("BindGroup {:?} is asked to be dropped", bind_group_id);
-=======
-        log::trace!("BindGroup::drop {:?}", bind_group_id);
->>>>>>> 9a76c483
 
         let hub = A::hub(self);
 
@@ -1401,17 +1207,10 @@
                 Ok(shader) => shader,
                 Err(e) => break e,
             };
-<<<<<<< HEAD
+          
             let (id, _) = fid.assign(shader);
             log::info!("Created ShaderModule {:?} with {:?}", id, desc);
             return (id, None);
-=======
-            let id = fid.assign(shader, &mut token);
-
-            log::trace!("Device::create_shader_module -> {:?}", id.0);
-
-            return (id.0, None);
->>>>>>> 9a76c483
         };
 
         let id = fid.assign_error(desc.label.borrow_or_default());
@@ -1479,12 +1278,9 @@
 
     pub fn shader_module_drop<A: HalApi>(&self, shader_module_id: id::ShaderModuleId) {
         profiling::scope!("ShaderModule::drop");
-<<<<<<< HEAD
+      
         log::debug!("ShaderModule {:?} is asked to be dropped", shader_module_id);
-=======
-        log::trace!("ShaderModule::drop {:?}", shader_module_id);
->>>>>>> 9a76c483
-
+      
         let hub = A::hub(self);
         hub.shader_modules.unregister(shader_module_id);
     }
@@ -1505,19 +1301,12 @@
                 Ok(device) => device,
                 Err(_) => break DeviceError::Invalid,
             };
-<<<<<<< HEAD
+            if !device.valid {
+                break DeviceError::Invalid;
+            }
             let queue = match hub.queues.get(device.queue_id.read().unwrap()) {
                 Ok(queue) => queue,
                 Err(_) => break DeviceError::InvalidQueueId,
-=======
-            if !device.valid {
-                break DeviceError::Invalid;
-            }
-
-            let dev_stored = Stored {
-                value: id::Valid(device_id),
-                ref_count: device.life_guard.add_ref(),
->>>>>>> 9a76c483
             };
             let encoder = match device
                 .command_allocator
@@ -1537,17 +1326,9 @@
                 &desc.label,
             );
 
-<<<<<<< HEAD
             let (id, _) = fid.assign(command_buffer);
             log::info!("Created CommandBuffer {:?} with {:?}", id, desc);
             return (id, None);
-=======
-            let id = fid.assign(command_buffer, &mut token);
-
-            log::trace!("Device::create_command_encoder -> {:?}", id.0);
-
-            return (id.0, None);
->>>>>>> 9a76c483
         };
 
         let id = fid.assign_error(desc.label.borrow_or_default());
@@ -1560,14 +1341,11 @@
 
     pub fn command_encoder_drop<A: HalApi>(&self, command_encoder_id: id::CommandEncoderId) {
         profiling::scope!("CommandEncoder::drop");
-<<<<<<< HEAD
+      
         log::debug!(
             "CommandEncoder {:?} is asked to be dropped",
             command_encoder_id
         );
-=======
-        log::trace!("CommandEncoder::drop {:?}", command_encoder_id);
->>>>>>> 9a76c483
 
         let hub = A::hub(self);
 
@@ -1580,14 +1358,11 @@
 
     pub fn command_buffer_drop<A: HalApi>(&self, command_buffer_id: id::CommandBufferId) {
         profiling::scope!("CommandBuffer::drop");
-<<<<<<< HEAD
+      
         log::debug!(
             "CommandBuffer {:?} is asked to be dropped",
             command_buffer_id
         );
-=======
-        log::trace!("CommandBuffer::drop {:?}", command_buffer_id);
->>>>>>> 9a76c483
         self.command_encoder_drop::<A>(command_buffer_id)
     }
 
@@ -1648,22 +1423,10 @@
                 Err(e) => break e,
             };
 
-<<<<<<< HEAD
             let (id, resource) = fid.assign(render_bundle);
             log::info!("Created RenderBundle {:?}", id);
             device.trackers.lock().bundles.insert_single(id, resource);
             return (id, None);
-=======
-            log::debug!("Render bundle");
-            let ref_count = render_bundle.life_guard.add_ref();
-            let id = fid.assign(render_bundle, &mut token);
-
-            device.trackers.lock().bundles.insert_single(id, ref_count);
-
-            log::trace!("RenderBundleEncoder::finish -> {:?}", id.0);
-
-            return (id.0, None);
->>>>>>> 9a76c483
         };
 
         let id = fid.assign_error(desc.label.borrow_or_default());
@@ -1676,11 +1439,9 @@
 
     pub fn render_bundle_drop<A: HalApi>(&self, render_bundle_id: id::RenderBundleId) {
         profiling::scope!("RenderBundle::drop");
-<<<<<<< HEAD
+      
         log::debug!("RenderBundle {:?} is asked to be dropped", render_bundle_id);
-=======
-        log::trace!("RenderBundle::drop {:?}", render_bundle_id);
->>>>>>> 9a76c483
+      
         let hub = A::hub(self);
 
         if let Some(bundle) = hub.render_bundles.unregister(render_bundle_id) {
@@ -1736,24 +1497,14 @@
             return (id, None);
         };
 
-<<<<<<< HEAD
-        let id = fid.assign_error("");
-=======
-        let id = fid.assign_error("", &mut token);
-
-        log::trace!("Device::create_query_set -> {:?}", id);
-
->>>>>>> 9a76c483
+        let id = fid.assign_error("");      
         (id, Some(error))
     }
 
     pub fn query_set_drop<A: HalApi>(&self, query_set_id: id::QuerySetId) {
         profiling::scope!("QuerySet::drop");
-<<<<<<< HEAD
+      
         log::debug!("QuerySet {:?} is asked to be dropped", query_set_id);
-=======
-        log::trace!("QuerySet::drop {query_set_id:?}");
->>>>>>> 9a76c483
 
         let hub = A::hub(self);
 
@@ -1798,14 +1549,9 @@
                 Ok(device) => device,
                 Err(_) => break DeviceError::Invalid.into(),
             };
-<<<<<<< HEAD
-=======
             if !device.valid {
                 break DeviceError::Invalid.into();
             }
-
-            let adapter = &adapter_guard[device.adapter_id.value];
->>>>>>> 9a76c483
             #[cfg(feature = "trace")]
             if let Some(ref mut trace) = *device.trace.lock() {
                 trace.add(trace::Action::CreateRenderPipeline {
@@ -1820,14 +1566,9 @@
                     Ok(pair) => pair,
                     Err(e) => break e,
                 };
-
-<<<<<<< HEAD
+          
             let (id, resource) = fid.assign(pipeline);
             log::info!("Created RenderPipeline {:?} with {:?}", id, desc);
-=======
-            let id = fid.assign(pipeline, &mut token);
-            log::trace!("Device::create_render_pipeline -> {id:?}");
->>>>>>> 9a76c483
 
             device
                 .trackers
@@ -1884,14 +1625,12 @@
 
     pub fn render_pipeline_drop<A: HalApi>(&self, render_pipeline_id: id::RenderPipelineId) {
         profiling::scope!("RenderPipeline::drop");
-<<<<<<< HEAD
+      
         log::debug!(
             "RenderPipeline {:?} is asked to be dropped",
             render_pipeline_id
         );
-=======
-        log::trace!("RenderPipeline::drop {:?}", render_pipeline_id);
->>>>>>> 9a76c483
+      
         let hub = A::hub(self);
 
         if let Some(pipeline) = hub.render_pipelines.unregister(render_pipeline_id) {
@@ -1948,13 +1687,8 @@
                 Err(e) => break e,
             };
 
-<<<<<<< HEAD
             let (id, resource) = fid.assign(pipeline);
             log::info!("Created ComputePipeline {:?} with {:?}", id, desc);
-=======
-            let id = fid.assign(pipeline, &mut token);
-            log::trace!("Device::create_compute_pipeline -> {id:?}");
->>>>>>> 9a76c483
 
             device
                 .trackers
@@ -2013,14 +1747,12 @@
 
     pub fn compute_pipeline_drop<A: HalApi>(&self, compute_pipeline_id: id::ComputePipelineId) {
         profiling::scope!("ComputePipeline::drop");
-<<<<<<< HEAD
+      
         log::debug!(
             "ComputePipeline {:?} is asked to be dropped",
             compute_pipeline_id
         );
-=======
-        log::trace!("ComputePipeline::drop {:?}", compute_pipeline_id);
->>>>>>> 9a76c483
+      
         let hub = A::hub(self);
 
         if let Some(pipeline) = hub.compute_pipelines.unregister(compute_pipeline_id) {
@@ -2427,18 +2159,12 @@
         log::trace!("Device::start_capture");
 
         let hub = A::hub(self);
-<<<<<<< HEAD
+      
         if let Ok(device) = hub.devices.get(id) {
-            unsafe { device.raw().start_capture() };
-=======
-        let mut token = Token::root();
-        let (device_guard, _) = hub.devices.read(&mut token);
-        if let Ok(device) = device_guard.get(id) {
             if !device.valid {
                 return;
             }
-            unsafe { device.raw.start_capture() };
->>>>>>> 9a76c483
+            unsafe { device.raw().start_capture() };
         }
     }
 
@@ -2446,28 +2172,19 @@
         log::trace!("Device::stop_capture");
 
         let hub = A::hub(self);
-<<<<<<< HEAD
+      
         if let Ok(device) = hub.devices.get(id) {
-            unsafe { device.raw().stop_capture() };
-=======
-        let mut token = Token::root();
-        let (device_guard, _) = hub.devices.read(&mut token);
-        if let Ok(device) = device_guard.get(id) {
             if !device.valid {
                 return;
             }
-            unsafe { device.raw.stop_capture() };
->>>>>>> 9a76c483
+            unsafe { device.raw().stop_capture() };
         }
     }
 
     pub fn device_drop<A: HalApi>(&self, device_id: DeviceId) {
         profiling::scope!("Device::drop");
-<<<<<<< HEAD
+      
         log::debug!("Device {:?} is asked to be dropped", device_id);
-=======
-        log::trace!("Device::drop {device_id:?}");
->>>>>>> 9a76c483
 
         let hub = A::hub(self);
         if let Some(device) = hub.devices.unregister(device_id) {
@@ -2485,12 +2202,7 @@
             drop(device);
         }
     }
-
-<<<<<<< HEAD
-    pub fn queue_drop<A: HalApi>(&self, queue_id: QueueId) {
-        profiling::scope!("Queue::drop");
-        log::debug!("Queue {:?} is asked to be dropped", queue_id);
-=======
+  
     pub fn device_destroy<A: HalApi>(&self, device_id: DeviceId) {
         log::trace!("Device::destroy {device_id:?}");
 
@@ -2559,7 +2271,16 @@
                 device.dispose();
             }
         }
->>>>>>> 9a76c483
+
+        let hub = A::hub(self);
+        if let Some(queue) = hub.queues.unregister(queue_id) {
+            drop(queue);
+        }
+    }
+
+    pub fn queue_drop<A: HalApi>(&self, queue_id: QueueId) {
+        profiling::scope!("Queue::drop");
+        log::debug!("Queue {:?} is asked to be dropped", queue_id);
 
         let hub = A::hub(self);
         if let Some(queue) = hub.queues.unregister(queue_id) {
@@ -2670,34 +2391,17 @@
             }
             log::debug!("Buffer {:?} map state -> Waiting", buffer_id);
 
-<<<<<<< HEAD
             {
                 let mut trackers = buffer.device.as_ref().trackers.lock();
                 trackers.buffers.set_single(&buffer, internal_use);
                 //TODO: Check if draining ALL buffers is correct!
                 let _ = trackers.buffers.drain_transitions();
             }
-=======
-            let ret = (buffer.device_id.value, buffer.life_guard.add_ref());
-
-            let mut trackers = device.trackers.lock();
-            trackers
-                .buffers
-                .set_single(&*buffer_guard, buffer_id, internal_use);
-            trackers.buffers.drain();
->>>>>>> 9a76c483
 
             buffer
         };
 
-<<<<<<< HEAD
         buffer.device.lock_life().map(&buffer);
-=======
-        let device = &device_guard[device_id];
-        device
-            .lock_life(&mut token)
-            .map(id::Valid(buffer_id), ref_count);
->>>>>>> 9a76c483
 
         Ok(())
     }

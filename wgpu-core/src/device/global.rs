--- conflicted
+++ resolved
@@ -239,7 +239,6 @@
             let stage_fid = hub.buffers.request::<G>();
             let stage = stage_fid.init(stage);
 
-<<<<<<< HEAD
             let mapping = match unsafe { device.raw().map_buffer(stage.raw(), 0..stage.size) } {
                 Ok(mapping) => mapping,
                 Err(e) => {
@@ -252,16 +251,6 @@
                     return (id, Some(DeviceError::from(e).into()));
                 }
             };
-=======
-            let id = fid.assign(buffer, &mut token);
-            log::trace!("Device::create_buffer -> {:?}", id.0);
-
-            device
-                .trackers
-                .lock()
-                .buffers
-                .insert_single(id, ref_count, buffer_use);
->>>>>>> c85cbea3
 
             assert_eq!(resource.size % wgt::COPY_BUFFER_ALIGNMENT, 0);
             // Zero initialize memory and then mark both staging and buffer as initialized
@@ -559,14 +548,9 @@
                 Err(error) => break error,
             };
 
-<<<<<<< HEAD
             let (id, resource) = fid.assign(texture);
             log::info!("Created Texture {:?} with {:?}", id, desc);
-=======
-            let id = fid.assign(texture, &mut token);
-            log::trace!("Device::create_texture -> {:?}", id.0);
->>>>>>> c85cbea3
-
+          
             device.trackers.lock().textures.insert_single(
                 id,
                 resource,
@@ -637,15 +621,8 @@
             texture.initialization_status =
                 RwLock::new(TextureInitTracker::new(desc.mip_level_count, 0));
 
-<<<<<<< HEAD
             let (id, resource) = fid.assign(texture);
             log::info!("Created Texture {:?} with {:?}", id, desc);
-=======
-            let ref_count = texture.life_guard.add_ref();
-
-            let id = fid.assign(texture, &mut token);
-            log::trace!("Device::create_texture -> {:?}", id.0);
->>>>>>> c85cbea3
 
             device.trackers.lock().textures.insert_single(
                 id,
@@ -696,15 +673,8 @@
 
             let buffer = device.create_buffer_from_hal(hal_buffer, device_id, desc);
 
-<<<<<<< HEAD
             let (id, buffer) = fid.assign(buffer);
             log::info!("Created buffer {:?} with {:?}", id, desc);
-=======
-            let ref_count = buffer.life_guard.add_ref();
-
-            let id = fid.assign(buffer, &mut token);
-            log::trace!("Device::create_buffer -> {:?}", id.0);
->>>>>>> c85cbea3
 
             device
                 .trackers
@@ -990,44 +960,21 @@
             }
 
             let mut compatible_layout = None;
-<<<<<<< HEAD
-            {
+            let layout = {
                 let bgl_guard = hub.bind_group_layouts.read();
                 if let Some((_id, layout)) =
-=======
-            let layout = {
-                let (bgl_guard, _) = hub.bind_group_layouts.read(&mut token);
-                if let Some(id) =
->>>>>>> c85cbea3
                     Device::deduplicate_bind_group_layout(device_id, &entry_map, &*bgl_guard)
                 {
                     compatible_layout = Some(layout.clone());
                 }
 
-<<<<<<< HEAD
-            let mut layout =
-                match device.create_bind_group_layout(desc.label.borrow_option(), entry_map) {
-                    Ok(layout) => layout,
-                    Err(e) => break e,
-                };
-            layout.compatible_layout = compatible_layout;
-
-            let (id, layout) = fid.assign(layout);
-            if let Some(dupe) = layout.compatible_layout.as_ref() {
-                log::info!(
-                    "Created BindGroupLayout (duplicate of {dupe:?}) -> {:?}",
-                    id
-=======
-                if let Some(original_id) = compatible_layout {
-                    let original = &bgl_guard[original_id];
+                if let Some(original_layout) = compatible_layout {
                     BindGroupLayout {
-                        device_id: original.device_id.clone(),
-                        inner: crate::binding_model::BglOrDuplicate::Duplicate(original_id),
-                        multi_ref_count: crate::MultiRefCount::new(),
+                        device: original_layout.device.clone(),
+                        inner: crate::binding_model::BglOrDuplicate::Duplicate(original_layout.clone()),
                     }
                 } else {
                     match device.create_bind_group_layout(
-                        device_id,
                         desc.label.borrow_option(),
                         entry_map,
                     ) {
@@ -1037,13 +984,12 @@
                 }
             };
 
-            let id = fid.assign(layout, &mut token);
+            let (id, layout) = fid.assign(layout);
 
             if let Some(dupe) = compatible_layout {
-                log::trace!(
-                    "Device::create_bind_group_layout (duplicate of {dupe:?}) -> {:?}",
-                    id.0
->>>>>>> c85cbea3
+                log::info!(
+                    "Created BindGroupLayout (duplicate of {dupe:?}) -> {:?}",
+                    id
                 );
             } else {
                 log::info!("Created BindGroupLayout {:?}", id);
@@ -1177,11 +1123,7 @@
                 Err(..) => break binding_model::CreateBindGroupError::InvalidLayout,
             };
 
-<<<<<<< HEAD
-            if let Some(layout) = bind_group_layout.compatible_layout.as_ref() {
-                bind_group_layout = layout;
-=======
-            if bind_group_layout.device_id.value.0 != device_id {
+            if bind_group_layout.device.as_info().id() != device.as_info().id() {
                 break DeviceError::WrongDevice.into();
             }
 
@@ -1189,7 +1131,6 @@
             if let Some(id) = bind_group_layout.as_duplicate() {
                 layout_id = id;
                 bind_group_layout = &bind_group_layout_guard[id];
->>>>>>> c85cbea3
             }
 
             let bind_group = match device.create_bind_group(bind_group_layout, desc, hub) {
@@ -1644,13 +1585,8 @@
                     Err(e) => break e,
                 };
 
-<<<<<<< HEAD
             let (id, resource) = fid.assign(pipeline);
             log::info!("Created RenderPipeline {:?} with {:?}", id, desc);
-=======
-            let id = fid.assign(pipeline, &mut token);
-            log::trace!("Device::create_render_pipeline -> {:?}", id.0);
->>>>>>> c85cbea3
 
             device
                 .trackers
@@ -1691,9 +1627,6 @@
                 None => break binding_model::GetBindGroupLayoutError::InvalidGroupIndex(index),
             };
 
-<<<<<<< HEAD
-            return (id, None);
-=======
             let layout = &bgl_guard[*id];
             layout.multi_ref_count.inc();
 
@@ -1712,8 +1645,7 @@
             let fid = hub.bind_group_layouts.prepare(id_in);
             let id = fid.assign(new_layout, &mut Token::root());
 
-            return (id.0, None);
->>>>>>> c85cbea3
+            return (id, None);
         };
 
         let id = hub
@@ -1791,13 +1723,8 @@
                 Err(e) => break e,
             };
 
-<<<<<<< HEAD
             let (id, resource) = fid.assign(pipeline);
             log::info!("Created ComputePipeline {:?} with {:?}", id, desc);
-=======
-            let id = fid.assign(pipeline, &mut token);
-            log::trace!("Device::create_compute_pipeline -> {:?}", id.0);
->>>>>>> c85cbea3
 
             device
                 .trackers

#[cfg(feature = "trace")]
use crate::device::trace;
use crate::{
    binding_model::{BindGroup, BindGroupLayout, PipelineLayout},
    command::RenderBundle,
    device::{
        queue::{EncoderInFlight, SubmittedWorkDoneClosure, TempResource},
        DeviceError,
    },
    hal_api::HalApi,
    hub::Hub,
    id::{
        self, BindGroupId, BindGroupLayoutId, BufferId, ComputePipelineId, PipelineLayoutId,
        QuerySetId, RenderBundleId, RenderPipelineId, SamplerId, StagingBufferId, TextureId,
        TextureViewId,
    },
    pipeline::{ComputePipeline, RenderPipeline},
    registry::Registry,
    resource::{
        self, Buffer, QuerySet, Resource, ResourceType, Sampler, StagingBuffer, Texture,
        TextureView,
    },
    track::{ResourceTracker, Tracker},
    FastHashMap, SubmissionIndex,
};
use smallvec::SmallVec;

use parking_lot::Mutex;
use thiserror::Error;
use wgt::{WasmNotSend, WasmNotSync};

use std::{any::Any, collections::HashMap, sync::Arc};

pub(crate) trait ResourceMap: Any + WasmNotSend + WasmNotSync {
    fn as_any(&self) -> &dyn Any;
    fn as_any_mut(&mut self) -> &mut dyn Any;
    fn clear_map(&mut self);
    fn extend_map(&mut self, maps: &mut ResourceMaps);
}

impl<Id, R> ResourceMap for HashMap<Id, Arc<R>>
where
    Id: id::TypedId,
    R: Resource<Id>,
{
    fn as_any(&self) -> &dyn Any {
        self
    }
    fn as_any_mut(&mut self) -> &mut dyn Any {
        self
    }
    fn clear_map(&mut self) {
        self.clear()
    }
    fn extend_map(&mut self, r: &mut ResourceMaps) {
        if let Some(other) = r.maps.get_mut(R::TYPE) {
            if let Some(other) = other.as_any_mut().downcast_mut::<Self>() {
                self.extend(other.drain());
            }
        }
    }
}

/// A struct that keeps lists of resources that are no longer needed by the user.
#[derive(Default)]
pub(crate) struct ResourceMaps {
    pub(crate) maps: FastHashMap<ResourceType, Box<dyn ResourceMap>>,
}

impl ResourceMaps {
    fn add_type<Id, R>(&mut self) -> &mut Self
    where
        Id: id::TypedId,
        R: Resource<Id>,
    {
        let map = HashMap::<Id, Arc<R>>::default();
        self.maps.insert(R::TYPE, Box::new(map));
        self
    }
    fn map<Id, R>(&self) -> &HashMap<Id, Arc<R>>
    where
        Id: id::TypedId,
        R: Resource<Id>,
    {
        let map = self.maps.get(R::TYPE).unwrap();
        let any_map = map.as_ref().as_any();
        let map = any_map.downcast_ref::<HashMap<Id, Arc<R>>>().unwrap();
        map
    }
    fn map_mut<Id, R>(&mut self) -> &mut HashMap<Id, Arc<R>>
    where
        Id: id::TypedId,
        R: Resource<Id>,
    {
        let map = self
            .maps
            .entry(R::TYPE)
            .or_insert_with(|| Box::<HashMap<Id, Arc<R>>>::new(HashMap::default()));
        let any_map = map.as_mut().as_any_mut();
        let map = any_map.downcast_mut::<HashMap<Id, Arc<R>>>().unwrap();
        map
    }
    pub(crate) fn new<A: HalApi>() -> Self {
        let mut maps = Self::default();
        maps.add_type::<BufferId, Buffer<A>>();
        maps.add_type::<StagingBufferId, StagingBuffer<A>>();
        maps.add_type::<TextureId, Texture<A>>();
        maps.add_type::<TextureViewId, TextureView<A>>();
        maps.add_type::<SamplerId, Sampler<A>>();
        maps.add_type::<BindGroupId, BindGroup<A>>();
        maps.add_type::<BindGroupLayoutId, BindGroupLayout<A>>();
        maps.add_type::<RenderPipelineId, RenderPipeline<A>>();
        maps.add_type::<ComputePipelineId, ComputePipeline<A>>();
        maps.add_type::<PipelineLayoutId, PipelineLayout<A>>();
        maps.add_type::<RenderBundleId, RenderBundle<A>>();
        maps.add_type::<QuerySetId, QuerySet<A>>();
        maps
    }
    pub(crate) fn clear(&mut self) {
        self.maps.iter_mut().for_each(|(_t, map)| map.clear_map());
    }
    pub(crate) fn extend(&mut self, mut other: Self) {
        self.maps.iter_mut().for_each(|(_t, map)| {
            map.extend_map(&mut other);
        });
    }
    pub(crate) fn insert<Id, R>(&mut self, id: Id, r: Arc<R>) -> &mut Self
    where
        Id: id::TypedId,
        R: Resource<Id>,
    {
        self.map_mut().insert(id, r);
        self
    }
    pub(crate) fn contains<Id, R>(&mut self, id: &Id) -> bool
    where
        Id: id::TypedId,
        R: Resource<Id>,
    {
        self.map::<Id, R>().contains_key(id)
    }
}

/// Resources used by a queue submission, and work to be done once it completes.
struct ActiveSubmission<A: HalApi> {
    /// The index of the submission we track.
    ///
    /// When `Device::fence`'s value is greater than or equal to this, our queue
    /// submission has completed.
    index: SubmissionIndex,

    /// Resources to be freed once this queue submission has completed.
    ///
    /// When the device is polled, for completed submissions,
    /// `triage_submissions` merges these into
    /// `LifetimeTracker::free_resources`. From there,
    /// `LifetimeTracker::cleanup` passes them to the hal to be freed.
    ///
    /// This includes things like temporary resources and resources that are
    /// used by submitted commands but have been dropped by the user (meaning that
    /// this submission is their last reference.)
    last_resources: ResourceMaps,

    /// Buffers to be mapped once this submission has completed.
    mapped: Vec<Arc<Buffer<A>>>,

    encoders: Vec<EncoderInFlight<A>>,

    /// List of queue "on_submitted_work_done" closures to be called once this
    /// submission has completed.
    work_done_closures: SmallVec<[SubmittedWorkDoneClosure; 1]>,
}

#[derive(Clone, Debug, Error)]
#[non_exhaustive]
pub enum WaitIdleError {
    #[error(transparent)]
    Device(#[from] DeviceError),
    #[error("Tried to wait using a submission index from the wrong device. Submission index is from device {0:?}. Called poll on device {1:?}.")]
    WrongSubmissionIndex(id::QueueId, id::DeviceId),
    #[error("GPU got stuck :(")]
    StuckGpu,
}

/// Resource tracking for a device.
///
/// ## Host mapping buffers
///
/// A buffer cannot be mapped until all active queue submissions that use it
/// have completed. To that end:
///
/// -   Each buffer's `ResourceInfo::submission_index` records the index of the
///     most recent queue submission that uses that buffer.
///
/// -   Calling `Global::buffer_map_async` adds the buffer to
///     `self.mapped`, and changes `Buffer::map_state` to prevent it
///     from being used in any new submissions.
///
/// -   When the device is polled, the following `LifetimeTracker` methods decide
///     what should happen next:
///
///     1)  `triage_mapped` drains `self.mapped`, checking the submission index
///         of each buffer against the queue submissions that have finished
///         execution. Buffers used by submissions still in flight go in
///         `self.active[index].mapped`, and the rest go into
///         `self.ready_to_map`.
///
///     2)  `triage_submissions` moves entries in `self.active[i]` for completed
///         submissions to `self.ready_to_map`.  At this point, both
///         `self.active` and `self.ready_to_map` are up to date with the given
///         submission index.
///
///     3)  `handle_mapping` drains `self.ready_to_map` and actually maps the
///         buffers, collecting a list of notification closures to call. But any
///         buffers that were dropped by the user get moved to
///         `self.free_resources`.
///
///     4)  `cleanup` frees everything in `free_resources`.
///
/// Only calling `Global::buffer_map_async` clones a new `Arc` for the
/// buffer. This new `Arc` is only dropped by `handle_mapping`.
pub(crate) struct LifetimeTracker<A: HalApi> {
    /// Resources that the user has requested be mapped, but which are used by
    /// queue submissions still in flight.
    mapped: Vec<Arc<Buffer<A>>>,

    /// Buffers can be used in a submission that is yet to be made, by the
    /// means of `write_buffer()`, so we have a special place for them.
    pub future_suspected_buffers: Vec<Arc<Buffer<A>>>,

    /// Textures can be used in the upcoming submission by `write_texture`.
    pub future_suspected_textures: Vec<Arc<Texture<A>>>,

    /// Resources whose user handle has died (i.e. drop/destroy has been called)
    /// and will likely be ready for destruction soon.
    pub suspected_resources: ResourceMaps,

    /// Resources used by queue submissions still in flight. One entry per
    /// submission, with older submissions appearing before younger.
    ///
    /// Entries are added by `track_submission` and drained by
    /// `LifetimeTracker::triage_submissions`. Lots of methods contribute data
    /// to particular entries.
    active: Vec<ActiveSubmission<A>>,

    /// Raw backend resources that are neither referenced nor used.
    ///
    /// These are freed by `LifeTracker::cleanup`, which is called from periodic
    /// maintenance functions like `Global::device_poll`, and when a device is
    /// destroyed.
    free_resources: ResourceMaps,

    /// Buffers the user has asked us to map, and which are not used by any
    /// queue submission still in flight.
    ready_to_map: Vec<Arc<Buffer<A>>>,

    /// Queue "on_submitted_work_done" closures that were initiated for while there is no
    /// currently pending submissions. These cannot be immeidately invoked as they
    /// must happen _after_ all mapped buffer callbacks are mapped, so we defer them
    /// here until the next time the device is maintained.
    work_done_closures: SmallVec<[SubmittedWorkDoneClosure; 1]>,
}

impl<A: HalApi> LifetimeTracker<A> {
    pub fn new() -> Self {
        Self {
            mapped: Vec::new(),
            future_suspected_buffers: Vec::new(),
            future_suspected_textures: Vec::new(),
            suspected_resources: ResourceMaps::new::<A>(),
            active: Vec::new(),
            free_resources: ResourceMaps::new::<A>(),
            ready_to_map: Vec::new(),
            work_done_closures: SmallVec::new(),
        }
    }

    /// Return true if there are no queue submissions still in flight.
    pub fn queue_empty(&self) -> bool {
        self.active.is_empty()
    }

    /// Start tracking resources associated with a new queue submission.
    pub fn track_submission(
        &mut self,
        index: SubmissionIndex,
        temp_resources: impl Iterator<Item = TempResource<A>>,
        encoders: Vec<EncoderInFlight<A>>,
    ) {
        let mut last_resources = ResourceMaps::new::<A>();
        for res in temp_resources {
            match res {
                TempResource::Buffer(raw) => {
                    last_resources.insert(raw.as_info().id(), raw);
                }
                TempResource::StagingBuffer(raw) => {
                    last_resources.insert(raw.as_info().id(), raw);
                }
                TempResource::Texture(raw) => {
                    last_resources.insert(raw.as_info().id(), raw);
                }
            }
        }

        self.active.push(ActiveSubmission {
            index,
            last_resources,
            mapped: Vec::new(),
            encoders,
            work_done_closures: SmallVec::new(),
        });
    }

    pub fn post_submit(&mut self) {
        for v in self.future_suspected_buffers.drain(..).take(1) {
            self.suspected_resources.insert(v.as_info().id(), v);
        }
        for v in self.future_suspected_textures.drain(..).take(1) {
            self.suspected_resources.insert(v.as_info().id(), v);
        }
    }

    pub(crate) fn map(&mut self, value: &Arc<Buffer<A>>) {
        self.mapped.push(value.clone());
    }

    /// Sort out the consequences of completed submissions.
    ///
    /// Assume that all submissions up through `last_done` have completed.
    ///
    /// -   Buffers used by those submissions are now ready to map, if
    ///     requested. Add any buffers in the submission's [`mapped`] list to
    ///     [`self.ready_to_map`], where [`LifetimeTracker::handle_mapping`] will find
    ///     them.
    ///
    /// -   Resources whose final use was in those submissions are now ready to
    ///     free. Add any resources in the submission's [`last_resources`] table
    ///     to [`self.free_resources`], where [`LifetimeTracker::cleanup`] will find
    ///     them.
    ///
    /// Return a list of [`SubmittedWorkDoneClosure`]s to run.
    ///
    /// [`mapped`]: ActiveSubmission::mapped
    /// [`self.ready_to_map`]: LifetimeTracker::ready_to_map
    /// [`last_resources`]: ActiveSubmission::last_resources
    /// [`self.free_resources`]: LifetimeTracker::free_resources
    /// [`SubmittedWorkDoneClosure`]: crate::device::queue::SubmittedWorkDoneClosure
    #[must_use]
    pub fn triage_submissions(
        &mut self,
        last_done: SubmissionIndex,
        command_allocator: &mut super::CommandAllocator<A>,
    ) -> SmallVec<[SubmittedWorkDoneClosure; 1]> {
        profiling::scope!("triage_submissions");

        //TODO: enable when `is_sorted_by_key` is stable
        //debug_assert!(self.active.is_sorted_by_key(|a| a.index));
        let done_count = self
            .active
            .iter()
            .position(|a| a.index > last_done)
            .unwrap_or(self.active.len());

        let mut work_done_closures: SmallVec<_> = self.work_done_closures.drain(..).collect();
        for a in self.active.drain(..done_count) {
            log::info!("Active submission {} is done", a.index);
            self.free_resources.extend(a.last_resources);
            self.ready_to_map.extend(a.mapped);
            for encoder in a.encoders {
                let raw = unsafe { encoder.land() };
                command_allocator.release_encoder(raw);
            }
            work_done_closures.extend(a.work_done_closures);
        }
        work_done_closures
    }

    pub fn cleanup(&mut self) {
        profiling::scope!("LifetimeTracker::cleanup");
        self.free_resources.clear();
    }

    pub fn schedule_resource_destruction(
        &mut self,
        temp_resource: TempResource<A>,
        last_submit_index: SubmissionIndex,
    ) {
        let resources = self
            .active
            .iter_mut()
            .find(|a| a.index == last_submit_index)
            .map_or(&mut self.free_resources, |a| &mut a.last_resources);
        match temp_resource {
            TempResource::Buffer(raw) => {
                resources.insert(raw.as_info().id(), raw);
            }
            TempResource::StagingBuffer(raw) => {
                resources.insert(raw.as_info().id(), raw);
            }
            TempResource::Texture(raw) => {
                resources.insert(raw.as_info().id(), raw);
            }
        }
    }

    pub fn add_work_done_closure(&mut self, closure: SubmittedWorkDoneClosure) {
        match self.active.last_mut() {
            Some(active) => {
                active.work_done_closures.push(closure);
            }
            // We must defer the closure until all previously occuring map_async closures
            // have fired. This is required by the spec.
            None => {
                self.work_done_closures.push(closure);
            }
        }
    }
}

impl<A: HalApi> LifetimeTracker<A> {
    fn triage_resources<Id, R, F, T>(
        resources_map: &mut HashMap<Id, Arc<R>>,
        active: &mut [ActiveSubmission<A>],
        free_resources: &mut ResourceMaps,
        trackers: &mut impl ResourceTracker<Id, R>,
        registry: &Registry<Id, R>,
        count_fn: F,
        mut on_remove: T,
    ) -> Vec<Arc<R>>
    where
        Id: id::TypedId,
        R: Resource<Id>,
        F: Fn(u64, &[ActiveSubmission<A>], &Id) -> usize,
        T: FnMut(&Id, &Arc<R>),
    {
        let mut removed_resources = Vec::new();
        resources_map.retain(|&id, resource| {
            let submit_index = resource.as_info().submission_index();
            let mut count = 1;
            count += count_fn(submit_index, active, &id);
            count += registry.contains(id) as usize;

            let non_referenced_resources = active
                .iter_mut()
                .find(|a| a.index == submit_index)
                .map_or(&mut *free_resources, |a| &mut a.last_resources);
            count += non_referenced_resources.contains::<Id, R>(&id) as usize;

            let is_removed = trackers.remove_abandoned(id, count);
            if is_removed {
                on_remove(&id, resource);
                removed_resources.push(resource.clone());
                non_referenced_resources.insert(id, resource.clone());
            }
            !is_removed
        });
        removed_resources
    }

    fn triage_suspected_render_bundles(
        &mut self,
        hub: &Hub<A>,
        trackers: &Mutex<Tracker<A>>,
        #[cfg(feature = "trace")] trace: &mut Option<&mut trace::Trace>,
    ) -> &mut Self {
        let mut trackers = trackers.lock();
        let resource_map = self.suspected_resources.map_mut();
        let mut removed_resources = Self::triage_resources(
            resource_map,
            self.active.as_mut_slice(),
            &mut self.free_resources,
            &mut trackers.bundles,
            &hub.render_bundles,
            |_submit_index, _active, _id| 0,
            |_bundle_id, _bundle| {
                #[cfg(feature = "trace")]
                if let Some(ref mut t) = *trace {
                    t.add(trace::Action::DestroyRenderBundle(*_bundle_id));
                }
            },
        );
        removed_resources.drain(..).for_each(|bundle| {
            for v in bundle.used.buffers.write().drain_resources() {
                self.suspected_resources.insert(v.as_info().id(), v);
            }
            for v in bundle.used.textures.write().drain_resources() {
                self.suspected_resources.insert(v.as_info().id(), v);
            }
            for v in bundle.used.bind_groups.write().drain_resources() {
                self.suspected_resources.insert(v.as_info().id(), v);
            }
            for v in bundle.used.render_pipelines.write().drain_resources() {
                self.suspected_resources.insert(v.as_info().id(), v);
            }
            for v in bundle.used.query_sets.write().drain_resources() {
                self.suspected_resources.insert(v.as_info().id(), v);
            }
        });
        self
    }

    fn triage_suspected_bind_groups(
        &mut self,
        hub: &Hub<A>,
        trackers: &Mutex<Tracker<A>>,
        #[cfg(feature = "trace")] trace: &mut Option<&mut trace::Trace>,
    ) -> &mut Self {
        let mut trackers = trackers.lock();
        let resource_map = self.suspected_resources.map_mut();
        let mut removed_resource = Self::triage_resources(
            resource_map,
            self.active.as_mut_slice(),
            &mut self.free_resources,
            &mut trackers.bind_groups,
            &hub.bind_groups,
            |_submit_index, _active, _id| 0,
            |_bind_group_id, _bind_group| {
                #[cfg(feature = "trace")]
                if let Some(ref mut t) = *trace {
                    t.add(trace::Action::DestroyBindGroup(*_bind_group_id));
                }
            },
        );
        removed_resource.drain(..).for_each(|bind_group| {
            for v in bind_group.used.buffers.drain_resources() {
                self.suspected_resources.insert(v.as_info().id(), v);
            }
            for v in bind_group.used.textures.drain_resources() {
                self.suspected_resources.insert(v.as_info().id(), v);
            }
            for v in bind_group.used.views.drain_resources() {
                self.suspected_resources.insert(v.as_info().id(), v);
            }
            for v in bind_group.used.samplers.drain_resources() {
                self.suspected_resources.insert(v.as_info().id(), v);
            }
            //Releasing safely unused resources to decrement refcount
            bind_group.used_buffer_ranges.write().clear();
            bind_group.used_texture_ranges.write().clear();
            bind_group.dynamic_binding_info.write().clear();

            self.suspected_resources
                .insert(bind_group.layout.as_info().id(), bind_group.layout.clone());
        });
        self
    }

    fn triage_suspected_texture_views(
        &mut self,
        hub: &Hub<A>,
        trackers: &Mutex<Tracker<A>>,
        #[cfg(feature = "trace")] trace: &mut Option<&mut trace::Trace>,
    ) -> &mut Self {
        let mut trackers = trackers.lock();
        let resource_map = self.suspected_resources.map_mut();
        let mut removed_resources = Self::triage_resources(
            resource_map,
            self.active.as_mut_slice(),
            &mut self.free_resources,
            &mut trackers.views,
            &hub.texture_views,
            |_submit_index, _active, _id| 0,
            |_texture_view_id, _texture_view| {
                #[cfg(feature = "trace")]
                if let Some(ref mut t) = *trace {
                    t.add(trace::Action::DestroyTextureView(*_texture_view_id));
                }
            },
        );
        removed_resources.drain(..).for_each(|texture_view| {
            let mut lock = texture_view.parent.write();
            if let Some(parent_texture) = lock.take() {
                self.suspected_resources
                    .insert(parent_texture.as_info().id(), parent_texture);
            }
        });
        self
    }

    fn triage_suspected_textures(
        &mut self,
        hub: &Hub<A>,
        trackers: &Mutex<Tracker<A>>,
        #[cfg(feature = "trace")] trace: &mut Option<&mut trace::Trace>,
    ) -> &mut Self {
        let mut trackers = trackers.lock();
        let resource_map = self.suspected_resources.map_mut();
        Self::triage_resources(
            resource_map,
            self.active.as_mut_slice(),
            &mut self.free_resources,
            &mut trackers.textures,
            &hub.textures,
            |_submit_index, _active, _id| 0,
            |_texture_id, _texture| {
                #[cfg(feature = "trace")]
                if let Some(ref mut t) = *trace {
                    t.add(trace::Action::DestroyTexture(*_texture_id));
                }
            },
        );
        self
    }

    fn triage_suspected_samplers(
        &mut self,
        hub: &Hub<A>,
        trackers: &Mutex<Tracker<A>>,
        #[cfg(feature = "trace")] trace: &mut Option<&mut trace::Trace>,
    ) -> &mut Self {
        let mut trackers = trackers.lock();
        let resource_map = self.suspected_resources.map_mut();
        Self::triage_resources(
            resource_map,
            self.active.as_mut_slice(),
            &mut self.free_resources,
            &mut trackers.samplers,
            &hub.samplers,
            |_submit_index, _active, _id| 0,
            |_sampler_id, _sampler| {
                #[cfg(feature = "trace")]
                if let Some(ref mut t) = *trace {
                    t.add(trace::Action::DestroySampler(*_sampler_id));
                }
            },
        );
        self
    }

    fn triage_suspected_buffers(
        &mut self,
        hub: &Hub<A>,
        trackers: &Mutex<Tracker<A>>,
        #[cfg(feature = "trace")] trace: &mut Option<&mut trace::Trace>,
    ) -> &mut Self {
        let mut trackers = trackers.lock();
        let resource_map = self.suspected_resources.map_mut();
        let mut removed_resources = Self::triage_resources(
            resource_map,
            self.active.as_mut_slice(),
            &mut self.free_resources,
            &mut trackers.buffers,
            &hub.buffers,
            |submit_index, active, buffer_id| {
                let mut count = 0;
                let mapped = active
                    .iter()
                    .find(|a| a.index == submit_index)
                    .map_or(&self.mapped, |a| &a.mapped);
                mapped.iter().for_each(|b| {
                    if b.as_info().id() == *buffer_id {
                        count += 1;
                    }
                });
                count
            },
            |_buffer_id, _buffer| {
                #[cfg(feature = "trace")]
                if let Some(ref mut t) = *trace {
                    t.add(trace::Action::DestroyBuffer(*_buffer_id));
                }
            },
        );
        removed_resources.drain(..).for_each(|buffer| {
            if let resource::BufferMapState::Init {
                ref stage_buffer, ..
            } = *buffer.map_state.lock()
            {
                self.free_resources
                    .insert(stage_buffer.as_info().id(), stage_buffer.clone());
            }
        });
        self
    }

    fn triage_suspected_compute_pipelines(
        &mut self,
        hub: &Hub<A>,
        trackers: &Mutex<Tracker<A>>,
        #[cfg(feature = "trace")] trace: &mut Option<&mut trace::Trace>,
    ) -> &mut Self {
        let mut trackers = trackers.lock();
        let resource_map = self.suspected_resources.map_mut();
        let mut removed_resources = Self::triage_resources(
            resource_map,
            self.active.as_mut_slice(),
            &mut self.free_resources,
            &mut trackers.compute_pipelines,
            &hub.compute_pipelines,
            |_submit_index, _active, _id| 0,
            |_compute_pipeline_id, _compute_pipeline| {
                #[cfg(feature = "trace")]
                if let Some(ref mut t) = *trace {
                    t.add(trace::Action::DestroyComputePipeline(*_compute_pipeline_id));
                }
            },
        );
        removed_resources.drain(..).for_each(|compute_pipeline| {
            self.suspected_resources.insert(
                compute_pipeline.layout.as_info().id(),
                compute_pipeline.layout.clone(),
            );
        });
        self
    }

    fn triage_suspected_render_pipelines(
        &mut self,
        hub: &Hub<A>,
        trackers: &Mutex<Tracker<A>>,
        #[cfg(feature = "trace")] trace: &mut Option<&mut trace::Trace>,
    ) -> &mut Self {
        let mut trackers = trackers.lock();
        let resource_map = self.suspected_resources.map_mut();
        let mut removed_resources = Self::triage_resources(
            resource_map,
            self.active.as_mut_slice(),
            &mut self.free_resources,
            &mut trackers.render_pipelines,
            &hub.render_pipelines,
            |_submit_index, _active, _id| 0,
            |_render_pipeline_id, _render_pipeline| {
                #[cfg(feature = "trace")]
                if let Some(ref mut t) = *trace {
                    t.add(trace::Action::DestroyRenderPipeline(*_render_pipeline_id));
                }
            },
        );
        removed_resources.drain(..).for_each(|render_pipeline| {
            self.suspected_resources.insert(
                render_pipeline.layout.as_info().id(),
                render_pipeline.layout.clone(),
            );
        });
        self
    }

    fn triage_suspected_pipeline_layouts(
        &mut self,
        #[cfg(feature = "trace")] trace: &mut Option<&mut trace::Trace>,
    ) -> &mut Self {
        let mut removed_resources = Vec::new();
        self.suspected_resources
            .map_mut::<PipelineLayoutId, PipelineLayout<A>>()
            .retain(|_pipeline_layout_id, pipeline_layout| {
                #[cfg(feature = "trace")]
                if let Some(ref mut t) = *trace {
                    t.add(trace::Action::DestroyPipelineLayout(*_pipeline_layout_id));
                }
                removed_resources.push(pipeline_layout.clone());
                false
            });
        removed_resources.drain(..).for_each(|pipeline_layout| {
            for bgl in &pipeline_layout.bind_group_layouts {
                self.suspected_resources
                    .insert(bgl.as_info().id(), bgl.clone());
            }
        });
        self
    }

    fn triage_suspected_bind_group_layouts(
        &mut self,
        #[cfg(feature = "trace")] trace: &mut Option<&mut trace::Trace>,
    ) -> &mut Self {
        self.suspected_resources
            .map_mut::<BindGroupLayoutId, BindGroupLayout<A>>()
            .retain(|bind_group_layout_id, bind_group_layout| {
                //Note: this has to happen after all the suspected pipelines are destroyed
                //Note: nothing else can bump the refcount since the guard is locked exclusively
                //Note: same BGL can appear multiple times in the list, but only the last
                // encounter could drop the refcount to 0.
                #[cfg(feature = "trace")]
                if let Some(ref mut t) = *trace {
                    t.add(trace::Action::DestroyBindGroupLayout(*bind_group_layout_id));
                }

                self.free_resources
                    .insert(*bind_group_layout_id, bind_group_layout.clone());
                false
            });
        self
    }

    fn triage_suspected_query_sets(
        &mut self,
        hub: &Hub<A>,
        trackers: &Mutex<Tracker<A>>,
    ) -> &mut Self {
        let mut trackers = trackers.lock();
        let resource_map = self.suspected_resources.map_mut();
        Self::triage_resources(
            resource_map,
            self.active.as_mut_slice(),
            &mut self.free_resources,
            &mut trackers.query_sets,
            &hub.query_sets,
            |_submit_index, _active, _id| 0,
            |_query_set_id, _query_set| {},
        );
        self
    }

    fn triage_suspected_staging_buffers(&mut self) -> &mut Self {
        self.suspected_resources
            .map_mut::<StagingBufferId, StagingBuffer<A>>()
            .retain(|staging_buffer_id, staging_buffer| {
                self.free_resources
                    .insert(*staging_buffer_id, staging_buffer.clone());
                false
            });
        self
    }

    /// Identify resources to free, according to `trackers` and `self.suspected_resources`.
    ///
    /// Given `trackers`, the [`Tracker`] belonging to same [`Device`] as
    /// `self`, and `hub`, the [`Hub`] to which that `Device` belongs:
    ///
    /// Remove from `trackers` each resource mentioned in
    /// [`self.suspected_resources`]. If `trackers` held the final reference to
    /// that resource, add it to the appropriate free list, to be destroyed by
    /// the hal:
    ///
    /// -   Add resources used by queue submissions still in flight to the
    ///     [`last_resources`] table of the last such submission's entry in
    ///     [`self.active`]. When that submission has finished execution. the
    ///     [`triage_submissions`] method will move them to
    ///     [`self.free_resources`].
    ///
    /// -   Add resources that can be freed right now to [`self.free_resources`]
    ///     directly. [`LifetimeTracker::cleanup`] will take care of them as
    ///     part of this poll.
    ///
    /// ## Entrained resources
    ///
    /// This function finds resources that are used only by other resources
    /// ready to be freed, and adds those to the free lists as well. For
    /// example, if there's some texture `T` used only by some texture view
    /// `TV`, then if `TV` can be freed, `T` gets added to the free lists too.
    ///
    /// Since `wgpu-core` resource ownership patterns are acyclic, we can visit
    /// each type that can be owned after all types that could possibly own
    /// it. This way, we can detect all free-able objects in a single pass,
    /// simply by starting with types that are roots of the ownership DAG (like
    /// render bundles) and working our way towards leaf types (like buffers).
    ///
    /// [`Device`]: super::Device
    /// [`self.suspected_resources`]: LifetimeTracker::suspected_resources
    /// [`last_resources`]: ActiveSubmission::last_resources
    /// [`self.active`]: LifetimeTracker::active
    /// [`triage_submissions`]: LifetimeTracker::triage_submissions
    /// [`self.free_resources`]: LifetimeTracker::free_resources
    pub(crate) fn triage_suspected(
        &mut self,
        hub: &Hub<A>,
        trackers: &Mutex<Tracker<A>>,
        #[cfg(feature = "trace")] mut trace: Option<&mut trace::Trace>,
    ) {
        profiling::scope!("triage_suspected");

<<<<<<< HEAD
        //NOTE: the order is important to release resources that depends between each other!
        self.triage_suspected_render_bundles(
            hub,
            trackers,
            #[cfg(feature = "trace")]
            &mut trace,
        );
        self.triage_suspected_compute_pipelines(
            hub,
            trackers,
            #[cfg(feature = "trace")]
            &mut trace,
        );
        self.triage_suspected_render_pipelines(
            hub,
            trackers,
            #[cfg(feature = "trace")]
            &mut trace,
        );
        self.triage_suspected_bind_groups(
            hub,
            trackers,
            #[cfg(feature = "trace")]
            &mut trace,
        );
        self.triage_suspected_pipeline_layouts(
            #[cfg(feature = "trace")]
            &mut trace,
        );
        self.triage_suspected_bind_group_layouts(
            #[cfg(feature = "trace")]
            &mut trace,
        );
        self.triage_suspected_query_sets(hub, trackers);
        self.triage_suspected_samplers(
            hub,
            trackers,
            #[cfg(feature = "trace")]
            &mut trace,
        );
        self.triage_suspected_staging_buffers();
        self.triage_suspected_texture_views(
            hub,
            trackers,
            #[cfg(feature = "trace")]
            &mut trace,
        );
        self.triage_suspected_textures(
            hub,
            trackers,
            #[cfg(feature = "trace")]
            &mut trace,
        );
        self.triage_suspected_buffers(
            hub,
            trackers,
            #[cfg(feature = "trace")]
            &mut trace,
        );
=======
        if !self.suspected_resources.render_bundles.is_empty() {
            let (mut guard, _) = hub.render_bundles.write(token);
            let mut trackers = trackers.lock();

            while let Some(id) = self.suspected_resources.render_bundles.pop() {
                if trackers.bundles.remove_abandoned(id) {
                    log::debug!("Bundle {:?} will be destroyed", id);
                    #[cfg(feature = "trace")]
                    if let Some(t) = trace {
                        t.lock().add(trace::Action::DestroyRenderBundle(id.0));
                    }

                    if let Some(res) = hub.render_bundles.unregister_locked(id.0, &mut *guard) {
                        self.suspected_resources.add_render_bundle_scope(&res.used);
                    }
                }
            }
        }

        if !self.suspected_resources.bind_groups.is_empty() {
            let (mut guard, _) = hub.bind_groups.write(token);
            let mut trackers = trackers.lock();

            while let Some(id) = self.suspected_resources.bind_groups.pop() {
                if trackers.bind_groups.remove_abandoned(id) {
                    log::debug!("Bind group {:?} will be destroyed", id);
                    #[cfg(feature = "trace")]
                    if let Some(t) = trace {
                        t.lock().add(trace::Action::DestroyBindGroup(id.0));
                    }

                    if let Some(res) = hub.bind_groups.unregister_locked(id.0, &mut *guard) {
                        self.suspected_resources.add_bind_group_states(&res.used);

                        self.suspected_resources
                            .bind_group_layouts
                            .push(res.layout_id);

                        let submit_index = res.life_guard.life_count();
                        self.active
                            .iter_mut()
                            .find(|a| a.index == submit_index)
                            .map_or(&mut self.free_resources, |a| &mut a.last_resources)
                            .bind_groups
                            .push(res.raw);
                    }
                }
            }
        }

        if !self.suspected_resources.texture_views.is_empty() {
            let (mut guard, _) = hub.texture_views.write(token);
            let mut trackers = trackers.lock();

            let mut list = mem::take(&mut self.suspected_resources.texture_views);
            for id in list.drain(..) {
                if trackers.views.remove_abandoned(id) {
                    log::debug!("Texture view {:?} will be destroyed", id);
                    #[cfg(feature = "trace")]
                    if let Some(t) = trace {
                        t.lock().add(trace::Action::DestroyTextureView(id.0));
                    }

                    if let Some(res) = hub.texture_views.unregister_locked(id.0, &mut *guard) {
                        self.suspected_resources.textures.push(res.parent_id.value);
                        let submit_index = res.life_guard.life_count();
                        self.active
                            .iter_mut()
                            .find(|a| a.index == submit_index)
                            .map_or(&mut self.free_resources, |a| &mut a.last_resources)
                            .texture_views
                            .push(res.raw);
                    }
                }
            }
            self.suspected_resources.texture_views = list;
        }

        if !self.suspected_resources.textures.is_empty() {
            let (mut guard, _) = hub.textures.write(token);
            let mut trackers = trackers.lock();

            for id in self.suspected_resources.textures.drain(..) {
                if trackers.textures.remove_abandoned(id) {
                    log::debug!("Texture {:?} will be destroyed", id);
                    #[cfg(feature = "trace")]
                    if let Some(t) = trace {
                        t.lock().add(trace::Action::DestroyTexture(id.0));
                    }

                    if let Some(res) = hub.textures.unregister_locked(id.0, &mut *guard) {
                        let submit_index = res.life_guard.life_count();
                        let raw = match res.inner {
                            resource::TextureInner::Native { raw: Some(raw) } => raw,
                            _ => continue,
                        };
                        let non_referenced_resources = self
                            .active
                            .iter_mut()
                            .find(|a| a.index == submit_index)
                            .map_or(&mut self.free_resources, |a| &mut a.last_resources);

                        non_referenced_resources.textures.push(raw);
                        if let resource::TextureClearMode::RenderPass { clear_views, .. } =
                            res.clear_mode
                        {
                            non_referenced_resources
                                .texture_views
                                .extend(clear_views.into_iter());
                        }
                    }
                }
            }
        }

        if !self.suspected_resources.samplers.is_empty() {
            let (mut guard, _) = hub.samplers.write(token);
            let mut trackers = trackers.lock();

            for id in self.suspected_resources.samplers.drain(..) {
                if trackers.samplers.remove_abandoned(id) {
                    log::debug!("Sampler {:?} will be destroyed", id);
                    #[cfg(feature = "trace")]
                    if let Some(t) = trace {
                        t.lock().add(trace::Action::DestroySampler(id.0));
                    }

                    if let Some(res) = hub.samplers.unregister_locked(id.0, &mut *guard) {
                        let submit_index = res.life_guard.life_count();
                        self.active
                            .iter_mut()
                            .find(|a| a.index == submit_index)
                            .map_or(&mut self.free_resources, |a| &mut a.last_resources)
                            .samplers
                            .push(res.raw);
                    }
                }
            }
        }

        if !self.suspected_resources.buffers.is_empty() {
            let (mut guard, _) = hub.buffers.write(token);
            let mut trackers = trackers.lock();

            for id in self.suspected_resources.buffers.drain(..) {
                if trackers.buffers.remove_abandoned(id) {
                    log::debug!("Buffer {:?} will be destroyed", id);
                    #[cfg(feature = "trace")]
                    if let Some(t) = trace {
                        t.lock().add(trace::Action::DestroyBuffer(id.0));
                    }

                    if let Some(res) = hub.buffers.unregister_locked(id.0, &mut *guard) {
                        let submit_index = res.life_guard.life_count();
                        if let resource::BufferMapState::Init { stage_buffer, .. } = res.map_state {
                            self.free_resources.buffers.push(stage_buffer);
                        }
                        self.active
                            .iter_mut()
                            .find(|a| a.index == submit_index)
                            .map_or(&mut self.free_resources, |a| &mut a.last_resources)
                            .buffers
                            .extend(res.raw);
                    }
                }
            }
        }

        if !self.suspected_resources.compute_pipelines.is_empty() {
            let (mut guard, _) = hub.compute_pipelines.write(token);
            let mut trackers = trackers.lock();

            for id in self.suspected_resources.compute_pipelines.drain(..) {
                if trackers.compute_pipelines.remove_abandoned(id) {
                    log::debug!("Compute pipeline {:?} will be destroyed", id);
                    #[cfg(feature = "trace")]
                    if let Some(t) = trace {
                        t.lock().add(trace::Action::DestroyComputePipeline(id.0));
                    }

                    if let Some(res) = hub.compute_pipelines.unregister_locked(id.0, &mut *guard) {
                        let submit_index = res.life_guard.life_count();
                        self.active
                            .iter_mut()
                            .find(|a| a.index == submit_index)
                            .map_or(&mut self.free_resources, |a| &mut a.last_resources)
                            .compute_pipes
                            .push(res.raw);
                    }
                }
            }
        }

        if !self.suspected_resources.render_pipelines.is_empty() {
            let (mut guard, _) = hub.render_pipelines.write(token);
            let mut trackers = trackers.lock();

            for id in self.suspected_resources.render_pipelines.drain(..) {
                if trackers.render_pipelines.remove_abandoned(id) {
                    log::debug!("Render pipeline {:?} will be destroyed", id);
                    #[cfg(feature = "trace")]
                    if let Some(t) = trace {
                        t.lock().add(trace::Action::DestroyRenderPipeline(id.0));
                    }

                    if let Some(res) = hub.render_pipelines.unregister_locked(id.0, &mut *guard) {
                        let submit_index = res.life_guard.life_count();
                        self.active
                            .iter_mut()
                            .find(|a| a.index == submit_index)
                            .map_or(&mut self.free_resources, |a| &mut a.last_resources)
                            .render_pipes
                            .push(res.raw);
                    }
                }
            }
        }

        if !self.suspected_resources.pipeline_layouts.is_empty() {
            let (mut guard, _) = hub.pipeline_layouts.write(token);

            for Stored {
                value: id,
                ref_count,
            } in self.suspected_resources.pipeline_layouts.drain(..)
            {
                //Note: this has to happen after all the suspected pipelines are destroyed
                if ref_count.load() == 1 {
                    log::debug!("Pipeline layout {:?} will be destroyed", id);
                    #[cfg(feature = "trace")]
                    if let Some(t) = trace {
                        t.lock().add(trace::Action::DestroyPipelineLayout(id.0));
                    }

                    if let Some(lay) = hub.pipeline_layouts.unregister_locked(id.0, &mut *guard) {
                        self.suspected_resources
                            .bind_group_layouts
                            .extend_from_slice(&lay.bind_group_layout_ids);
                        self.free_resources.pipeline_layouts.push(lay.raw);
                    }
                }
            }
        }

        if !self.suspected_resources.bind_group_layouts.is_empty() {
            let (mut guard, _) = hub.bind_group_layouts.write(token);

            for id in self.suspected_resources.bind_group_layouts.drain(..) {
                //Note: this has to happen after all the suspected pipelines are destroyed
                //Note: nothing else can bump the refcount since the guard is locked exclusively
                //Note: same BGL can appear multiple times in the list, but only the last
                // encounter could drop the refcount to 0.
                let mut bgl_to_check = Some(id);
                while let Some(id) = bgl_to_check.take() {
                    let bgl = &guard[id];
                    if bgl.multi_ref_count.dec_and_check_empty() {
                        // If This layout points to a compatible one, go over the latter
                        // to decrement the ref count and potentially destroy it.
                        bgl_to_check = bgl.as_duplicate();

                        log::debug!("Bind group layout {:?} will be destroyed", id);
                        #[cfg(feature = "trace")]
                        if let Some(t) = trace {
                            t.lock().add(trace::Action::DestroyBindGroupLayout(id.0));
                        }
                        if let Some(lay) =
                            hub.bind_group_layouts.unregister_locked(id.0, &mut *guard)
                        {
                            if let Some(inner) = lay.into_inner() {
                                self.free_resources.bind_group_layouts.push(inner.raw);
                            }
                        }
                    }
                }
            }
        }

        if !self.suspected_resources.query_sets.is_empty() {
            let (mut guard, _) = hub.query_sets.write(token);
            let mut trackers = trackers.lock();

            for id in self.suspected_resources.query_sets.drain(..) {
                if trackers.query_sets.remove_abandoned(id) {
                    log::debug!("Query set {:?} will be destroyed", id);
                    // #[cfg(feature = "trace")]
                    // trace.map(|t| t.lock().add(trace::Action::DestroyComputePipeline(id.0)));
                    if let Some(res) = hub.query_sets.unregister_locked(id.0, &mut *guard) {
                        let submit_index = res.life_guard.life_count();
                        self.active
                            .iter_mut()
                            .find(|a| a.index == submit_index)
                            .map_or(&mut self.free_resources, |a| &mut a.last_resources)
                            .query_sets
                            .push(res.raw);
                    }
                }
            }
        }
>>>>>>> c85cbea3
    }

    /// Determine which buffers are ready to map, and which must wait for the
    /// GPU.
    ///
    /// See the documentation for [`LifetimeTracker`] for details.
    pub(crate) fn triage_mapped(&mut self) {
        if self.mapped.is_empty() {
            return;
        }

        for buffer in self.mapped.drain(..) {
            let submit_index = buffer.info.submission_index();
            log::trace!(
                "Mapping of {:?} at submission {:?} gets assigned to active {:?}",
                buffer.info.id(),
                submit_index,
                self.active.iter().position(|a| a.index == submit_index)
            );

            self.active
                .iter_mut()
                .find(|a| a.index == submit_index)
                .map_or(&mut self.ready_to_map, |a| &mut a.mapped)
                .push(buffer);
        }
    }

    /// Map the buffers in `self.ready_to_map`.
    ///
    /// Return a list of mapping notifications to send.
    ///
    /// See the documentation for [`LifetimeTracker`] for details.
    #[must_use]
    pub(crate) fn handle_mapping(
        &mut self,
        hub: &Hub<A>,
        raw: &A::Device,
        trackers: &Mutex<Tracker<A>>,
    ) -> Vec<super::BufferMapPendingClosure> {
        if self.ready_to_map.is_empty() {
            return Vec::new();
        }
        let mut pending_callbacks: Vec<super::BufferMapPendingClosure> =
            Vec::with_capacity(self.ready_to_map.len());

        for buffer in self.ready_to_map.drain(..) {
            let buffer_id = buffer.info.id();
            let is_removed = {
                let mut trackers = trackers.lock();
                let mut count = 1;
                count += hub.buffers.contains(buffer_id) as usize;
                trackers.buffers.remove_abandoned(buffer_id, count)
            };
            if is_removed {
                *buffer.map_state.lock() = resource::BufferMapState::Idle;
                log::info!("Buffer ready to map {:?} is not tracked anymore", buffer_id);
                self.free_resources.insert(buffer_id, buffer.clone());
            } else {
                let mapping = match std::mem::replace(
                    &mut *buffer.map_state.lock(),
                    resource::BufferMapState::Idle,
                ) {
                    resource::BufferMapState::Waiting(pending_mapping) => pending_mapping,
                    // Mapping cancelled
                    resource::BufferMapState::Idle => continue,
                    // Mapping queued at least twice by map -> unmap -> map
                    // and was already successfully mapped below
                    active @ resource::BufferMapState::Active { .. } => {
                        *buffer.map_state.lock() = active;
                        continue;
                    }
                    _ => panic!("No pending mapping."),
                };
                let status = if mapping.range.start != mapping.range.end {
                    log::debug!("Buffer {:?} map state -> Active", buffer_id);
                    let host = mapping.op.host;
                    let size = mapping.range.end - mapping.range.start;
                    match super::map_buffer(raw, &buffer, mapping.range.start, size, host) {
                        Ok(ptr) => {
                            *buffer.map_state.lock() = resource::BufferMapState::Active {
                                ptr,
                                range: mapping.range.start..mapping.range.start + size,
                                host,
                            };
                            Ok(())
                        }
                        Err(e) => {
                            log::error!("Mapping failed {:?}", e);
                            Err(e)
                        }
                    }
                } else {
                    *buffer.map_state.lock() = resource::BufferMapState::Active {
                        ptr: std::ptr::NonNull::dangling(),
                        range: mapping.range,
                        host: mapping.op.host,
                    };
                    Ok(())
                };
                pending_callbacks.push((mapping.op, status));
            }
        }
        pending_callbacks
    }
}<|MERGE_RESOLUTION|>--- conflicted
+++ resolved
@@ -774,9 +774,10 @@
                 if let Some(ref mut t) = *trace {
                     t.add(trace::Action::DestroyBindGroupLayout(*bind_group_layout_id));
                 }
-
+                if let Some(inner) = lay.into_inner() {
                 self.free_resources
-                    .insert(*bind_group_layout_id, bind_group_layout.clone());
+                    .insert(*bind_group_layout_id, inner.raw.clone());
+                }
                 false
             });
         self
@@ -859,7 +860,6 @@
     ) {
         profiling::scope!("triage_suspected");
 
-<<<<<<< HEAD
         //NOTE: the order is important to release resources that depends between each other!
         self.triage_suspected_render_bundles(
             hub,
@@ -919,306 +919,6 @@
             #[cfg(feature = "trace")]
             &mut trace,
         );
-=======
-        if !self.suspected_resources.render_bundles.is_empty() {
-            let (mut guard, _) = hub.render_bundles.write(token);
-            let mut trackers = trackers.lock();
-
-            while let Some(id) = self.suspected_resources.render_bundles.pop() {
-                if trackers.bundles.remove_abandoned(id) {
-                    log::debug!("Bundle {:?} will be destroyed", id);
-                    #[cfg(feature = "trace")]
-                    if let Some(t) = trace {
-                        t.lock().add(trace::Action::DestroyRenderBundle(id.0));
-                    }
-
-                    if let Some(res) = hub.render_bundles.unregister_locked(id.0, &mut *guard) {
-                        self.suspected_resources.add_render_bundle_scope(&res.used);
-                    }
-                }
-            }
-        }
-
-        if !self.suspected_resources.bind_groups.is_empty() {
-            let (mut guard, _) = hub.bind_groups.write(token);
-            let mut trackers = trackers.lock();
-
-            while let Some(id) = self.suspected_resources.bind_groups.pop() {
-                if trackers.bind_groups.remove_abandoned(id) {
-                    log::debug!("Bind group {:?} will be destroyed", id);
-                    #[cfg(feature = "trace")]
-                    if let Some(t) = trace {
-                        t.lock().add(trace::Action::DestroyBindGroup(id.0));
-                    }
-
-                    if let Some(res) = hub.bind_groups.unregister_locked(id.0, &mut *guard) {
-                        self.suspected_resources.add_bind_group_states(&res.used);
-
-                        self.suspected_resources
-                            .bind_group_layouts
-                            .push(res.layout_id);
-
-                        let submit_index = res.life_guard.life_count();
-                        self.active
-                            .iter_mut()
-                            .find(|a| a.index == submit_index)
-                            .map_or(&mut self.free_resources, |a| &mut a.last_resources)
-                            .bind_groups
-                            .push(res.raw);
-                    }
-                }
-            }
-        }
-
-        if !self.suspected_resources.texture_views.is_empty() {
-            let (mut guard, _) = hub.texture_views.write(token);
-            let mut trackers = trackers.lock();
-
-            let mut list = mem::take(&mut self.suspected_resources.texture_views);
-            for id in list.drain(..) {
-                if trackers.views.remove_abandoned(id) {
-                    log::debug!("Texture view {:?} will be destroyed", id);
-                    #[cfg(feature = "trace")]
-                    if let Some(t) = trace {
-                        t.lock().add(trace::Action::DestroyTextureView(id.0));
-                    }
-
-                    if let Some(res) = hub.texture_views.unregister_locked(id.0, &mut *guard) {
-                        self.suspected_resources.textures.push(res.parent_id.value);
-                        let submit_index = res.life_guard.life_count();
-                        self.active
-                            .iter_mut()
-                            .find(|a| a.index == submit_index)
-                            .map_or(&mut self.free_resources, |a| &mut a.last_resources)
-                            .texture_views
-                            .push(res.raw);
-                    }
-                }
-            }
-            self.suspected_resources.texture_views = list;
-        }
-
-        if !self.suspected_resources.textures.is_empty() {
-            let (mut guard, _) = hub.textures.write(token);
-            let mut trackers = trackers.lock();
-
-            for id in self.suspected_resources.textures.drain(..) {
-                if trackers.textures.remove_abandoned(id) {
-                    log::debug!("Texture {:?} will be destroyed", id);
-                    #[cfg(feature = "trace")]
-                    if let Some(t) = trace {
-                        t.lock().add(trace::Action::DestroyTexture(id.0));
-                    }
-
-                    if let Some(res) = hub.textures.unregister_locked(id.0, &mut *guard) {
-                        let submit_index = res.life_guard.life_count();
-                        let raw = match res.inner {
-                            resource::TextureInner::Native { raw: Some(raw) } => raw,
-                            _ => continue,
-                        };
-                        let non_referenced_resources = self
-                            .active
-                            .iter_mut()
-                            .find(|a| a.index == submit_index)
-                            .map_or(&mut self.free_resources, |a| &mut a.last_resources);
-
-                        non_referenced_resources.textures.push(raw);
-                        if let resource::TextureClearMode::RenderPass { clear_views, .. } =
-                            res.clear_mode
-                        {
-                            non_referenced_resources
-                                .texture_views
-                                .extend(clear_views.into_iter());
-                        }
-                    }
-                }
-            }
-        }
-
-        if !self.suspected_resources.samplers.is_empty() {
-            let (mut guard, _) = hub.samplers.write(token);
-            let mut trackers = trackers.lock();
-
-            for id in self.suspected_resources.samplers.drain(..) {
-                if trackers.samplers.remove_abandoned(id) {
-                    log::debug!("Sampler {:?} will be destroyed", id);
-                    #[cfg(feature = "trace")]
-                    if let Some(t) = trace {
-                        t.lock().add(trace::Action::DestroySampler(id.0));
-                    }
-
-                    if let Some(res) = hub.samplers.unregister_locked(id.0, &mut *guard) {
-                        let submit_index = res.life_guard.life_count();
-                        self.active
-                            .iter_mut()
-                            .find(|a| a.index == submit_index)
-                            .map_or(&mut self.free_resources, |a| &mut a.last_resources)
-                            .samplers
-                            .push(res.raw);
-                    }
-                }
-            }
-        }
-
-        if !self.suspected_resources.buffers.is_empty() {
-            let (mut guard, _) = hub.buffers.write(token);
-            let mut trackers = trackers.lock();
-
-            for id in self.suspected_resources.buffers.drain(..) {
-                if trackers.buffers.remove_abandoned(id) {
-                    log::debug!("Buffer {:?} will be destroyed", id);
-                    #[cfg(feature = "trace")]
-                    if let Some(t) = trace {
-                        t.lock().add(trace::Action::DestroyBuffer(id.0));
-                    }
-
-                    if let Some(res) = hub.buffers.unregister_locked(id.0, &mut *guard) {
-                        let submit_index = res.life_guard.life_count();
-                        if let resource::BufferMapState::Init { stage_buffer, .. } = res.map_state {
-                            self.free_resources.buffers.push(stage_buffer);
-                        }
-                        self.active
-                            .iter_mut()
-                            .find(|a| a.index == submit_index)
-                            .map_or(&mut self.free_resources, |a| &mut a.last_resources)
-                            .buffers
-                            .extend(res.raw);
-                    }
-                }
-            }
-        }
-
-        if !self.suspected_resources.compute_pipelines.is_empty() {
-            let (mut guard, _) = hub.compute_pipelines.write(token);
-            let mut trackers = trackers.lock();
-
-            for id in self.suspected_resources.compute_pipelines.drain(..) {
-                if trackers.compute_pipelines.remove_abandoned(id) {
-                    log::debug!("Compute pipeline {:?} will be destroyed", id);
-                    #[cfg(feature = "trace")]
-                    if let Some(t) = trace {
-                        t.lock().add(trace::Action::DestroyComputePipeline(id.0));
-                    }
-
-                    if let Some(res) = hub.compute_pipelines.unregister_locked(id.0, &mut *guard) {
-                        let submit_index = res.life_guard.life_count();
-                        self.active
-                            .iter_mut()
-                            .find(|a| a.index == submit_index)
-                            .map_or(&mut self.free_resources, |a| &mut a.last_resources)
-                            .compute_pipes
-                            .push(res.raw);
-                    }
-                }
-            }
-        }
-
-        if !self.suspected_resources.render_pipelines.is_empty() {
-            let (mut guard, _) = hub.render_pipelines.write(token);
-            let mut trackers = trackers.lock();
-
-            for id in self.suspected_resources.render_pipelines.drain(..) {
-                if trackers.render_pipelines.remove_abandoned(id) {
-                    log::debug!("Render pipeline {:?} will be destroyed", id);
-                    #[cfg(feature = "trace")]
-                    if let Some(t) = trace {
-                        t.lock().add(trace::Action::DestroyRenderPipeline(id.0));
-                    }
-
-                    if let Some(res) = hub.render_pipelines.unregister_locked(id.0, &mut *guard) {
-                        let submit_index = res.life_guard.life_count();
-                        self.active
-                            .iter_mut()
-                            .find(|a| a.index == submit_index)
-                            .map_or(&mut self.free_resources, |a| &mut a.last_resources)
-                            .render_pipes
-                            .push(res.raw);
-                    }
-                }
-            }
-        }
-
-        if !self.suspected_resources.pipeline_layouts.is_empty() {
-            let (mut guard, _) = hub.pipeline_layouts.write(token);
-
-            for Stored {
-                value: id,
-                ref_count,
-            } in self.suspected_resources.pipeline_layouts.drain(..)
-            {
-                //Note: this has to happen after all the suspected pipelines are destroyed
-                if ref_count.load() == 1 {
-                    log::debug!("Pipeline layout {:?} will be destroyed", id);
-                    #[cfg(feature = "trace")]
-                    if let Some(t) = trace {
-                        t.lock().add(trace::Action::DestroyPipelineLayout(id.0));
-                    }
-
-                    if let Some(lay) = hub.pipeline_layouts.unregister_locked(id.0, &mut *guard) {
-                        self.suspected_resources
-                            .bind_group_layouts
-                            .extend_from_slice(&lay.bind_group_layout_ids);
-                        self.free_resources.pipeline_layouts.push(lay.raw);
-                    }
-                }
-            }
-        }
-
-        if !self.suspected_resources.bind_group_layouts.is_empty() {
-            let (mut guard, _) = hub.bind_group_layouts.write(token);
-
-            for id in self.suspected_resources.bind_group_layouts.drain(..) {
-                //Note: this has to happen after all the suspected pipelines are destroyed
-                //Note: nothing else can bump the refcount since the guard is locked exclusively
-                //Note: same BGL can appear multiple times in the list, but only the last
-                // encounter could drop the refcount to 0.
-                let mut bgl_to_check = Some(id);
-                while let Some(id) = bgl_to_check.take() {
-                    let bgl = &guard[id];
-                    if bgl.multi_ref_count.dec_and_check_empty() {
-                        // If This layout points to a compatible one, go over the latter
-                        // to decrement the ref count and potentially destroy it.
-                        bgl_to_check = bgl.as_duplicate();
-
-                        log::debug!("Bind group layout {:?} will be destroyed", id);
-                        #[cfg(feature = "trace")]
-                        if let Some(t) = trace {
-                            t.lock().add(trace::Action::DestroyBindGroupLayout(id.0));
-                        }
-                        if let Some(lay) =
-                            hub.bind_group_layouts.unregister_locked(id.0, &mut *guard)
-                        {
-                            if let Some(inner) = lay.into_inner() {
-                                self.free_resources.bind_group_layouts.push(inner.raw);
-                            }
-                        }
-                    }
-                }
-            }
-        }
-
-        if !self.suspected_resources.query_sets.is_empty() {
-            let (mut guard, _) = hub.query_sets.write(token);
-            let mut trackers = trackers.lock();
-
-            for id in self.suspected_resources.query_sets.drain(..) {
-                if trackers.query_sets.remove_abandoned(id) {
-                    log::debug!("Query set {:?} will be destroyed", id);
-                    // #[cfg(feature = "trace")]
-                    // trace.map(|t| t.lock().add(trace::Action::DestroyComputePipeline(id.0)));
-                    if let Some(res) = hub.query_sets.unregister_locked(id.0, &mut *guard) {
-                        let submit_index = res.life_guard.life_count();
-                        self.active
-                            .iter_mut()
-                            .find(|a| a.index == submit_index)
-                            .map_or(&mut self.free_resources, |a| &mut a.last_resources)
-                            .query_sets
-                            .push(res.raw);
-                    }
-                }
-            }
-        }
->>>>>>> c85cbea3
     }
 
     /// Determine which buffers are ready to map, and which must wait for the

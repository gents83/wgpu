use std::{marker::PhantomData, ops, sync::Arc};

use wgt::Backend;

use crate::{id, resource::Resource, Epoch, Index};

/// An entry in a `Storage::map` table.
#[derive(Debug)]
pub(crate) enum Element<T> {
    /// There are no live ids with this index.
    Vacant,

    /// There is one live id with this index, allocated at the given
    /// epoch.
    Occupied(Arc<T>, Epoch),

    /// Like `Occupied`, but the resource has been marked as destroyed
    /// and hasn't been dropped yet.
    Destroyed(T, Epoch),

    /// Like `Occupied`, but an error occurred when creating the
    /// resource.
    ///
    /// The given `String` is the resource's descriptor label.
    Error(Epoch, String),
}

#[derive(Clone, Debug)]
pub(crate) struct InvalidId;

/// A table of `T` values indexed by the id type `I`.
///
/// The table is represented as a vector indexed by the ids' index
/// values, so you should use an id allocator like `IdentityManager`
/// that keeps the index values dense and close to zero.
#[derive(Debug)]
pub struct Storage<T, I>
where
    T: Resource<I>,
    I: id::TypedId,
{
    pub(crate) map: Vec<Element<T>>,
    kind: &'static str,
    _phantom: PhantomData<I>,
}

impl<T, I> ops::Index<I> for Storage<T, I>
where
    T: Resource<I>,
    I: id::TypedId,
{
    type Output = Arc<T>;
    fn index(&self, id: I) -> &Arc<T> {
        self.get(id).unwrap()
    }
}
impl<T, I> Storage<T, I>
where
    T: Resource<I>,
    I: id::TypedId,
{
    pub(crate) fn new() -> Self {
        Self {
            map: Vec::new(),
            kind: T::TYPE,
            _phantom: PhantomData,
        }
    }
}

impl<T, I> Storage<T, I>
where
    T: Resource<I>,
    I: id::TypedId,
{
    #[allow(dead_code)]
    pub(crate) fn contains(&self, id: I) -> bool {
        let (index, epoch, _) = id.unzip();
        match self.map.get(index as usize) {
            Some(&Element::Vacant) => false,
            Some(
                &Element::Occupied(_, storage_epoch)
                | &Element::Destroyed(_, storage_epoch)
                | &Element::Error(storage_epoch, _),
            ) => storage_epoch == epoch,
            None => false,
        }
    }

    /// Attempts to get a reference to an item behind a potentially invalid ID.
    ///
    /// Returns [`None`] if there is an epoch mismatch, or the entry is empty.
    ///
    /// This function is primarily intended for the `as_hal` family of functions
    /// where you may need to fallibly get a object backed by an id that could
    /// be in a different hub.
    pub(crate) fn try_get(&self, id: I) -> Result<Option<&Arc<T>>, InvalidId> {
        let (index, epoch, _) = id.unzip();
        let (result, storage_epoch) = match self.map.get(index as usize) {
            Some(&Element::Occupied(ref v, epoch)) => (Ok(Some(v)), epoch),
            Some(&Element::Vacant) => return Ok(None),
            Some(&Element::Error(epoch, ..)) | Some(&Element::Destroyed(.., epoch)) => {
                (Err(InvalidId), epoch)
            }
            None => return Err(InvalidId),
        };
        assert_eq!(
            epoch, storage_epoch,
            "{}[{:?}] is no longer alive",
            self.kind, id
        );
        result
    }

    /// Get a reference to an item behind a potentially invalid ID.
    /// Panics if there is an epoch mismatch, or the entry is empty.
    pub(crate) fn get(&self, id: I) -> Result<&Arc<T>, InvalidId> {
        let (index, epoch, _) = id.unzip();
        let (result, storage_epoch) = match self.map.get(index as usize) {
            Some(&Element::Occupied(ref v, epoch)) => (Ok(v), epoch),
            Some(&Element::Vacant) => panic!("{}[{:?}] does not exist", self.kind, id),
            Some(&Element::Error(epoch, ..)) => (Err(InvalidId), epoch),
            Some(&Element::Destroyed(.., epoch)) => (Err(InvalidId), epoch),
            None => return Err(InvalidId),
        };
        assert_eq!(
            epoch, storage_epoch,
            "{}[{:?}] is no longer alive",
            self.kind, id
        );
        result
    }

<<<<<<< HEAD
=======
    /// Get a mutable reference to an item behind a potentially invalid ID.
    /// Panics if there is an epoch mismatch, or the entry is empty.
    pub(crate) fn get_mut(&mut self, id: I) -> Result<&mut T, InvalidId> {
        let (index, epoch, _) = id.unzip();
        let (result, storage_epoch) = match self.map.get_mut(index as usize) {
            Some(&mut Element::Occupied(ref mut v, epoch)) => (Ok(v), epoch),
            Some(&mut Element::Vacant) | None => panic!("{}[{}] does not exist", self.kind, index),
            Some(&mut Element::Error(epoch, ..)) => (Err(InvalidId), epoch),
            Some(&mut Element::Destroyed(.., epoch)) => (Err(InvalidId), epoch),
        };
        assert_eq!(
            epoch, storage_epoch,
            "{}[{}] is no longer alive",
            self.kind, index
        );
        result
    }

    /// Like `get_mut`, but returns the element even if it is destroyed.
    ///
    /// In practice, most API entry points should use `get`/`get_mut` so that a
    /// destroyed resource leads to a validation error. This should be used internally
    /// in places where we want to do some manipulation potentially after the element
    /// was destroyed (for example the drop implementation).
    pub(crate) fn get_occupied_or_destroyed_mut(&mut self, id: I) -> Result<&mut T, InvalidId> {
        let (index, epoch, _) = id.unzip();
        let (result, storage_epoch) = match self.map.get_mut(index as usize) {
            Some(&mut Element::Occupied(ref mut v, epoch))
            | Some(&mut Element::Destroyed(ref mut v, epoch)) => (Ok(v), epoch),
            Some(&mut Element::Vacant) | None => panic!("{}[{}] does not exist", self.kind, index),
            Some(&mut Element::Error(epoch, ..)) => (Err(InvalidId), epoch),
        };
        assert_eq!(
            epoch, storage_epoch,
            "{}[{}] is no longer alive",
            self.kind, index
        );
        result
    }

    pub(crate) fn get_occupied_or_destroyed(&self, id: I) -> Result<&T, InvalidId> {
        let (index, epoch, _) = id.unzip();
        let (result, storage_epoch) = match self.map.get(index as usize) {
            Some(&Element::Occupied(ref v, epoch)) | Some(&Element::Destroyed(ref v, epoch)) => {
                (Ok(v), epoch)
            }
            Some(&Element::Vacant) | None => panic!("{}[{}] does not exist", self.kind, index),
            Some(&Element::Error(epoch, ..)) => (Err(InvalidId), epoch),
        };
        assert_eq!(
            epoch, storage_epoch,
            "{}[{}] is no longer alive",
            self.kind, index
        );
        result
    }

    pub(crate) unsafe fn get_unchecked(&self, id: u32) -> &T {
        match self.map[id as usize] {
            Element::Occupied(ref v, _) => v,
            Element::Vacant => panic!("{}[{}] does not exist", self.kind, id),
            Element::Error(_, _) | Element::Destroyed(..) => panic!(""),
        }
    }

>>>>>>> 1d7c7c8a
    pub(crate) fn label_for_invalid_id(&self, id: I) -> &str {
        let (index, _, _) = id.unzip();
        match self.map.get(index as usize) {
            Some(&Element::Error(_, ref label)) => label,
            _ => "",
        }
    }

    fn insert_impl(&mut self, index: usize, epoch: Epoch, element: Element<T>) {
        if index >= self.map.len() {
            self.map.resize_with(index + 1, || Element::Vacant);
        }
        match std::mem::replace(&mut self.map[index], element) {
            Element::Vacant => {}
            Element::Occupied(_, storage_epoch) => {
                assert_ne!(
                    epoch,
                    storage_epoch,
                    "Index {index:?} of {} is already occupied",
                    T::TYPE
                );
            }
            Element::Error(storage_epoch, _) => {
                assert_ne!(
                    epoch,
                    storage_epoch,
                    "Index {index:?} of {} is already occupied with Error",
                    T::TYPE
                );
            }
        }
    }

    pub(crate) fn insert(&mut self, id: I, value: Arc<T>) {
        log::info!("User is inserting {}{:?}", T::TYPE, id);
        let (index, epoch, _backend) = id.unzip();
        self.insert_impl(index as usize, epoch, Element::Occupied(value, epoch))
    }

    pub(crate) fn insert_error(&mut self, id: I, label: &str) {
        log::info!("User is insering as error {}{:?}", T::TYPE, id);
        let (index, epoch, _) = id.unzip();
        self.insert_impl(
            index as usize,
            epoch,
            Element::Error(epoch, label.to_string()),
        )
    }

<<<<<<< HEAD
    pub(crate) fn take_and_mark_destroyed(&mut self, id: I) -> Result<Arc<T>, InvalidId> {
=======
    pub(crate) fn replace_with_error(&mut self, id: I) -> Result<T, InvalidId> {
>>>>>>> 1d7c7c8a
        let (index, epoch, _) = id.unzip();
        match std::mem::replace(
            &mut self.map[index as usize],
            Element::Error(epoch, String::new()),
        ) {
            Element::Vacant => panic!("Cannot access vacant resource"),
            Element::Occupied(value, storage_epoch) => {
                assert_eq!(epoch, storage_epoch);
                Ok(value)
            }
            _ => Err(InvalidId),
        }
    }

    pub(crate) fn get_and_mark_destroyed(&mut self, id: I) -> Result<&mut T, InvalidId> {
        let (index, epoch, _) = id.unzip();
        let slot = &mut self.map[index as usize];
        // borrowck dance: we have to move the element out before we can replace it
        // with another variant with the same value.
        if let &mut Element::Occupied(..) = slot {
            if let Element::Occupied(value, storage_epoch) =
                std::mem::replace(slot, Element::Vacant)
            {
                debug_assert_eq!(storage_epoch, epoch);
                *slot = Element::Destroyed(value, storage_epoch);
            }
        }

        if let Element::Destroyed(ref mut value, ..) = *slot {
            Ok(value)
        } else {
            Err(InvalidId)
        }
    }

    pub(crate) fn force_replace(&mut self, id: I, value: T) {
        log::info!("User is replacing {}{:?}", T::TYPE, id);
        let (index, epoch, _) = id.unzip();
        self.map[index as usize] = Element::Occupied(Arc::new(value), epoch);
    }

    pub(crate) fn remove(&mut self, id: I) -> Option<Arc<T>> {
        log::info!("User is removing {}{:?}", T::TYPE, id);
        let (index, epoch, _) = id.unzip();
        match std::mem::replace(&mut self.map[index as usize], Element::Vacant) {
            Element::Occupied(value, storage_epoch) | Element::Destroyed(value, storage_epoch) => {
                assert_eq!(epoch, storage_epoch);
                Some(value)
            }
            Element::Error(..) => None,
            Element::Vacant => panic!("Cannot remove a vacant resource"),
        }
    }

    pub(crate) fn iter(&self, backend: Backend) -> impl Iterator<Item = (I, &Arc<T>)> {
        self.map
            .iter()
            .enumerate()
            .filter_map(move |(index, x)| match *x {
                Element::Occupied(ref value, storage_epoch) => {
                    Some((I::zip(index as Index, storage_epoch, backend), value))
                }
                _ => None,
            })
    }

    pub(crate) fn kind(&self) -> &str {
        self.kind
    }

<<<<<<< HEAD
    pub(crate) fn len(&self) -> usize {
        self.map.len()
=======
    pub(crate) fn generate_report(&self) -> StorageReport {
        let mut report = StorageReport {
            element_size: mem::size_of::<T>(),
            ..Default::default()
        };
        for element in self.map.iter() {
            match *element {
                Element::Occupied(..) | Element::Destroyed(..) => report.num_occupied += 1,
                Element::Vacant => report.num_vacant += 1,
                Element::Error(..) => report.num_error += 1,
            }
        }
        report
>>>>>>> 1d7c7c8a
    }
}<|MERGE_RESOLUTION|>--- conflicted
+++ resolved
@@ -16,7 +16,7 @@
 
     /// Like `Occupied`, but the resource has been marked as destroyed
     /// and hasn't been dropped yet.
-    Destroyed(T, Epoch),
+    Destroyed(Arc<T>, Epoch),
 
     /// Like `Occupied`, but an error occurred when creating the
     /// resource.
@@ -131,74 +131,6 @@
         result
     }
 
-<<<<<<< HEAD
-=======
-    /// Get a mutable reference to an item behind a potentially invalid ID.
-    /// Panics if there is an epoch mismatch, or the entry is empty.
-    pub(crate) fn get_mut(&mut self, id: I) -> Result<&mut T, InvalidId> {
-        let (index, epoch, _) = id.unzip();
-        let (result, storage_epoch) = match self.map.get_mut(index as usize) {
-            Some(&mut Element::Occupied(ref mut v, epoch)) => (Ok(v), epoch),
-            Some(&mut Element::Vacant) | None => panic!("{}[{}] does not exist", self.kind, index),
-            Some(&mut Element::Error(epoch, ..)) => (Err(InvalidId), epoch),
-            Some(&mut Element::Destroyed(.., epoch)) => (Err(InvalidId), epoch),
-        };
-        assert_eq!(
-            epoch, storage_epoch,
-            "{}[{}] is no longer alive",
-            self.kind, index
-        );
-        result
-    }
-
-    /// Like `get_mut`, but returns the element even if it is destroyed.
-    ///
-    /// In practice, most API entry points should use `get`/`get_mut` so that a
-    /// destroyed resource leads to a validation error. This should be used internally
-    /// in places where we want to do some manipulation potentially after the element
-    /// was destroyed (for example the drop implementation).
-    pub(crate) fn get_occupied_or_destroyed_mut(&mut self, id: I) -> Result<&mut T, InvalidId> {
-        let (index, epoch, _) = id.unzip();
-        let (result, storage_epoch) = match self.map.get_mut(index as usize) {
-            Some(&mut Element::Occupied(ref mut v, epoch))
-            | Some(&mut Element::Destroyed(ref mut v, epoch)) => (Ok(v), epoch),
-            Some(&mut Element::Vacant) | None => panic!("{}[{}] does not exist", self.kind, index),
-            Some(&mut Element::Error(epoch, ..)) => (Err(InvalidId), epoch),
-        };
-        assert_eq!(
-            epoch, storage_epoch,
-            "{}[{}] is no longer alive",
-            self.kind, index
-        );
-        result
-    }
-
-    pub(crate) fn get_occupied_or_destroyed(&self, id: I) -> Result<&T, InvalidId> {
-        let (index, epoch, _) = id.unzip();
-        let (result, storage_epoch) = match self.map.get(index as usize) {
-            Some(&Element::Occupied(ref v, epoch)) | Some(&Element::Destroyed(ref v, epoch)) => {
-                (Ok(v), epoch)
-            }
-            Some(&Element::Vacant) | None => panic!("{}[{}] does not exist", self.kind, index),
-            Some(&Element::Error(epoch, ..)) => (Err(InvalidId), epoch),
-        };
-        assert_eq!(
-            epoch, storage_epoch,
-            "{}[{}] is no longer alive",
-            self.kind, index
-        );
-        result
-    }
-
-    pub(crate) unsafe fn get_unchecked(&self, id: u32) -> &T {
-        match self.map[id as usize] {
-            Element::Occupied(ref v, _) => v,
-            Element::Vacant => panic!("{}[{}] does not exist", self.kind, id),
-            Element::Error(_, _) | Element::Destroyed(..) => panic!(""),
-        }
-    }
-
->>>>>>> 1d7c7c8a
     pub(crate) fn label_for_invalid_id(&self, id: I) -> &str {
         let (index, _, _) = id.unzip();
         match self.map.get(index as usize) {
@@ -213,6 +145,14 @@
         }
         match std::mem::replace(&mut self.map[index], element) {
             Element::Vacant => {}
+            Element::Destroyed(_, storage_epoch) => {
+                assert_ne!(
+                    epoch,
+                    storage_epoch,
+                    "Index {index:?} of {} is already occupied",
+                    T::TYPE
+                );
+            }
             Element::Occupied(_, storage_epoch) => {
                 assert_ne!(
                     epoch,
@@ -248,11 +188,7 @@
         )
     }
 
-<<<<<<< HEAD
-    pub(crate) fn take_and_mark_destroyed(&mut self, id: I) -> Result<Arc<T>, InvalidId> {
-=======
-    pub(crate) fn replace_with_error(&mut self, id: I) -> Result<T, InvalidId> {
->>>>>>> 1d7c7c8a
+    pub(crate) fn replace_with_error(&mut self, id: I) -> Result<Arc<T>, InvalidId> {
         let (index, epoch, _) = id.unzip();
         match std::mem::replace(
             &mut self.map[index as usize],
@@ -267,7 +203,7 @@
         }
     }
 
-    pub(crate) fn get_and_mark_destroyed(&mut self, id: I) -> Result<&mut T, InvalidId> {
+    pub(crate) fn get_and_mark_destroyed(&mut self, id: I) -> Result<Arc<T>, InvalidId> {
         let (index, epoch, _) = id.unzip();
         let slot = &mut self.map[index as usize];
         // borrowck dance: we have to move the element out before we can replace it
@@ -281,8 +217,8 @@
             }
         }
 
-        if let Element::Destroyed(ref mut value, ..) = *slot {
-            Ok(value)
+        if let Element::Destroyed(ref value, ..) = *slot {
+            Ok(value.clone())
         } else {
             Err(InvalidId)
         }
@@ -323,23 +259,7 @@
         self.kind
     }
 
-<<<<<<< HEAD
     pub(crate) fn len(&self) -> usize {
         self.map.len()
-=======
-    pub(crate) fn generate_report(&self) -> StorageReport {
-        let mut report = StorageReport {
-            element_size: mem::size_of::<T>(),
-            ..Default::default()
-        };
-        for element in self.map.iter() {
-            match *element {
-                Element::Occupied(..) | Element::Destroyed(..) => report.num_occupied += 1,
-                Element::Vacant => report.num_vacant += 1,
-                Element::Error(..) => report.num_error += 1,
-            }
-        }
-        report
->>>>>>> 1d7c7c8a
     }
 }
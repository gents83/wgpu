use std::sync::Arc;

use crate::{
    any_surface::AnySurface,
    device::{queue::Queue, resource::Device, DeviceDescriptor},
    global::Global,
    hal_api::HalApi,
    id::{AdapterId, DeviceId, QueueId, SurfaceId},
    identity::{GlobalIdentityHandlerFactory, Input},
    present::Presentation,
    resource::{Resource, ResourceInfo, ResourceType},
    LabelHelpers, DOWNLEVEL_WARNING_MESSAGE,
};

use parking_lot::Mutex;
use wgt::{Backend, Backends, PowerPreference};

use hal::{Adapter as _, Instance as _, OpenDevice};
use thiserror::Error;

pub type RequestAdapterOptions = wgt::RequestAdapterOptions<SurfaceId>;
type HalInstance<A> = <A as hal::Api>::Instance;
//TODO: remove this
#[derive(Clone)]
pub struct HalSurface<A: HalApi> {
    pub raw: Arc<A::Surface>,
}

#[derive(Clone, Debug, Error)]
#[error("Limit '{name}' value {requested} is better than allowed {allowed}")]
pub struct FailedLimit {
    name: &'static str,
    requested: u64,
    allowed: u64,
}

fn check_limits(requested: &wgt::Limits, allowed: &wgt::Limits) -> Vec<FailedLimit> {
    let mut failed = Vec::new();

    requested.check_limits_with_fail_fn(allowed, false, |name, requested, allowed| {
        failed.push(FailedLimit {
            name,
            requested,
            allowed,
        })
    });

    failed
}

#[test]
fn downlevel_default_limits_less_than_default_limits() {
    let res = check_limits(&wgt::Limits::downlevel_defaults(), &wgt::Limits::default());
    assert!(
        res.is_empty(),
        "Downlevel limits are greater than default limits",
    )
}

#[derive(Default)]
pub struct Instance {
    #[allow(dead_code)]
    pub name: String,
    #[cfg(all(feature = "vulkan", not(target_arch = "wasm32")))]
    pub vulkan: Option<HalInstance<hal::api::Vulkan>>,
    #[cfg(all(feature = "metal", any(target_os = "macos", target_os = "ios")))]
    pub metal: Option<HalInstance<hal::api::Metal>>,
    #[cfg(all(feature = "dx12", windows))]
    pub dx12: Option<HalInstance<hal::api::Dx12>>,
    #[cfg(all(feature = "dx11", windows))]
    pub dx11: Option<HalInstance<hal::api::Dx11>>,
    #[cfg(feature = "gles")]
    pub gl: Option<HalInstance<hal::api::Gles>>,
    pub flags: wgt::InstanceFlags,
}

impl Instance {
    pub fn new(name: &str, instance_desc: wgt::InstanceDescriptor) -> Self {
        fn init<A: HalApi>(_: A, instance_desc: &wgt::InstanceDescriptor) -> Option<A::Instance> {
            if instance_desc.backends.contains(A::VARIANT.into()) {
                let hal_desc = hal::InstanceDescriptor {
                    name: "wgpu",
                    flags: instance_desc.flags,
                    dx12_shader_compiler: instance_desc.dx12_shader_compiler.clone(),
                    gles_minor_version: instance_desc.gles_minor_version,
                };
                match unsafe { hal::Instance::init(&hal_desc) } {
                    Ok(instance) => {
                        log::debug!("Instance::new: created {:?} backend", A::VARIANT);
                        Some(instance)
                    }
                    Err(err) => {
                        log::debug!(
                            "Instance::new: failed to create {:?} backend: {:?}",
                            A::VARIANT,
                            err
                        );
                        None
                    }
                }
            } else {
                log::trace!("Instance::new: backend {:?} not requested", A::VARIANT);
                None
            }
        }

        Self {
            name: name.to_string(),
            #[cfg(all(feature = "vulkan", not(target_arch = "wasm32")))]
            vulkan: init(hal::api::Vulkan, &instance_desc),
            #[cfg(all(feature = "metal", any(target_os = "macos", target_os = "ios")))]
            metal: init(hal::api::Metal, &instance_desc),
            #[cfg(all(feature = "dx12", windows))]
            dx12: init(hal::api::Dx12, &instance_desc),
            #[cfg(all(feature = "dx11", windows))]
            dx11: init(hal::api::Dx11, &instance_desc),
            #[cfg(feature = "gles")]
            gl: init(hal::api::Gles, &instance_desc),
            flags: instance_desc.flags,
        }
    }

    pub(crate) fn destroy_surface(&self, surface: Surface) {
        fn destroy<A: HalApi>(_: A, instance: &Option<A::Instance>, surface: AnySurface) {
            unsafe {
                if let Some(surface) = surface.take::<A>() {
                    if let Ok(suf) = Arc::try_unwrap(surface) {
                        if let Ok(raw) = Arc::try_unwrap(suf.raw) {
                            instance.as_ref().unwrap().destroy_surface(raw);
                        } else {
                            panic!("Surface cannot be destroyed because is still in use");
                        }
                    } else {
                        panic!("Surface cannot be destroyed because is still in use");
                    }
                }
            }
        }
        match surface.raw.backend() {
            #[cfg(all(feature = "vulkan", not(target_arch = "wasm32")))]
            Backend::Vulkan => destroy(hal::api::Vulkan, &self.vulkan, surface.raw),
            #[cfg(all(feature = "metal", any(target_os = "macos", target_os = "ios")))]
            Backend::Metal => destroy(hal::api::Metal, &self.metal, surface.raw),
            #[cfg(all(feature = "dx12", windows))]
            Backend::Dx12 => destroy(hal::api::Dx12, &self.dx12, surface.raw),
            #[cfg(all(feature = "dx11", windows))]
            Backend::Dx11 => destroy(hal::api::Dx11, &self.dx11, surface.raw),
            #[cfg(feature = "gles")]
            Backend::Gl => destroy(hal::api::Gles, &self.gl, surface.raw),
            _ => unreachable!(),
        }
    }
}

pub struct Surface {
    pub(crate) presentation: Mutex<Option<Presentation>>,
    pub(crate) info: ResourceInfo<SurfaceId>,
    pub(crate) raw: AnySurface,
}

impl Resource<SurfaceId> for Surface {
    const TYPE: ResourceType = "Surface";

    fn as_info(&self) -> &ResourceInfo<SurfaceId> {
        &self.info
    }

    fn as_info_mut(&mut self) -> &mut ResourceInfo<SurfaceId> {
        &mut self.info
    }

    fn label(&self) -> String {
        String::from("<Surface>")
    }
}

impl Surface {
    pub fn get_capabilities<A: HalApi>(
        &self,
        adapter: &Adapter<A>,
    ) -> Result<hal::SurfaceCapabilities, GetSurfaceSupportError> {
        let suf = A::get_surface(self).ok_or(GetSurfaceSupportError::Unsupported)?;
        profiling::scope!("surface_capabilities");
        let caps = unsafe {
            adapter
                .raw
                .adapter
                .surface_capabilities(&suf.raw)
                .ok_or(GetSurfaceSupportError::Unsupported)?
        };

        Ok(caps)
    }
}

pub struct Adapter<A: HalApi> {
    pub(crate) raw: hal::ExposedAdapter<A>,
    pub(crate) info: ResourceInfo<AdapterId>,
}

impl<A: HalApi> Adapter<A> {
    fn new(mut raw: hal::ExposedAdapter<A>) -> Self {
        // WebGPU requires this offset alignment as lower bound on all adapters.
        const MIN_BUFFER_OFFSET_ALIGNMENT_LOWER_BOUND: u32 = 32;

        let limits = &mut raw.capabilities.limits;

        limits.min_uniform_buffer_offset_alignment = limits
            .min_uniform_buffer_offset_alignment
            .max(MIN_BUFFER_OFFSET_ALIGNMENT_LOWER_BOUND);
        limits.min_storage_buffer_offset_alignment = limits
            .min_storage_buffer_offset_alignment
            .max(MIN_BUFFER_OFFSET_ALIGNMENT_LOWER_BOUND);

        Self {
            raw,
            info: ResourceInfo::new("<Adapter>"),
        }
    }

    pub fn is_surface_supported(&self, surface: &Surface) -> bool {
        let suf = A::get_surface(surface);

        // If get_surface returns None, then the API does not advertise support for the surface.
        //
        // This could occur if the user is running their app on Wayland but Vulkan does not support
        // VK_KHR_wayland_surface.
        match suf {
            Some(suf) => unsafe { self.raw.adapter.surface_capabilities(&suf.raw) }.is_some(),
            None => false,
        }
    }

    pub(crate) fn get_texture_format_features(
        &self,
        format: wgt::TextureFormat,
    ) -> wgt::TextureFormatFeatures {
        use hal::TextureFormatCapabilities as Tfc;

        let caps = unsafe { self.raw.adapter.texture_format_capabilities(format) };
        let mut allowed_usages = wgt::TextureUsages::empty();

        allowed_usages.set(wgt::TextureUsages::COPY_SRC, caps.contains(Tfc::COPY_SRC));
        allowed_usages.set(wgt::TextureUsages::COPY_DST, caps.contains(Tfc::COPY_DST));
        allowed_usages.set(
            wgt::TextureUsages::TEXTURE_BINDING,
            caps.contains(Tfc::SAMPLED),
        );
        allowed_usages.set(
            wgt::TextureUsages::STORAGE_BINDING,
            caps.contains(Tfc::STORAGE),
        );
        allowed_usages.set(
            wgt::TextureUsages::RENDER_ATTACHMENT,
            caps.intersects(Tfc::COLOR_ATTACHMENT | Tfc::DEPTH_STENCIL_ATTACHMENT),
        );

        let mut flags = wgt::TextureFormatFeatureFlags::empty();
        flags.set(
            wgt::TextureFormatFeatureFlags::STORAGE_READ_WRITE,
            caps.contains(Tfc::STORAGE_READ_WRITE),
        );

        flags.set(
            wgt::TextureFormatFeatureFlags::FILTERABLE,
            caps.contains(Tfc::SAMPLED_LINEAR),
        );

        flags.set(
            wgt::TextureFormatFeatureFlags::BLENDABLE,
            caps.contains(Tfc::COLOR_ATTACHMENT_BLEND),
        );

        flags.set(
            wgt::TextureFormatFeatureFlags::MULTISAMPLE_X2,
            caps.contains(Tfc::MULTISAMPLE_X2),
        );
        flags.set(
            wgt::TextureFormatFeatureFlags::MULTISAMPLE_X4,
            caps.contains(Tfc::MULTISAMPLE_X4),
        );
        flags.set(
            wgt::TextureFormatFeatureFlags::MULTISAMPLE_X8,
            caps.contains(Tfc::MULTISAMPLE_X8),
        );
        flags.set(
            wgt::TextureFormatFeatureFlags::MULTISAMPLE_X16,
            caps.contains(Tfc::MULTISAMPLE_X16),
        );

        flags.set(
            wgt::TextureFormatFeatureFlags::MULTISAMPLE_RESOLVE,
            caps.contains(Tfc::MULTISAMPLE_RESOLVE),
        );

        wgt::TextureFormatFeatures {
            allowed_usages,
            flags,
        }
    }

    fn create_device_and_queue_from_hal(
        self: &Arc<Self>,
        hal_device: OpenDevice<A>,
        desc: &DeviceDescriptor,
        instance_flags: wgt::InstanceFlags,
        trace_path: Option<&std::path::Path>,
    ) -> Result<(Device<A>, Queue<A>), RequestDeviceError> {
        log::info!("Adapter::create_device");

        let caps = &self.raw.capabilities;
        if let Ok(device) = Device::new(
            hal_device.device,
            &hal_device.queue,
            self,
            caps.alignments.clone(),
            caps.downlevel.clone(),
            desc,
            trace_path,
<<<<<<< HEAD
        ) {
            let queue = Queue {
                device: None,
                raw: Some(hal_device.queue),
                info: ResourceInfo::new("<Queue>"),
            };
            return Ok((device, queue));
        }
        Err(RequestDeviceError::OutOfMemory)
=======
            instance_flags,
        )
        .or(Err(RequestDeviceError::OutOfMemory))
>>>>>>> 095b46db
    }

    fn create_device_and_queue(
        self: &Arc<Self>,
        desc: &DeviceDescriptor,
        instance_flags: wgt::InstanceFlags,
        trace_path: Option<&std::path::Path>,
    ) -> Result<(Device<A>, Queue<A>), RequestDeviceError> {
        // Verify all features were exposed by the adapter
        if !self.raw.features.contains(desc.features) {
            return Err(RequestDeviceError::UnsupportedFeature(
                desc.features - self.raw.features,
            ));
        }

        let caps = &self.raw.capabilities;
        if wgt::Backends::PRIMARY.contains(wgt::Backends::from(A::VARIANT))
            && !caps.downlevel.is_webgpu_compliant()
        {
            let missing_flags = wgt::DownlevelFlags::compliant() - caps.downlevel.flags;
            log::warn!(
                "Missing downlevel flags: {:?}\n{}",
                missing_flags,
                DOWNLEVEL_WARNING_MESSAGE
            );
            log::warn!("{:#?}", caps.downlevel);
        }

        // Verify feature preconditions
        if desc
            .features
            .contains(wgt::Features::MAPPABLE_PRIMARY_BUFFERS)
            && self.raw.info.device_type == wgt::DeviceType::DiscreteGpu
        {
            log::warn!(
                "Feature MAPPABLE_PRIMARY_BUFFERS enabled on a discrete gpu. \
                        This is a massive performance footgun and likely not what you wanted"
            );
        }

        if let Some(_) = desc.label {
            //TODO
        }

        if let Some(failed) = check_limits(&desc.limits, &caps.limits).pop() {
            return Err(RequestDeviceError::LimitsExceeded(failed));
        }

        let open = unsafe { self.raw.adapter.open(desc.features, &desc.limits) }.map_err(
            |err| match err {
                hal::DeviceError::Lost => RequestDeviceError::DeviceLost,
                hal::DeviceError::OutOfMemory => RequestDeviceError::OutOfMemory,
                hal::DeviceError::ResourceCreationFailed => RequestDeviceError::Internal,
            },
        )?;

<<<<<<< HEAD
        self.create_device_and_queue_from_hal(open, desc, trace_path)
=======
        self.create_device_from_hal(self_id, open, desc, instance_flags, trace_path)
>>>>>>> 095b46db
    }
}

impl<A: HalApi> Resource<AdapterId> for Adapter<A> {
    const TYPE: ResourceType = "Adapter";

    fn as_info(&self) -> &ResourceInfo<AdapterId> {
        &self.info
    }

    fn as_info_mut(&mut self) -> &mut ResourceInfo<AdapterId> {
        &mut self.info
    }
}

#[derive(Clone, Debug, Error)]
#[non_exhaustive]
pub enum IsSurfaceSupportedError {
    #[error("Invalid adapter")]
    InvalidAdapter,
    #[error("Invalid surface")]
    InvalidSurface,
}

#[derive(Clone, Debug, Error)]
#[non_exhaustive]
pub enum GetSurfaceSupportError {
    #[error("Invalid adapter")]
    InvalidAdapter,
    #[error("Invalid surface")]
    InvalidSurface,
    #[error("Surface is not supported by the adapter")]
    Unsupported,
}

#[derive(Clone, Debug, Error)]
/// Error when requesting a device from the adaptor
#[non_exhaustive]
pub enum RequestDeviceError {
    #[error("Parent adapter is invalid")]
    InvalidAdapter,
    #[error("Connection to device was lost during initialization")]
    DeviceLost,
    #[error("Device initialization failed due to implementation specific errors")]
    Internal,
    #[error(transparent)]
    LimitsExceeded(#[from] FailedLimit),
    #[error("Device has no queue supporting graphics")]
    NoGraphicsQueue,
    #[error("Not enough memory left to request device")]
    OutOfMemory,
    #[error("Unsupported features were requested: {0:?}")]
    UnsupportedFeature(wgt::Features),
}

pub enum AdapterInputs<'a, I> {
    IdSet(&'a [I], fn(&I) -> Backend),
    Mask(Backends, fn(Backend) -> I),
}

impl<I: Copy> AdapterInputs<'_, I> {
    fn find(&self, b: Backend) -> Option<I> {
        match *self {
            Self::IdSet(ids, ref fun) => ids.iter().find(|id| fun(id) == b).copied(),
            Self::Mask(bits, ref fun) => {
                if bits.contains(b.into()) {
                    Some(fun(b))
                } else {
                    None
                }
            }
        }
    }
}

#[derive(Clone, Debug, Error)]
#[error("Adapter is invalid")]
pub struct InvalidAdapter;

#[derive(Clone, Debug, Error)]
#[non_exhaustive]
pub enum RequestAdapterError {
    #[error("No suitable adapter found")]
    NotFound,
    #[error("Surface {0:?} is invalid")]
    InvalidSurface(SurfaceId),
}

impl<G: GlobalIdentityHandlerFactory> Global<G> {
    #[cfg(feature = "raw-window-handle")]
    pub fn instance_create_surface(
        &self,
        display_handle: raw_window_handle::RawDisplayHandle,
        window_handle: raw_window_handle::RawWindowHandle,
        id_in: Input<G, SurfaceId>,
    ) -> SurfaceId {
        profiling::scope!("Instance::create_surface");

        fn init<A: HalApi>(
            any_surface: &mut Option<AnySurface>,
            inst: &Option<A::Instance>,
            display_handle: raw_window_handle::RawDisplayHandle,
            window_handle: raw_window_handle::RawWindowHandle,
        ) {
            if any_surface.is_none() {
                if let Some(surface) = inst.as_ref().and_then(|inst| unsafe {
                    match inst.create_surface(display_handle, window_handle) {
                        Ok(raw) => Some(HalSurface::<A> { raw: Arc::new(raw) }),
                        Err(e) => {
                            log::warn!("Error: {:?}", e);
                            None
                        }
                    }
                }) {
                    *any_surface = Some(AnySurface::new(surface));
                }
            }
        }

        let mut hal_surface = None;
        #[cfg(all(feature = "vulkan", not(target_arch = "wasm32")))]
        init::<hal::api::Vulkan>(
            &mut hal_surface,
            &self.instance.vulkan,
            display_handle,
            window_handle,
        );
        #[cfg(all(feature = "metal", any(target_os = "macos", target_os = "ios")))]
        init::<hal::api::Metal>(
            &mut hal_surface,
            &self.instance.metal,
            display_handle,
            window_handle,
        );
        #[cfg(all(feature = "dx12", windows))]
        init::<hal::api::Dx12>(
            &mut hal_surface,
            &self.instance.dx12,
            display_handle,
            window_handle,
        );
        #[cfg(all(feature = "dx11", windows))]
        init::<hal::api::Dx11>(
            &mut hal_surface,
            &self.instance.dx11,
            display_handle,
            window_handle,
        );
        #[cfg(feature = "gles")]
        init::<hal::api::Gles>(
            &mut hal_surface,
            &self.instance.gl,
            display_handle,
            window_handle,
        );

        let surface = Surface {
            presentation: Mutex::new(None),
            info: ResourceInfo::new("<Surface>"),
            raw: hal_surface.unwrap(),
        };

        let (id, _) = self.surfaces.prepare::<G>(id_in).assign(surface);
        id
    }

    /// # Safety
    ///
    /// `layer` must be a valid pointer.
    #[cfg(all(feature = "metal", any(target_os = "macos", target_os = "ios")))]
    pub unsafe fn instance_create_surface_metal(
        &self,
        layer: *mut std::ffi::c_void,
        id_in: Input<G, SurfaceId>,
    ) -> SurfaceId {
        profiling::scope!("Instance::create_surface_metal");

        let surface = Surface {
            presentation: Mutex::new(None),
            info: ResourceInfo::new("<Surface>"),
            raw: {
                let hal_surface: HalSurface<hal::api::Metal> = self
                    .instance
                    .metal
                    .as_ref()
                    .map(|inst| HalSurface {
                        raw: Arc::new(
                            // we don't want to link to metal-rs for this
                            #[allow(clippy::transmute_ptr_to_ref)]
                            inst.create_surface_from_layer(unsafe { std::mem::transmute(layer) }),
                        ), //acquired_texture: None,
                    })
                    .unwrap();
                AnySurface::new(hal_surface)
            },
        };

        let (id, _) = self.surfaces.prepare::<G>(id_in).assign(surface);
        id
    }

    #[cfg(all(
        target_arch = "wasm32",
        not(target_os = "emscripten"),
        feature = "gles"
    ))]
    pub fn create_surface_webgl_canvas(
        &self,
        canvas: web_sys::HtmlCanvasElement,
        id_in: Input<G, SurfaceId>,
    ) -> Result<SurfaceId, hal::InstanceError> {
        profiling::scope!("Instance::create_surface_webgl_canvas");

        let surface = Surface {
            presentation: Mutex::new(None),
            info: ResourceInfo::new("<Surface>"),
            raw: {
                let hal_surface: HalSurface<hal::api::Gles> = self
                    .instance
                    .gl
                    .as_ref()
                    .map(|inst| {
                        let raw_surface = inst.create_surface_from_canvas(canvas)?;
                        Ok(HalSurface {
                            raw: Arc::new(raw_surface),
                        })
                    })
                    .transpose()?
                    .unwrap();
                AnySurface::new(hal_surface)
            },
        };

        let (id, _) = self.surfaces.prepare::<G>(id_in).assign(surface);
        Ok(id)
    }

    #[cfg(all(
        target_arch = "wasm32",
        not(target_os = "emscripten"),
        feature = "gles"
    ))]
    pub fn create_surface_webgl_offscreen_canvas(
        &self,
        canvas: web_sys::OffscreenCanvas,
        id_in: Input<G, SurfaceId>,
    ) -> Result<SurfaceId, hal::InstanceError> {
        profiling::scope!("Instance::create_surface_webgl_offscreen_canvas");

        let surface = Surface {
            presentation: Mutex::new(None),
            info: ResourceInfo::new("<Surface>"),
            raw: {
                let hal_surface: HalSurface<hal::api::Gles> = self
                    .instance
                    .gl
                    .as_ref()
                    .map(|inst| {
                        let raw_surface = inst.create_surface_from_offscreen_canvas(canvas)?;
                        Ok(HalSurface {
                            raw: Arc::new(raw_surface),
                        })
                    })
                    .transpose()?
                    .unwrap();
                AnySurface::new(hal_surface)
            },
        };

        let (id, _) = self.surfaces.prepare::<G>(id_in).assign(surface);
        Ok(id)
    }

    #[cfg(all(feature = "dx12", windows))]
    /// # Safety
    ///
    /// The visual must be valid and able to be used to make a swapchain with.
    pub unsafe fn instance_create_surface_from_visual(
        &self,
        visual: *mut std::ffi::c_void,
        id_in: Input<G, SurfaceId>,
    ) -> SurfaceId {
        profiling::scope!("Instance::instance_create_surface_from_visual");

        let surface = Surface {
            presentation: Mutex::new(None),
            info: ResourceInfo::new("<Surface>"),
            raw: {
                let hal_surface: HalSurface<hal::api::Dx12> = self
                    .instance
                    .dx12
                    .as_ref()
                    .map(|inst| HalSurface {
                        raw: Arc::new(unsafe { inst.create_surface_from_visual(visual as _) }),
                    })
                    .unwrap();
                AnySurface::new(hal_surface)
            },
        };

        let (id, _) = self.surfaces.prepare::<G>(id_in).assign(surface);
        id
    }

    #[cfg(all(feature = "dx12", windows))]
    /// # Safety
    ///
    /// The surface_handle must be valid and able to be used to make a swapchain with.
    pub unsafe fn instance_create_surface_from_surface_handle(
        &self,
        surface_handle: *mut std::ffi::c_void,
        id_in: Input<G, SurfaceId>,
    ) -> SurfaceId {
        profiling::scope!("Instance::instance_create_surface_from_surface_handle");

        let surface = Surface {
            presentation: Mutex::new(None),
            info: ResourceInfo::new("<Surface>"),
            raw: {
                let hal_surface: HalSurface<hal::api::Dx12> = self
                    .instance
                    .dx12
                    .as_ref()
                    .map(|inst| HalSurface {
                        raw: Arc::new(unsafe {
                            inst.create_surface_from_surface_handle(surface_handle)
                        }),
                    })
                    .unwrap();
                AnySurface::new(hal_surface)
            },
        };

        let (id, _) = self.surfaces.prepare::<G>(id_in).assign(surface);
        id
    }

    #[cfg(all(feature = "dx12", windows))]
    /// # Safety
    ///
    /// The swap_chain_panel must be valid and able to be used to make a swapchain with.
    pub unsafe fn instance_create_surface_from_swap_chain_panel(
        &self,
        swap_chain_panel: *mut std::ffi::c_void,
        id_in: Input<G, SurfaceId>,
    ) -> SurfaceId {
        profiling::scope!("Instance::instance_create_surface_from_swap_chain_panel");

        let surface = Surface {
            presentation: Mutex::new(None),
            info: ResourceInfo::new("<Surface>"),
            raw: {
                let hal_surface: HalSurface<hal::api::Dx12> = self
                    .instance
                    .dx12
                    .as_ref()
                    .map(|inst| HalSurface {
                        raw: Arc::new(unsafe {
                            inst.create_surface_from_swap_chain_panel(swap_chain_panel as _)
                        }),
                    })
                    .unwrap();
                AnySurface::new(hal_surface)
            },
        };

        let (id, _) = self.surfaces.prepare::<G>(id_in).assign(surface);
        id
    }

    pub fn surface_drop(&self, id: SurfaceId) {
        profiling::scope!("Surface::drop");

        log::info!("Surface::drop {id:?}");

        fn unconfigure<G: GlobalIdentityHandlerFactory, A: HalApi>(
            global: &Global<G>,
            surface: &AnySurface,
            present: &Presentation,
        ) {
            let hub = HalApi::hub(global);
            if let Some(hal_surface) = surface.downcast_ref::<A>() {
                if let Some(device) = present.device.downcast_ref::<A>() {
                    hub.surface_unconfigure(device, hal_surface);
                }
            }
        }

        let surface = self.surfaces.unregister(id);
        if let Ok(surface) = Arc::try_unwrap(surface.unwrap()) {
            if let Some(present) = surface.presentation.lock().take() {
                #[cfg(all(feature = "vulkan", not(target_arch = "wasm32")))]
                unconfigure::<_, hal::api::Vulkan>(self, &surface.raw, &present);
                #[cfg(all(feature = "metal", any(target_os = "macos", target_os = "ios")))]
                unconfigure::<_, hal::api::Metal>(self, &surface.raw, &present);
                #[cfg(all(feature = "dx12", windows))]
                unconfigure::<_, hal::api::Dx12>(self, &surface.raw, &present);
                #[cfg(all(feature = "dx11", windows))]
                unconfigure::<_, hal::api::Dx11>(self, &surface.raw, &present);
                #[cfg(feature = "gles")]
                unconfigure::<_, hal::api::Gles>(self, &surface.raw, &present);
            }

            self.instance.destroy_surface(surface);
        } else {
            panic!("Surface cannot be destroyed because is still in use");
        }
    }

    fn enumerate<A: HalApi>(
        &self,
        _: A,
        instance: &Option<A::Instance>,
        inputs: &AdapterInputs<Input<G, AdapterId>>,
        list: &mut Vec<AdapterId>,
    ) {
        let inst = match *instance {
            Some(ref inst) => inst,
            None => return,
        };
        let id_backend = match inputs.find(A::VARIANT) {
            Some(id) => id,
            None => return,
        };

        profiling::scope!("enumerating", &*format!("{:?}", A::VARIANT));
        let hub = HalApi::hub(self);

        let hal_adapters = unsafe { inst.enumerate_adapters() };
        for raw in hal_adapters {
            let adapter = Adapter::new(raw);
            log::info!("Adapter {:?} {:?}", A::VARIANT, adapter.raw.info);
            let (id, _) = hub.adapters.prepare::<G>(id_backend).assign(adapter);
            list.push(id);
        }
    }

    pub fn enumerate_adapters(&self, inputs: AdapterInputs<Input<G, AdapterId>>) -> Vec<AdapterId> {
        profiling::scope!("Instance::enumerate_adapters");
        log::trace!("Instance::enumerate_adapters");

        let mut adapters = Vec::new();

        #[cfg(all(feature = "vulkan", not(target_arch = "wasm32")))]
        self.enumerate(
            hal::api::Vulkan,
            &self.instance.vulkan,
            &inputs,
            &mut adapters,
        );
        #[cfg(all(feature = "metal", any(target_os = "macos", target_os = "ios")))]
        self.enumerate(
            hal::api::Metal,
            &self.instance.metal,
            &inputs,
            &mut adapters,
        );
        #[cfg(all(feature = "dx12", windows))]
        self.enumerate(hal::api::Dx12, &self.instance.dx12, &inputs, &mut adapters);
        #[cfg(all(feature = "dx11", windows))]
        self.enumerate(hal::api::Dx11, &self.instance.dx11, &inputs, &mut adapters);
        #[cfg(feature = "gles")]
        self.enumerate(hal::api::Gles, &self.instance.gl, &inputs, &mut adapters);

        adapters
    }

    fn select<A: HalApi>(
        &self,
        selected: &mut usize,
        new_id: Option<Input<G, AdapterId>>,
        mut list: Vec<hal::ExposedAdapter<A>>,
    ) -> Option<AdapterId> {
        match selected.checked_sub(list.len()) {
            Some(left) => {
                *selected = left;
                None
            }
            None => {
                let adapter = Adapter::new(list.swap_remove(*selected));
                log::info!("Adapter {:?} {:?}", A::VARIANT, adapter.raw.info);
                let (id, _) = HalApi::hub(self)
                    .adapters
                    .prepare::<G>(new_id.unwrap())
                    .assign(adapter);
                Some(id)
            }
        }
    }

    pub fn request_adapter(
        &self,
        desc: &RequestAdapterOptions,
        inputs: AdapterInputs<Input<G, AdapterId>>,
    ) -> Result<AdapterId, RequestAdapterError> {
        profiling::scope!("Instance::pick_adapter");
        log::trace!("Instance::pick_adapter");

        fn gather<A: HalApi, I: Copy>(
            _: A,
            instance: Option<&A::Instance>,
            inputs: &AdapterInputs<I>,
            compatible_surface: Option<&Surface>,
            force_software: bool,
            device_types: &mut Vec<wgt::DeviceType>,
        ) -> (Option<I>, Vec<hal::ExposedAdapter<A>>) {
            let id = inputs.find(A::VARIANT);
            match instance {
                Some(inst) if id.is_some() => {
                    let mut adapters = unsafe { inst.enumerate_adapters() };
                    if force_software {
                        adapters.retain(|exposed| exposed.info.device_type == wgt::DeviceType::Cpu);
                    }
                    if let Some(surface) = compatible_surface {
                        let surface = &A::get_surface(surface);
                        adapters.retain(|exposed| unsafe {
                            // If the surface does not exist for this backend,
                            // then the surface is not supported.
                            surface.is_some()
                                && exposed
                                    .adapter
                                    .surface_capabilities(&surface.unwrap().raw)
                                    .is_some()
                        });
                    }
                    device_types.extend(adapters.iter().map(|ad| ad.info.device_type));
                    (id, adapters)
                }
                _ => (id, Vec::new()),
            }
        }

        let compatible_surface = desc
            .compatible_surface
            .map(|id| {
                self.surfaces
                    .get(id)
                    .map_err(|_| RequestAdapterError::InvalidSurface(id))
            })
            .transpose()?;
        let compatible_surface = compatible_surface.as_ref().map(|surface| surface.as_ref());
        let mut device_types = Vec::new();

        #[cfg(all(feature = "vulkan", not(target_arch = "wasm32")))]
        let (id_vulkan, adapters_vk) = gather(
            hal::api::Vulkan,
            self.instance.vulkan.as_ref(),
            &inputs,
            compatible_surface,
            desc.force_fallback_adapter,
            &mut device_types,
        );
        #[cfg(all(feature = "metal", any(target_os = "macos", target_os = "ios")))]
        let (id_metal, adapters_metal) = gather(
            hal::api::Metal,
            self.instance.metal.as_ref(),
            &inputs,
            compatible_surface,
            desc.force_fallback_adapter,
            &mut device_types,
        );
        #[cfg(all(feature = "dx12", windows))]
        let (id_dx12, adapters_dx12) = gather(
            hal::api::Dx12,
            self.instance.dx12.as_ref(),
            &inputs,
            compatible_surface,
            desc.force_fallback_adapter,
            &mut device_types,
        );
        #[cfg(all(feature = "dx11", windows))]
        let (id_dx11, adapters_dx11) = gather(
            hal::api::Dx11,
            self.instance.dx11.as_ref(),
            &inputs,
            compatible_surface,
            desc.force_fallback_adapter,
            &mut device_types,
        );
        #[cfg(feature = "gles")]
        let (id_gl, adapters_gl) = gather(
            hal::api::Gles,
            self.instance.gl.as_ref(),
            &inputs,
            compatible_surface,
            desc.force_fallback_adapter,
            &mut device_types,
        );

        if device_types.is_empty() {
            return Err(RequestAdapterError::NotFound);
        }

        let (mut integrated, mut discrete, mut virt, mut cpu, mut other) =
            (None, None, None, None, None);

        for (i, ty) in device_types.into_iter().enumerate() {
            match ty {
                wgt::DeviceType::IntegratedGpu => {
                    integrated = integrated.or(Some(i));
                }
                wgt::DeviceType::DiscreteGpu => {
                    discrete = discrete.or(Some(i));
                }
                wgt::DeviceType::VirtualGpu => {
                    virt = virt.or(Some(i));
                }
                wgt::DeviceType::Cpu => {
                    cpu = cpu.or(Some(i));
                }
                wgt::DeviceType::Other => {
                    other = other.or(Some(i));
                }
            }
        }

        let preferred_gpu = match desc.power_preference {
            // Since devices of type "Other" might really be "Unknown" and come
            // from APIs like OpenGL that don't specify device type, Prefer more
            // Specific types over Other.
            //
            // This means that backends which do provide accurate device types
            // will be preferred if their device type indicates an actual
            // hardware GPU (integrated or discrete).
            PowerPreference::LowPower => integrated.or(discrete).or(other).or(virt).or(cpu),
            PowerPreference::HighPerformance => discrete.or(integrated).or(other).or(virt).or(cpu),
            PowerPreference::None => {
                let option_min = |a: Option<usize>, b: Option<usize>| {
                    if let (Some(a), Some(b)) = (a, b) {
                        Some(a.min(b))
                    } else {
                        a.or(b)
                    }
                };
                // Pick the lowest id of these types
                option_min(option_min(discrete, integrated), other)
            }
        };

        let mut selected = preferred_gpu.unwrap_or(0);
        #[cfg(all(feature = "vulkan", not(target_arch = "wasm32")))]
        if let Some(id) = self.select(&mut selected, id_vulkan, adapters_vk) {
            return Ok(id);
        }
        #[cfg(all(feature = "metal", any(target_os = "macos", target_os = "ios")))]
        if let Some(id) = self.select(&mut selected, id_metal, adapters_metal) {
            return Ok(id);
        }
        #[cfg(all(feature = "dx12", windows))]
        if let Some(id) = self.select(&mut selected, id_dx12, adapters_dx12) {
            return Ok(id);
        }
        #[cfg(all(feature = "dx11", windows))]
        if let Some(id) = self.select(&mut selected, id_dx11, adapters_dx11) {
            return Ok(id);
        }
        #[cfg(feature = "gles")]
        if let Some(id) = self.select(&mut selected, id_gl, adapters_gl) {
            return Ok(id);
        }
        let _ = selected;

        log::warn!("Some adapters are present, but enumerating them failed!");
        Err(RequestAdapterError::NotFound)
    }

    /// # Safety
    ///
    /// `hal_adapter` must be created from this global internal instance handle.
    pub unsafe fn create_adapter_from_hal<A: HalApi>(
        &self,
        hal_adapter: hal::ExposedAdapter<A>,
        input: Input<G, AdapterId>,
    ) -> AdapterId {
        profiling::scope!("Instance::create_adapter_from_hal");

        let fid = A::hub(self).adapters.prepare::<G>(input);

        let (id, _adapter): (crate::id::Id<Adapter<hal::empty::Api>>, Arc<Adapter<A>>) =
            match A::VARIANT {
                #[cfg(all(feature = "vulkan", not(target_arch = "wasm32")))]
                Backend::Vulkan => fid.assign(Adapter::new(hal_adapter)),
                #[cfg(all(feature = "metal", any(target_os = "macos", target_os = "ios")))]
                Backend::Metal => fid.assign(Adapter::new(hal_adapter)),
                #[cfg(all(feature = "dx12", windows))]
                Backend::Dx12 => fid.assign(Adapter::new(hal_adapter)),
                #[cfg(all(feature = "dx11", windows))]
                Backend::Dx11 => fid.assign(Adapter::new(hal_adapter)),
                #[cfg(feature = "gles")]
                Backend::Gl => fid.assign(Adapter::new(hal_adapter)),
                _ => unreachable!(),
            };
        log::info!("Created Adapter {:?}", id);
        id
    }

    pub fn adapter_get_info<A: HalApi>(
        &self,
        adapter_id: AdapterId,
    ) -> Result<wgt::AdapterInfo, InvalidAdapter> {
        let hub = A::hub(self);

        hub.adapters
            .get(adapter_id)
            .map(|adapter| adapter.raw.info.clone())
            .map_err(|_| InvalidAdapter)
    }

    pub fn adapter_get_texture_format_features<A: HalApi>(
        &self,
        adapter_id: AdapterId,
        format: wgt::TextureFormat,
    ) -> Result<wgt::TextureFormatFeatures, InvalidAdapter> {
        let hub = A::hub(self);

        hub.adapters
            .get(adapter_id)
            .map(|adapter| adapter.get_texture_format_features(format))
            .map_err(|_| InvalidAdapter)
    }

    pub fn adapter_features<A: HalApi>(
        &self,
        adapter_id: AdapterId,
    ) -> Result<wgt::Features, InvalidAdapter> {
        let hub = A::hub(self);

        hub.adapters
            .get(adapter_id)
            .map(|adapter| adapter.raw.features)
            .map_err(|_| InvalidAdapter)
    }

    pub fn adapter_limits<A: HalApi>(
        &self,
        adapter_id: AdapterId,
    ) -> Result<wgt::Limits, InvalidAdapter> {
        let hub = A::hub(self);

        hub.adapters
            .get(adapter_id)
            .map(|adapter| adapter.raw.capabilities.limits.clone())
            .map_err(|_| InvalidAdapter)
    }

    pub fn adapter_downlevel_capabilities<A: HalApi>(
        &self,
        adapter_id: AdapterId,
    ) -> Result<wgt::DownlevelCapabilities, InvalidAdapter> {
        let hub = A::hub(self);

        hub.adapters
            .get(adapter_id)
            .map(|adapter| adapter.raw.capabilities.downlevel.clone())
            .map_err(|_| InvalidAdapter)
    }

    pub fn adapter_get_presentation_timestamp<A: HalApi>(
        &self,
        adapter_id: AdapterId,
    ) -> Result<wgt::PresentationTimestamp, InvalidAdapter> {
        let hub = A::hub(self);

        let adapter = hub.adapters.get(adapter_id).map_err(|_| InvalidAdapter)?;

        Ok(unsafe { adapter.raw.adapter.get_presentation_timestamp() })
    }

    pub fn adapter_drop<A: HalApi>(&self, adapter_id: AdapterId) {
        profiling::scope!("Adapter::drop");
        log::trace!("Adapter::drop {adapter_id:?}");

        let hub = A::hub(self);
        let mut adapters_locked = hub.adapters.write();

        let free = match adapters_locked.get(adapter_id) {
            Ok(adapter) => Arc::strong_count(adapter) == 1,
            Err(_) => true,
        };
        if free {
            hub.adapters
                .unregister_locked(adapter_id, &mut *adapters_locked);
        }
    }
}

impl<G: GlobalIdentityHandlerFactory> Global<G> {
    pub fn adapter_request_device<A: HalApi>(
        &self,
        adapter_id: AdapterId,
        desc: &DeviceDescriptor,
        trace_path: Option<&std::path::Path>,
        device_id_in: Input<G, DeviceId>,
        queue_id_in: Input<G, QueueId>,
    ) -> (DeviceId, QueueId, Option<RequestDeviceError>) {
        profiling::scope!("Adapter::request_device");
        log::trace!("Adapter::request_device");

        let hub = A::hub(self);
        let device_fid = hub.devices.prepare::<G>(device_id_in);
        let queue_fid = hub.queues.prepare::<G>(queue_id_in);

        let error = loop {
            let adapter = match hub.adapters.get(adapter_id) {
                Ok(adapter) => adapter,
                Err(_) => break RequestDeviceError::InvalidAdapter,
            };
<<<<<<< HEAD
            let (device, mut queue) = match adapter.create_device_and_queue(desc, trace_path) {
                Ok((device, queue)) => (device, queue),
                Err(e) => break e,
            };
            let (device_id, _) = device_fid.assign(device);
            log::info!("Created Device {:?}", device_id);

            let device = hub.devices.get(device_id).unwrap();
            queue.device = Some(device.clone());

            let (queue_id, _) = queue_fid.assign(queue);
            log::info!("Created Queue {:?}", queue_id);

            device.queue_id.write().replace(queue_id);

            return (device_id, queue_id, None);
=======
            let device =
                match adapter.create_device(adapter_id, desc, self.instance.flags, trace_path) {
                    Ok(device) => device,
                    Err(e) => break e,
                };
            let id = fid.assign(device, &mut token);
            return (id.0, None);
>>>>>>> 095b46db
        };

        let device_id = device_fid.assign_error(desc.label.borrow_or_default());
        let queue_id = queue_fid.assign_error(desc.label.borrow_or_default());
        (device_id, queue_id, Some(error))
    }

    /// # Safety
    ///
    /// - `hal_device` must be created from `adapter_id` or its internal handle.
    /// - `desc` must be a subset of `hal_device` features and limits.
    pub unsafe fn create_device_from_hal<A: HalApi>(
        &self,
        adapter_id: AdapterId,
        hal_device: OpenDevice<A>,
        desc: &DeviceDescriptor,
        trace_path: Option<&std::path::Path>,
        device_id_in: Input<G, DeviceId>,
        queue_id_in: Input<G, QueueId>,
    ) -> (DeviceId, QueueId, Option<RequestDeviceError>) {
        profiling::scope!("Global::create_device_from_hal");

        let hub = A::hub(self);
        let devices_fid = hub.devices.prepare::<G>(device_id_in);
        let queues_fid = hub.queues.prepare::<G>(queue_id_in);

        let error = loop {
            let adapter = match hub.adapters.get(adapter_id) {
                Ok(adapter) => adapter,
                Err(_) => break RequestDeviceError::InvalidAdapter,
            };
<<<<<<< HEAD
            let (device, mut queue) =
                match adapter.create_device_and_queue_from_hal(hal_device, desc, trace_path) {
                    Ok(device) => device,
                    Err(e) => break e,
                };
            let (device_id, _) = devices_fid.assign(device);
            log::info!("Created Device {:?}", device_id);

            let device = hub.devices.get(device_id).unwrap();
            queue.device = Some(device.clone());

            let (queue_id, _) = queues_fid.assign(queue);
            log::info!("Created Queue {:?}", queue_id);

            device.queue_id.write().replace(queue_id);

            return (device_id, queue_id, None);
=======
            let device = match adapter.create_device_from_hal(
                adapter_id,
                hal_device,
                desc,
                self.instance.flags,
                trace_path,
            ) {
                Ok(device) => device,
                Err(e) => break e,
            };
            let id = fid.assign(device, &mut token);
            return (id.0, None);
>>>>>>> 095b46db
        };

        let device_id = devices_fid.assign_error(desc.label.borrow_or_default());
        let queue_id = queues_fid.assign_error(desc.label.borrow_or_default());
        (device_id, queue_id, Some(error))
    }
}

/// Generates a set of backends from a comma separated list of case-insensitive backend names.
///
/// Whitespace is stripped, so both 'gl, dx12' and 'gl,dx12' are valid.
///
/// Always returns WEBGPU on wasm over webgpu.
///
/// Names:
/// - vulkan = "vulkan" or "vk"
/// - dx12   = "dx12" or "d3d12"
/// - dx11   = "dx11" or "d3d11"
/// - metal  = "metal" or "mtl"
/// - gles   = "opengl" or "gles" or "gl"
/// - webgpu = "webgpu"
pub fn parse_backends_from_comma_list(string: &str) -> Backends {
    let mut backends = Backends::empty();
    for backend in string.to_lowercase().split(',') {
        backends |= match backend.trim() {
            "vulkan" | "vk" => Backends::VULKAN,
            "dx12" | "d3d12" => Backends::DX12,
            "dx11" | "d3d11" => Backends::DX11,
            "metal" | "mtl" => Backends::METAL,
            "opengl" | "gles" | "gl" => Backends::GL,
            "webgpu" => Backends::BROWSER_WEBGPU,
            b => {
                log::warn!("unknown backend string '{}'", b);
                continue;
            }
        }
    }

    if backends.is_empty() {
        log::warn!("no valid backend strings found!");
    }

    backends
}<|MERGE_RESOLUTION|>--- conflicted
+++ resolved
@@ -317,7 +317,7 @@
             caps.downlevel.clone(),
             desc,
             trace_path,
-<<<<<<< HEAD
+            instance_flags,
         ) {
             let queue = Queue {
                 device: None,
@@ -327,11 +327,6 @@
             return Ok((device, queue));
         }
         Err(RequestDeviceError::OutOfMemory)
-=======
-            instance_flags,
-        )
-        .or(Err(RequestDeviceError::OutOfMemory))
->>>>>>> 095b46db
     }
 
     fn create_device_and_queue(
@@ -388,11 +383,7 @@
             },
         )?;
 
-<<<<<<< HEAD
-        self.create_device_and_queue_from_hal(open, desc, trace_path)
-=======
-        self.create_device_from_hal(self_id, open, desc, instance_flags, trace_path)
->>>>>>> 095b46db
+        self.create_device_and_queue_from_hal(open, desc, instance_flags, trace_path)
     }
 }
 
@@ -1200,11 +1191,11 @@
                 Ok(adapter) => adapter,
                 Err(_) => break RequestDeviceError::InvalidAdapter,
             };
-<<<<<<< HEAD
-            let (device, mut queue) = match adapter.create_device_and_queue(desc, trace_path) {
-                Ok((device, queue)) => (device, queue),
-                Err(e) => break e,
-            };
+            let (device, mut queue) =
+                match adapter.create_device_and_queue(desc, self.instance.flags, trace_path) {
+                    Ok((device, queue)) => (device, queue),
+                    Err(e) => break e,
+                };
             let (device_id, _) = device_fid.assign(device);
             log::info!("Created Device {:?}", device_id);
 
@@ -1217,15 +1208,6 @@
             device.queue_id.write().replace(queue_id);
 
             return (device_id, queue_id, None);
-=======
-            let device =
-                match adapter.create_device(adapter_id, desc, self.instance.flags, trace_path) {
-                    Ok(device) => device,
-                    Err(e) => break e,
-                };
-            let id = fid.assign(device, &mut token);
-            return (id.0, None);
->>>>>>> 095b46db
         };
 
         let device_id = device_fid.assign_error(desc.label.borrow_or_default());
@@ -1257,27 +1239,7 @@
                 Ok(adapter) => adapter,
                 Err(_) => break RequestDeviceError::InvalidAdapter,
             };
-<<<<<<< HEAD
-            let (device, mut queue) =
-                match adapter.create_device_and_queue_from_hal(hal_device, desc, trace_path) {
-                    Ok(device) => device,
-                    Err(e) => break e,
-                };
-            let (device_id, _) = devices_fid.assign(device);
-            log::info!("Created Device {:?}", device_id);
-
-            let device = hub.devices.get(device_id).unwrap();
-            queue.device = Some(device.clone());
-
-            let (queue_id, _) = queues_fid.assign(queue);
-            log::info!("Created Queue {:?}", queue_id);
-
-            device.queue_id.write().replace(queue_id);
-
-            return (device_id, queue_id, None);
-=======
-            let device = match adapter.create_device_from_hal(
-                adapter_id,
+            let (device, mut queue) = match adapter.create_device_and_queue_from_hal(
                 hal_device,
                 desc,
                 self.instance.flags,
@@ -1286,9 +1248,18 @@
                 Ok(device) => device,
                 Err(e) => break e,
             };
-            let id = fid.assign(device, &mut token);
-            return (id.0, None);
->>>>>>> 095b46db
+            let (device_id, _) = devices_fid.assign(device);
+            log::info!("Created Device {:?}", device_id);
+
+            let device = hub.devices.get(device_id).unwrap();
+            queue.device = Some(device.clone());
+
+            let (queue_id, _) = queues_fid.assign(queue);
+            log::info!("Created Queue {:?}", queue_id);
+
+            device.queue_id.write().replace(queue_id);
+
+            return (device_id, queue_id, None);
         };
 
         let device_id = devices_fid.assign_error(desc.label.borrow_or_default());

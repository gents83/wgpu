name: CI

on:
  push:
    branches: ["*"]
    tags: [v0.*]
  pull_request:
  merge_group:

env:
  CARGO_INCREMENTAL: false
  CARGO_TERM_COLOR: always
  RUST_BACKTRACE: full
<<<<<<< HEAD
  RUST_LOG: info #needed to understand what's going on when tests fail
  MSRV: 1.65
=======
  # This is the MSRV used by `wgpu` itself and all surrounding infrastructure.
  REPO_MSRV: "1.70"
  # This is the MSRV used by the `wgpu-core`, `wgpu-hal`, and `wgpu-types` crates,
  # to ensure that they can be used with firefox.
  CORE_MSRV: "1.65"
>>>>>>> c85cbea3
  PKG_CONFIG_ALLOW_CROSS: 1 # allow android to work
  RUSTFLAGS: --cfg=web_sys_unstable_apis -D warnings
  RUSTDOCFLAGS: -Dwarnings
  CACHE_SUFFIX: c # cache busting

# We distinguish the following kinds of builds:
# - native: build for the same target as we compile on
# - web: build for the Web
# - em: build for the Emscripten

# For build time and size optimization we disable debug
# entirely on clippy jobs and reduce it to line-numbers
# only for ones where we run tests.
#
# Additionally, we disable incremental builds entirely
# as our caching system doesn't actually cache our crates.
# It adds overhead to the build and another point of failure.

jobs:
  check:
    strategy:
      fail-fast: false
      matrix:
        include:
          # Windows
          - name: Windows x86_64
            os: windows-2022
            target: x86_64-pc-windows-msvc
            kind: native

          # MacOS
          - name: MacOS x86_64
            os: macos-12
            target: x86_64-apple-darwin
            kind: native

          - name: MacOS aarch64
            os: macos-12
            target: aarch64-apple-darwin
            kind: native

          # IOS
          - name: IOS aarch64
            os: macos-12
            target: aarch64-apple-ios
            kind: native

          # Linux
          - name: Linux x86_64
            os: ubuntu-22.04
            target: x86_64-unknown-linux-gnu
            kind: native

          - name: Linux aarch64
            os: ubuntu-22.04
            target: aarch64-unknown-linux-gnu
            kind: native

          # Android
          - name: Android aarch64
            os: ubuntu-22.04
            target: aarch64-linux-android
            kind: native

          # WebGPU/WebGL
          - name: WebAssembly
            os: ubuntu-22.04
            target: wasm32-unknown-unknown
            kind: web

          - name: Emscripten
            os: ubuntu-22.04
            target: wasm32-unknown-emscripten
            kind: em

    name: Clippy ${{ matrix.name }}
    runs-on: ${{ matrix.os }}

    steps:
      - name: checkout repo
        uses: actions/checkout@v4

      - name: Install Repo MSRV toolchain
        run: |
          rustup toolchain install ${{ env.REPO_MSRV }} --no-self-update --profile=minimal --component clippy --target ${{ matrix.target }}
          rustup override set ${{ env.REPO_MSRV }}
          cargo -V

      - name: disable debug
        shell: bash
        run: |
          mkdir -p .cargo
          echo """
          [profile.dev]
          debug = false" >> .cargo/config.toml

      - name: caching
        uses: Swatinem/rust-cache@v2
        with:
          key: clippy-${{ matrix.target }}-${{ matrix.kind }}-${{ env.CACHE_SUFFIX }}

      - name: install aarch64-linux-gnu g++
        if: matrix.target == 'aarch64-unknown-linux-gnu'
        run: |
          set -e

          sudo apt-get update -y -qq

          sudo apt-get install g++-aarch64-linux-gnu

      - name: add android apk to path
        if: matrix.target == 'aarch64-linux-android'
        run: |
          # clang++ will be detected correctly by CC from path
          echo "$ANDROID_NDK/toolchains/llvm/prebuilt/linux-x86_64/bin" >> $GITHUB_PATH

          # the android sdk doesn't use the conventional name for ar, so explicitly set it.
          echo "AR_aarch64_linux_android=llvm-ar" >> "$GITHUB_ENV"

      - name: check web
        if: matrix.kind == 'web'
        shell: bash
        run: |
          set -e

          # build for WebGPU
          cargo clippy --target ${{ matrix.target }} --tests --features glsl,spirv,fragile-send-sync-non-atomic-wasm
          cargo clippy --target ${{ matrix.target }} --tests --features glsl,spirv
          cargo doc --target ${{ matrix.target }} --no-deps --features glsl,spirv

          # all features
          cargo clippy --target ${{ matrix.target }} --tests --all-features
          cargo doc --target ${{ matrix.target }} --no-deps --all-features

      - name: check em
        if: matrix.kind == 'em'
        shell: bash
        run: |
          set -e

          # build for Emscripten
          cargo clippy --target ${{ matrix.target }} -p wgpu -p wgpu-hal --no-default-features

          # Don't check samples since we use winit in our samples which has dropped support for Emscripten.

          # all features
          cargo clippy --target ${{ matrix.target }} -p wgpu-hal --all-features
          cargo clippy --target ${{ matrix.target }} -p wgpu --all-features

      - name: check native
        if: matrix.kind == 'native'
        shell: bash
        run: |
          set -e

          # check with no features
          cargo clippy --target ${{ matrix.target }} --no-default-features

          # Check with all features.
          cargo clippy --target ${{ matrix.target }} --tests --all-features

          # build docs
          cargo doc --target ${{ matrix.target }} --all-features --no-deps

  # We run minimal checks on the MSRV of the core crates, ensuring that
  # its dependency tree does not cause issues for firefox.
  #
  # We don't test all platforms, just ones with different dependency stacks.
  check-core-msrv:
    strategy:
      fail-fast: false
      matrix:
        include:
          # Windows
          - name: Windows x86_64
            os: windows-2022
            target: x86_64-pc-windows-msvc

          # MacOS
          - name: MacOS x86_64
            os: macos-12
            target: x86_64-apple-darwin

          # Linux
          - name: Linux x86_64
            os: ubuntu-22.04
            target: x86_64-unknown-linux-gnu

    name: MSRV Check ${{ matrix.name }}
    runs-on: ${{ matrix.os }}

    steps:
      - name: checkout repo
        uses: actions/checkout@v4

      - name: Install Core MSRV toolchain
        run: |
          rustup toolchain install ${{ env.CORE_MSRV }} --no-self-update --profile=minimal --component clippy --target ${{ matrix.target }}
          rustup override set ${{ env.CORE_MSRV }}
          cargo -V

      - name: disable debug
        shell: bash
        run: |
          mkdir -p .cargo
          echo """
          [profile.dev]
          debug = false" >> .cargo/config.toml

      - name: caching
        uses: Swatinem/rust-cache@v2
        with:
          key: msrv-check-${{ matrix.target }}-${{ env.CACHE_SUFFIX }}

      - name: check native
        shell: bash
        run: |
          set -e

          # check wgpu-core with all features. This will also get wgpu-hal and wgpu-types.
          cargo check --target ${{ matrix.target }} --all-features -p wgpu-core

  wasm-test:
    name: Test WebAssembly
    runs-on: ubuntu-latest
    steps:
      - name: checkout repo
        uses: actions/checkout@v4

      - name: Install Repo MSRV toolchain
        run: |
          rustup toolchain install ${{ env.REPO_MSRV }} --no-self-update --profile=minimal --component clippy --target wasm32-unknown-unknown
          rustup override set ${{ env.REPO_MSRV }}
          cargo -V

      - name: Install wasm-pack
        uses: taiki-e/install-action@v2
        with:
          tool: wasm-pack

      - name: execute tests
        run: |
          cd wgpu
          wasm-pack test --headless --chrome --features webgl --workspace

  gpu-test:
    strategy:
      fail-fast: false
      matrix:
        include:
          # Windows
          - name: Windows x86_64
            os: windows-2022
            backends: dx12

          # Mac
          - name: Mac aarch64
            os: [self-hosted, macOS]
            backends: vulkan metal

          # Linux
          - name: Linux x86_64
            os: ubuntu-22.04
            backends: vulkan gl

    name: Test ${{ matrix.name }}
    runs-on: ${{ matrix.os }}

    steps:
      - name: checkout repo
        uses: actions/checkout@v4

      - name: Install cargo-nextest and cargo-llvm-cov
        uses: taiki-e/install-action@v2
        with:
          tool: cargo-nextest,cargo-llvm-cov

      - name: install swiftshader
        if: matrix.os == 'ubuntu-22.04'
        shell: bash
        run: |
          set -e

          mkdir -p swiftshader
          curl -LsSf https://github.com/gfx-rs/ci-build/releases/latest/download/swiftshader-linux-x86_64.tar.xz | tar -xf - -C swiftshader

          echo "VK_ICD_FILENAMES=$PWD/swiftshader/vk_swiftshader_icd.json" >> $GITHUB_ENV

      - name: install llvmpipe, vulkan sdk
        if: matrix.os == 'ubuntu-22.04'
        shell: bash
        run: |
          set -e

          sudo apt-get update -y -qq

          # vulkan sdk
          wget -qO - https://packages.lunarg.com/lunarg-signing-key-pub.asc | sudo apt-key add -
          sudo wget -qO /etc/apt/sources.list.d/lunarg-vulkan-jammy.list https://packages.lunarg.com/vulkan/lunarg-vulkan-jammy.list

          sudo apt-get update
          sudo apt install -y libegl1-mesa libgl1-mesa-dri libxcb-xfixes0-dev vulkan-sdk

      - name: disable debug
        shell: bash
        run: |
          mkdir -p .cargo
          echo """
          [profile.dev]
          debug = 1" >> .cargo/config.toml

      - name: caching
        uses: Swatinem/rust-cache@v2
        if: matrix.os[0] != 'self-hosted'
        with:
          key: test-${{ matrix.os }}-${{ env.CACHE_SUFFIX }}

      - name: run wgpu-info
        shell: bash
        run: |
          set -e

          cargo llvm-cov --no-cfg-coverage run --bin wgpu-info --no-report --features vulkan-portability

      - name: run tests
        shell: bash
        run: |
          set -e

          for backend in ${{ matrix.backends }}; do
            echo "======= NATIVE TESTS $backend ======";
            WGPU_BACKEND=$backend cargo llvm-cov --no-cfg-coverage nextest --no-fail-fast --no-report --features vulkan-portability
          done

      - uses: actions/upload-artifact@v3
        if: always() # We want artifacts even if the tests fail.
        with:
          name: comparison-images
          path: |
            **/*-actual.png
            **/*-difference.png

      - name: generate coverage report
        shell: bash
        run: |
          set -e

          cargo llvm-cov report --lcov --output-path lcov.info

      - name: upload coverage report to codecov
        uses: codecov/codecov-action@v3
        with:
          files: lcov.info

  doctest:
    name: Doctest
    runs-on: ubuntu-latest

    steps:
      - name: checkout repo
        uses: actions/checkout@v4

      - name: Install Repo MSRV toolchain
        run: |
          rustup toolchain install ${{ env.REPO_MSRV }} --no-self-update --profile=minimal --component rustfmt
          rustup override set ${{ env.REPO_MSRV }}
          cargo -V

      - name: disable debug
        shell: bash
        run: |
          mkdir -p .cargo
          echo """
          [profile.dev]
          debug = 1" >> .cargo/config.toml

      - name: caching
        uses: Swatinem/rust-cache@v2
        with:
          key: doctests-${{ env.CACHE_SUFFIX }}

      - name: run doctests
        shell: bash
        run: |
          set -e

          cargo test --doc

  fmt:
    name: Format
    runs-on: ubuntu-latest
    steps:
      - name: checkout repo
        uses: actions/checkout@v4

      - name: Install Repo MSRV toolchain
        run: |
          rustup toolchain install ${{ env.REPO_MSRV }} --no-self-update --profile=minimal --component rustfmt
          rustup override set ${{ env.REPO_MSRV }}
          cargo -V

      - name: run rustfmt
        run: |
          cargo fmt -- --check

  check-cts-runner:
    name: Clippy cts_runner
    runs-on: ubuntu-latest
    steps:
      - name: checkout repo
        uses: actions/checkout@v4

      - name: Install MSRV toolchain
        run: |
          rustup toolchain install ${{ env.REPO_MSRV }} --no-self-update --profile=minimal --component clippy
          rustup override set ${{ env.REPO_MSRV }}
          cargo -V

      - name: disable debug
        shell: bash
        run: |
          mkdir -p .cargo
          echo """
          [profile.dev]
          debug = 1" >> .cargo/config.toml

      - name: caching
        uses: Swatinem/rust-cache@v2
        with:
          key: cts-runner-${{ env.CACHE_SUFFIX }}

      - name: build Deno
        run: |
          cargo clippy --manifest-path cts_runner/Cargo.toml

  # Separate job so that new advisories don't block CI.
  #
  # This job is not required to pass for PRs to be merged.
  cargo-deny-check-advisories:
    name: "cargo-deny advisories"
    runs-on: ubuntu-latest
    steps:
      - name: checkout repo
        uses: actions/checkout@v4

      - name: Run `cargo deny check`
        uses: EmbarkStudios/cargo-deny-action@v1
        with:
          command: check advisories
          arguments: --all-features --workspace
          rust-version: ${{ env.REPO_MSRV }}

  cargo-deny-check-rest:
    name: "cargo-deny"
    runs-on: ubuntu-latest
    steps:
      - name: checkout repo
        uses: actions/checkout@v4

      - name: Run `cargo deny check`
        uses: EmbarkStudios/cargo-deny-action@v1
        with:
          command: check bans licenses sources
          arguments: --all-features --workspace
          rust-version: ${{ env.REPO_MSRV }}<|MERGE_RESOLUTION|>--- conflicted
+++ resolved
@@ -11,16 +11,12 @@
   CARGO_INCREMENTAL: false
   CARGO_TERM_COLOR: always
   RUST_BACKTRACE: full
-<<<<<<< HEAD
   RUST_LOG: info #needed to understand what's going on when tests fail
-  MSRV: 1.65
-=======
   # This is the MSRV used by `wgpu` itself and all surrounding infrastructure.
   REPO_MSRV: "1.70"
   # This is the MSRV used by the `wgpu-core`, `wgpu-hal`, and `wgpu-types` crates,
   # to ensure that they can be used with firefox.
   CORE_MSRV: "1.65"
->>>>>>> c85cbea3
   PKG_CONFIG_ALLOW_CROSS: 1 # allow android to work
   RUSTFLAGS: --cfg=web_sys_unstable_apis -D warnings
   RUSTDOCFLAGS: -Dwarnings
